--- conflicted
+++ resolved
@@ -3,11 +3,6 @@
     user cameraserver
     group audio camera input drmrpc
     ioprio rt 4
-<<<<<<< HEAD
     task_profiles CameraServiceCapacity HighPerformance
     rlimit rtprio 10 10
-=======
-    task_profiles CameraServiceCapacity MaxPerformance
-    rlimit rtprio 10 10
-    onrestart class_restart cameraWatchdog
->>>>>>> fb8010d1
+    onrestart class_restart cameraWatchdog