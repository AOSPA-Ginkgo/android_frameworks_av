/*
 * Copyright (C) 2009 The Android Open Source Project
 *
 * Licensed under the Apache License, Version 2.0 (the "License");
 * you may not use this file except in compliance with the License.
 * You may obtain a copy of the License at
 *
 *      http://www.apache.org/licenses/LICENSE-2.0
 *
 * Unless required by applicable law or agreed to in writing, software
 * distributed under the License is distributed on an "AS IS" BASIS,
 * WITHOUT WARRANTIES OR CONDITIONS OF ANY KIND, either express or implied.
 * See the License for the specific language governing permissions and
 * limitations under the License.
 */

#define LOG_TAG "APM_AudioPolicyManager"

// Need to keep the log statements even in production builds
// to enable VERBOSE logging dynamically.
// You can enable VERBOSE logging as follows:
// adb shell setprop log.tag.APM_AudioPolicyManager V
#define LOG_NDEBUG 0

//#define VERY_VERBOSE_LOGGING
#ifdef VERY_VERBOSE_LOGGING
#define ALOGVV ALOGV
#else
#define ALOGVV(a...) do { } while(0)
#endif

#include <algorithm>
#include <inttypes.h>
#include <map>
#include <math.h>
#include <set>
#include <unordered_set>
#include <vector>

#include <Serializer.h>
#include <android/media/audio/common/AudioPort.h>
#include <cutils/bitops.h>
#include <cutils/properties.h>
#include <media/AudioParameter.h>
#include <policy.h>
#include <private/android_filesystem_config.h>
#include <system/audio.h>
#include <system/audio_config.h>
#include <system/audio_effects/effect_hapticgenerator.h>
#include <utils/Log.h>

#include "AudioPolicyManager.h"
#include "TypeConverter.h"

namespace android {

using android::media::audio::common::AudioDevice;
using android::media::audio::common::AudioDeviceAddress;
using android::media::audio::common::AudioPortDeviceExt;
using android::media::audio::common::AudioPortExt;
using content::AttributionSourceState;

//FIXME: workaround for truncated touch sounds
// to be removed when the problem is handled by system UI
#define TOUCH_SOUND_FIXED_DELAY_MS 100

// Largest difference in dB on earpiece in call between the voice volume and another
// media / notification / system volume.
constexpr float IN_CALL_EARPIECE_HEADROOM_DB = 3.f;

static const unsigned int DEFAULT_MUTE_LATENCY_FACTOR = 2;
static const unsigned int DEFAULT_ROUTING_LATENCY_MS = 50;

// Compressed formats for MSD module, ordered from most preferred to least preferred.
static const std::vector<audio_format_t> msdCompressedFormatsOrder = {{
        AUDIO_FORMAT_IEC60958, AUDIO_FORMAT_MAT_2_1, AUDIO_FORMAT_MAT_2_0, AUDIO_FORMAT_E_AC3,
        AUDIO_FORMAT_AC3, AUDIO_FORMAT_PCM_16_BIT }};
// Channel masks for MSD module, 3D > 2D > 1D ordering (most preferred to least preferred).
static const std::vector<audio_channel_mask_t> msdSurroundChannelMasksOrder = {{
        AUDIO_CHANNEL_OUT_3POINT1POINT2, AUDIO_CHANNEL_OUT_3POINT0POINT2,
        AUDIO_CHANNEL_OUT_2POINT1POINT2, AUDIO_CHANNEL_OUT_2POINT0POINT2,
        AUDIO_CHANNEL_OUT_5POINT1, AUDIO_CHANNEL_OUT_STEREO }};

static constexpr unsigned int kWmaStandardFrequencies = 7;
static constexpr unsigned int kWmaStandardChannels = 2;
static constexpr unsigned int kWmaProMaxBitrate = 1536000;
static constexpr unsigned int kWmaLosslessMaxBitrate = 1152000;

static const uint32_t kWMASupportedSampleRates[kWmaStandardFrequencies] =
{
    8000, 11025, 16000, 22050, 32000, 44100, 48000
};

static const uint32_t kWMASupportedMinByteRates[kWmaStandardFrequencies][kWmaStandardChannels] =
{
    {128, 12000},
    {8016, 8016},
    {10000, 16000},
    {16016, 20008},
    {20000, 24000},
    {20008, 31960},
    {63000, 63000}
};

static const uint32_t kWMASupportedMaxByteRates[kWmaStandardFrequencies][kWmaStandardChannels] =
{
    {8000, 12000},
    {10168, 10168},
    {16000, 20000},
    {20008, 32048},
    {20000, 48000},
    {48024, 320032},
    {256008, 256008}
};

template <typename T>
bool operator== (const SortedVector<T> &left, const SortedVector<T> &right)
{
    if (left.size() != right.size()) {
        return false;
    }
    for (size_t index = 0; index < right.size(); index++) {
        if (left[index] != right[index]) {
            return false;
        }
    }
    return true;
}

template <typename T>
bool operator!= (const SortedVector<T> &left, const SortedVector<T> &right)
{
    return !(left == right);
}

// ----------------------------------------------------------------------------
// AudioPolicyInterface implementation
// ----------------------------------------------------------------------------

status_t AudioPolicyManager::setDeviceConnectionState(audio_policy_dev_state_t state,
        const android::media::audio::common::AudioPort& port, audio_format_t encodedFormat) {
    status_t status = setDeviceConnectionStateInt(state, port, encodedFormat);
    nextAudioPortGeneration();
    return status;
}

status_t AudioPolicyManager::setDeviceConnectionState(audio_devices_t device,
                                                      audio_policy_dev_state_t state,
                                                      const char* device_address,
                                                      const char* device_name,
                                                      audio_format_t encodedFormat) {
    media::AudioPort aidlPort;
    if (status_t status = deviceToAudioPort(device, device_address, device_name, &aidlPort);
        status == OK) {
        return setDeviceConnectionState(state, aidlPort.hal, encodedFormat);
    } else {
        ALOGE("Failed to convert to AudioPort Parcelable: %s", statusToString(status).c_str());
        return status;
    }
}

void AudioPolicyManager::broadcastDeviceConnectionState(const sp<DeviceDescriptor> &device,
                                                        audio_policy_dev_state_t state)
{
    audio_port_v7 devicePort;
    device->toAudioPort(&devicePort);
    if (status_t status = mpClientInterface->setDeviceConnectedState(
                    &devicePort, state == AUDIO_POLICY_DEVICE_STATE_AVAILABLE);
            status != OK) {
        ALOGE("Error %d while setting connected state for device %s", status,
                device->getDeviceTypeAddr().toString(false).c_str());
    }
}

status_t AudioPolicyManager::setDeviceConnectionStateInt(
        audio_policy_dev_state_t state, const android::media::audio::common::AudioPort& port,
        audio_format_t encodedFormat) {
    // TODO: b/211601178 Forward 'port' to Audio HAL via mHwModules. For now, only device_type,
    // device_address and device_name are forwarded.
    if (port.ext.getTag() != AudioPortExt::device) {
        return BAD_VALUE;
    }
    audio_devices_t device_type;
    std::string device_address;
    if (status_t status = aidl2legacy_AudioDevice_audio_device(
                port.ext.get<AudioPortExt::device>().device, &device_type, &device_address);
        status != OK) {
        return status;
    };
    const char* device_name = port.name.c_str();
    // connect/disconnect only 1 device at a time
    if (!audio_is_output_device(device_type) && !audio_is_input_device(device_type))
        return BAD_VALUE;

    sp<DeviceDescriptor> device = mHwModules.getDeviceDescriptor(
            device_type, device_address.c_str(), device_name, encodedFormat,
            state == AUDIO_POLICY_DEVICE_STATE_AVAILABLE);
    return device ? setDeviceConnectionStateInt(device, state) : INVALID_OPERATION;
}

status_t AudioPolicyManager::setDeviceConnectionStateInt(audio_devices_t deviceType,
                                                         audio_policy_dev_state_t state,
                                                         const char* device_address,
                                                         const char* device_name,
                                                         audio_format_t encodedFormat) {
    media::AudioPort aidlPort;
    if (status_t status = deviceToAudioPort(deviceType, device_address, device_name, &aidlPort);
        status == OK) {
        return setDeviceConnectionStateInt(state, aidlPort.hal, encodedFormat);
    } else {
        ALOGE("Failed to convert to AudioPort Parcelable: %s", statusToString(status).c_str());
        return status;
    }
}

status_t AudioPolicyManager::setDeviceConnectionStateInt(const sp<DeviceDescriptor> &device,
                                                         audio_policy_dev_state_t state)
{
    // handle output devices
    if (audio_is_output_device(device->type())) {
        SortedVector <audio_io_handle_t> outputs;

        ssize_t index = mAvailableOutputDevices.indexOf(device);

        // save a copy of the opened output descriptors before any output is opened or closed
        // by checkOutputsForDevice(). This will be needed by checkOutputForAllStrategies()
        mPreviousOutputs = mOutputs;
        switch (state)
        {
        // handle output device connection
        case AUDIO_POLICY_DEVICE_STATE_AVAILABLE: {
            if (index >= 0) {
                ALOGW("%s() device already connected: %s", __func__, device->toString().c_str());
                return INVALID_OPERATION;
            }
            ALOGV("%s() connecting device %s format %x",
                    __func__, device->toString().c_str(), device->getEncodedFormat());

            // register new device as available
            if (mAvailableOutputDevices.add(device) < 0) {
                return NO_MEMORY;
            }

            // Before checking outputs, broadcast connect event to allow HAL to retrieve dynamic
            // parameters on newly connected devices (instead of opening the outputs...)
            broadcastDeviceConnectionState(device, state);

            if (checkOutputsForDevice(device, state, outputs) != NO_ERROR) {
                mAvailableOutputDevices.remove(device);

                mHwModules.cleanUpForDevice(device);

                broadcastDeviceConnectionState(device, AUDIO_POLICY_DEVICE_STATE_UNAVAILABLE);
                return INVALID_OPERATION;
            }

            // Populate encapsulation information when a output device is connected.
            device->setEncapsulationInfoFromHal(mpClientInterface);

            // outputs should never be empty here
            ALOG_ASSERT(outputs.size() != 0, "setDeviceConnectionState():"
                    "checkOutputsForDevice() returned no outputs but status OK");
            ALOGV("%s() checkOutputsForDevice() returned %zu outputs", __func__, outputs.size());

            } break;
        // handle output device disconnection
        case AUDIO_POLICY_DEVICE_STATE_UNAVAILABLE: {
            if (index < 0) {
                ALOGW("%s() device not connected: %s", __func__, device->toString().c_str());
                return INVALID_OPERATION;
            }

            ALOGV("%s() disconnecting output device %s", __func__, device->toString().c_str());

            // Send Disconnect to HALs
            broadcastDeviceConnectionState(device, state);

            // remove device from available output devices
            mAvailableOutputDevices.remove(device);

            mOutputs.clearSessionRoutesForDevice(device);

            checkOutputsForDevice(device, state, outputs);

            // Reset active device codec
            device->setEncodedFormat(AUDIO_FORMAT_DEFAULT);

            // remove device from mReportedFormatsMap cache
            mReportedFormatsMap.erase(device);

            } break;

        default:
            ALOGE("%s() invalid state: %x", __func__, state);
            return BAD_VALUE;
        }

        chkDpConnAndAllowedForVoice(device->type(), state);
        // Propagate device availability to Engine
        setEngineDeviceConnectionState(device, state);

        // No need to evaluate playback routing when connecting a remote submix
        // output device used by a dynamic policy of type recorder as no
        // playback use case is affected.
        bool doCheckForDeviceAndOutputChanges = true;
        if (device->type() == AUDIO_DEVICE_OUT_REMOTE_SUBMIX && device->address() != "0") {
            for (audio_io_handle_t output : outputs) {
                sp<SwAudioOutputDescriptor> desc = mOutputs.valueFor(output);
                sp<AudioPolicyMix> policyMix = desc->mPolicyMix.promote();
                if (policyMix != nullptr
                        && policyMix->mMixType == MIX_TYPE_RECORDERS
                        && device->address() == policyMix->mDeviceAddress.string()) {
                    doCheckForDeviceAndOutputChanges = false;
                    break;
                }
            }
        }

        auto checkCloseOutputs = [&]() {
            // outputs must be closed after checkOutputForAllStrategies() is executed
            if (!outputs.isEmpty()) {
                for (audio_io_handle_t output : outputs) {
                    sp<SwAudioOutputDescriptor> desc = mOutputs.valueFor(output);
                    // close unused outputs after device disconnection or direct outputs that have
                    // been opened by checkOutputsForDevice() to query dynamic parameters
                    if ((state == AUDIO_POLICY_DEVICE_STATE_UNAVAILABLE)
                            || (((desc->mFlags & AUDIO_OUTPUT_FLAG_DIRECT) != 0) &&
                                (desc->mDirectOpenCount == 0))) {
                        clearAudioSourcesForOutput(output);
                        closeOutput(output);
                    }
                }
                // check A2DP again after closing A2DP output to reset mA2dpSuspended if needed
                return true;
            }
            return false;
        };

        if (doCheckForDeviceAndOutputChanges) {
            checkForDeviceAndOutputChanges(checkCloseOutputs);
        } else {
            checkCloseOutputs();
        }
        (void)updateCallRouting(false /*fromCache*/);
        std::vector<audio_io_handle_t> outputsToReopen;
        const DeviceVector msdOutDevices = getMsdAudioOutDevices();
        const DeviceVector activeMediaDevices =
                mEngine->getActiveMediaDevices(mAvailableOutputDevices);
        for (size_t i = 0; i < mOutputs.size(); i++) {
            sp<SwAudioOutputDescriptor> desc = mOutputs.valueAt(i);
            if (desc->isActive() && ((mEngine->getPhoneState() != AUDIO_MODE_IN_CALL) ||
                (desc != mPrimaryOutput))) {
                DeviceVector newDevices = getNewOutputDevices(desc, true /*fromCache*/);
                // do not force device change on duplicated output because if device is 0, it will
                // also force a device 0 for the two outputs it is duplicated to which may override
                // a valid device selection on those outputs.
                bool force = (msdOutDevices.isEmpty() || msdOutDevices != desc->devices())
                        && !desc->isDuplicated()
                        && (!device_distinguishes_on_address(device->type())
                                // always force when disconnecting (a non-duplicated device)
                                || (state == AUDIO_POLICY_DEVICE_STATE_UNAVAILABLE));
                setOutputDevices(desc, newDevices, force, 0);
            }
            if (!desc->isDuplicated() && desc->mProfile->hasDynamicAudioProfile() &&
                    !activeMediaDevices.empty() && desc->devices() != activeMediaDevices &&
                    desc->supportsDevicesForPlayback(activeMediaDevices)) {
                // Reopen the output to query the dynamic profiles when there is not active
                // clients or all active clients will be rerouted. Otherwise, set the flag
                // `mPendingReopenToQueryProfiles` in the SwOutputDescriptor so that the output
                // can be reopened to query dynamic profiles when all clients are inactive.
                if (areAllActiveTracksRerouted(desc)) {
                    outputsToReopen.push_back(mOutputs.keyAt(i));
                } else {
                    desc->mPendingReopenToQueryProfiles = true;
                }
            }
            if (!desc->supportsDevicesForPlayback(activeMediaDevices)) {
                // Clear the flag that previously set for re-querying profiles.
                desc->mPendingReopenToQueryProfiles = false;
            }
        }
        for (const auto& output : outputsToReopen) {
            sp<SwAudioOutputDescriptor> desc = mOutputs.valueFor(output);
            closeOutput(output);
            openOutputWithProfileAndDevice(desc->mProfile, activeMediaDevices);
        }

        if (state == AUDIO_POLICY_DEVICE_STATE_UNAVAILABLE) {
            cleanUpForDevice(device);
        }

        mpClientInterface->onAudioPortListUpdate();
        return NO_ERROR;
    }  // end if is output device

    // handle input devices
    if (audio_is_input_device(device->type())) {
        ssize_t index = mAvailableInputDevices.indexOf(device);
        switch (state)
        {
        // handle input device connection
        case AUDIO_POLICY_DEVICE_STATE_AVAILABLE: {
            if (index >= 0) {
                ALOGW("%s() device already connected: %s", __func__, device->toString().c_str());
                return INVALID_OPERATION;
            }

            if (mAvailableInputDevices.add(device) < 0) {
                return NO_MEMORY;
            }

            // Before checking intputs, broadcast connect event to allow HAL to retrieve dynamic
            // parameters on newly connected devices (instead of opening the inputs...)
            broadcastDeviceConnectionState(device, state);

            if (checkInputsForDevice(device, state) != NO_ERROR) {
                mAvailableInputDevices.remove(device);

                broadcastDeviceConnectionState(device, AUDIO_POLICY_DEVICE_STATE_UNAVAILABLE);

                mHwModules.cleanUpForDevice(device);

                return INVALID_OPERATION;
            }

        } break;

        // handle input device disconnection
        case AUDIO_POLICY_DEVICE_STATE_UNAVAILABLE: {
            if (index < 0) {
                ALOGW("%s() device not connected: %s", __func__, device->toString().c_str());
                return INVALID_OPERATION;
            }

            ALOGV("%s() disconnecting input device %s", __func__, device->toString().c_str());

            // Set Disconnect to HALs
            broadcastDeviceConnectionState(device, state);

            mAvailableInputDevices.remove(device);

            checkInputsForDevice(device, state);

            // remove device from mReportedFormatsMap cache
            mReportedFormatsMap.erase(device);
        } break;

        default:
            ALOGE("%s() invalid state: %x", __func__, state);
            return BAD_VALUE;
        }

        // Propagate device availability to Engine
        setEngineDeviceConnectionState(device, state);

        checkCloseInputs();
        // As the input device list can impact the output device selection, update
        // getDeviceForStrategy() cache
        updateDevicesAndOutputs();

        (void)updateCallRouting(false /*fromCache*/);
        // Reconnect Audio Source
        for (const auto &strategy : mEngine->getOrderedProductStrategies()) {
            auto attributes = mEngine->getAllAttributesForProductStrategy(strategy).front();
            checkAudioSourceForAttributes(attributes);
        }
        if (state == AUDIO_POLICY_DEVICE_STATE_UNAVAILABLE) {
            cleanUpForDevice(device);
        }

        mpClientInterface->onAudioPortListUpdate();
        return NO_ERROR;
    } // end if is input device

    ALOGW("%s() invalid device: %s", __func__, device->toString().c_str());
    return BAD_VALUE;
}

status_t AudioPolicyManager::deviceToAudioPort(audio_devices_t device, const char* device_address,
                                               const char* device_name,
                                               media::AudioPort* aidlPort) {
    DeviceDescriptorBase devDescr(device, device_address);
    devDescr.setName(device_name);
    return devDescr.writeToParcelable(aidlPort);
}

void AudioPolicyManager::setEngineDeviceConnectionState(const sp<DeviceDescriptor> device,
                                      audio_policy_dev_state_t state) {

    // the Engine does not have to know about remote submix devices used by dynamic audio policies
    if (audio_is_remote_submix_device(device->type()) && device->address() != "0") {
        return;
    }
    mEngine->setDeviceConnectionState(device, state);
}


audio_policy_dev_state_t AudioPolicyManager::getDeviceConnectionState(audio_devices_t device,
                                                                      const char *device_address)
{
    sp<DeviceDescriptor> devDesc =
            mHwModules.getDeviceDescriptor(device, device_address, "", AUDIO_FORMAT_DEFAULT,
                                           false /* allowToCreate */,
                                           (strlen(device_address) != 0)/*matchAddress*/);

    if (devDesc == 0) {
        ALOGV("getDeviceConnectionState() undeclared device, type %08x, address: %s",
              device, device_address);
        return AUDIO_POLICY_DEVICE_STATE_UNAVAILABLE;
    }

    DeviceVector *deviceVector;

    if (audio_is_output_device(device)) {
        deviceVector = &mAvailableOutputDevices;
    } else if (audio_is_input_device(device)) {
        deviceVector = &mAvailableInputDevices;
    } else {
        ALOGW("%s() invalid device type %08x", __func__, device);
        return AUDIO_POLICY_DEVICE_STATE_UNAVAILABLE;
    }

    return (deviceVector->getDevice(
                device, String8(device_address), AUDIO_FORMAT_DEFAULT) != 0) ?
            AUDIO_POLICY_DEVICE_STATE_AVAILABLE : AUDIO_POLICY_DEVICE_STATE_UNAVAILABLE;
}

status_t AudioPolicyManager::handleDeviceConfigChange(audio_devices_t device,
                                                      const char *device_address,
                                                      const char *device_name,
                                                      audio_format_t encodedFormat)
{
    status_t status = NO_ERROR;
    String8 reply;
    AudioParameter param;
    int isReconfigA2dpSupported = 0;
    int volIndex = 0;

    ALOGV("handleDeviceConfigChange(() device: 0x%X, address %s name %s encodedFormat: 0x%X",
          device, device_address, device_name, encodedFormat);

    // connect/disconnect only 1 device at a time
    if (!audio_is_output_device(device) && !audio_is_input_device(device)) return BAD_VALUE;

    // Check if the device is currently connected
    DeviceVector deviceList = mAvailableOutputDevices.getDevicesFromType(device);
    if (deviceList.empty()) {
        // Nothing to do: device is not connected
        return NO_ERROR;
    }
    sp<DeviceDescriptor> devDesc = deviceList.itemAt(0);


    //cache music stream volume on speaker and mute it to avoid leak on speaker
    status = getStreamVolumeIndex(AUDIO_STREAM_MUSIC, &volIndex, AUDIO_DEVICE_OUT_SPEAKER);
    if (status == NO_ERROR) {
        status = setStreamVolumeIndex(AUDIO_STREAM_MUSIC, 0, AUDIO_DEVICE_OUT_SPEAKER);
        ALOGD("MusicStream is muted on speaker, status%d and VolIndex is %d for unmute",
              status, volIndex);
    } else {
        /*Throw warning and reset error, streamVolumeIndex should not block
        a2dp device config change*/
        ALOGW("getStreamVolumeIndex failed status=%d",status);
        status = NO_ERROR;
    }

    auto musicStrategy = streamToStrategy(AUDIO_STREAM_MUSIC);

    // For offloaded A2DP, Hw modules may have the capability to
    // configure codecs.
    // Handle two specific cases by sending a set parameter to
    // configure A2DP codecs. No need to toggle device state.
    // Case 1: A2DP active device switches from primary to primary
    // module
    // Case 2: A2DP device config changes on primary module.
    if (audio_is_a2dp_out_device(device) && hasPrimaryOutput()) {
        sp<HwModule> module = mHwModules.getModuleForDeviceType(device, encodedFormat);
        audio_module_handle_t primaryHandle = mPrimaryOutput->getModuleHandle();
        if (availablePrimaryOutputDevices().contains(devDesc) &&
           (module != 0 && module->getHandle() == primaryHandle)) {
            reply = mpClientInterface->getParameters(
                        AUDIO_IO_HANDLE_NONE,
                        String8(AudioParameter::keyReconfigA2dpSupported));
            AudioParameter repliedParameters(reply);
            repliedParameters.getInt(
                    String8(AudioParameter::keyReconfigA2dpSupported), isReconfigA2dpSupported);
            if (isReconfigA2dpSupported) {
                const String8 key(AudioParameter::keyReconfigA2dp);
                param.add(key, String8("true"));
                mpClientInterface->setParameters(AUDIO_IO_HANDLE_NONE, param.toString());
                devDesc->setEncodedFormat(encodedFormat);
                goto exit;
            }
        }
    }
    for (size_t i = 0; i < mOutputs.size(); i++) {
       sp<SwAudioOutputDescriptor> desc = mOutputs.valueAt(i);
       // mute media strategies and delay device switch by the largest
       // This avoid sending the music tail into the earpiece or headset.
       setStrategyMute(musicStrategy, true, desc);
       setStrategyMute(musicStrategy, false, desc, MUTE_TIME_MS,
          mEngine->getOutputDevicesForAttributes(attributes_initializer(AUDIO_USAGE_MEDIA),
                                              nullptr, true /*fromCache*/).types());
    }
    // Toggle the device state: UNAVAILABLE -> AVAILABLE
    // This will force reading again the device configuration
    status = setDeviceConnectionState(device,
                                      AUDIO_POLICY_DEVICE_STATE_UNAVAILABLE,
                                      device_address, device_name,
                                      devDesc->getEncodedFormat());
    if (status != NO_ERROR) {
        ALOGW("handleDeviceConfigChange() error disabling connection state: %d",
              status);
        goto exit;
    }

    status = setDeviceConnectionState(device,
                                      AUDIO_POLICY_DEVICE_STATE_AVAILABLE,
                                      device_address, device_name, encodedFormat);
    if (status != NO_ERROR) {
        ALOGW("handleDeviceConfigChange() error enabling connection state: %d",
              status);
        goto exit;
    }

exit:
    //Restore speaker volume for music stream
    if (volIndex) {
        setStreamVolumeIndex(AUDIO_STREAM_MUSIC, volIndex, AUDIO_DEVICE_OUT_SPEAKER);
        ALOGD("MusicStreamVol is unmuted on speaker with Volume %d", volIndex);
    }
    return status;
}

status_t AudioPolicyManager::getHwOffloadFormatsSupportedForBluetoothMedia(
                                    audio_devices_t device, std::vector<audio_format_t> *formats)
{
    ALOGV("getHwOffloadFormatsSupportedForBluetoothMedia()");
    status_t status = NO_ERROR;
    std::unordered_set<audio_format_t> formatSet;
    sp<HwModule> primaryModule =
            mHwModules.getModuleFromName(AUDIO_HARDWARE_MODULE_ID_PRIMARY);
    if (primaryModule == nullptr) {
        ALOGE("%s() unable to get primary module", __func__);
        return NO_INIT;
    }

    DeviceTypeSet audioDeviceSet;

    switch(device) {
    case AUDIO_DEVICE_OUT_BLUETOOTH_A2DP:
        audioDeviceSet = getAudioDeviceOutAllA2dpSet();
        break;
    case AUDIO_DEVICE_OUT_BLE_HEADSET:
        audioDeviceSet = getAudioDeviceOutAllBleSet();
        break;
    default:
        ALOGE("%s() device type 0x%08x not supported", __func__, device);
        return BAD_VALUE;
    }

    DeviceVector declaredDevices = primaryModule->getDeclaredDevices().getDevicesFromTypes(
            audioDeviceSet);
    for (const auto& device : declaredDevices) {
        formatSet.insert(device->encodedFormats().begin(), device->encodedFormats().end());
    }
    formats->assign(formatSet.begin(), formatSet.end());
    return status;
}

DeviceVector AudioPolicyManager::selectBestRxSinkDevicesForCall(bool fromCache)
{
    DeviceVector rxSinkdevices{};
    rxSinkdevices = mEngine->getOutputDevicesForAttributes(
                attributes_initializer(AUDIO_USAGE_VOICE_COMMUNICATION), nullptr, fromCache);
    if (!rxSinkdevices.isEmpty() && mAvailableOutputDevices.contains(rxSinkdevices.itemAt(0))) {
        auto rxSinkDevice = rxSinkdevices.itemAt(0);
        auto telephonyRxModule = mHwModules.getModuleForDeviceType(
                    AUDIO_DEVICE_IN_TELEPHONY_RX, AUDIO_FORMAT_DEFAULT);
        // retrieve Rx Source device descriptor
        sp<DeviceDescriptor> rxSourceDevice = mAvailableInputDevices.getDevice(
                    AUDIO_DEVICE_IN_TELEPHONY_RX, String8(), AUDIO_FORMAT_DEFAULT);

        // RX Telephony and Rx sink devices are declared by Primary Audio HAL
        if (isPrimaryModule(telephonyRxModule) && (telephonyRxModule->getHalVersionMajor() >= 3) &&
                telephonyRxModule->supportsPatch(rxSourceDevice, rxSinkDevice)) {
            ALOGW("%s() device %s using HW Bridge", __func__, rxSinkDevice->toString().c_str());
            return DeviceVector(rxSinkDevice);
        }
    }
    // Note that despite the fact that getNewOutputDevices() is called on the primary output,
    // the device returned is not necessarily reachable via this output
    // (filter later by setOutputDevices())
    return getNewOutputDevices(mPrimaryOutput, fromCache);
}

status_t AudioPolicyManager::updateCallRouting(bool fromCache, uint32_t delayMs, uint32_t *waitMs)
{
    if (mEngine->getPhoneState() == AUDIO_MODE_IN_CALL && hasPrimaryOutput()) {
        DeviceVector rxDevices = selectBestRxSinkDevicesForCall(fromCache);
        return updateCallRoutingInternal(rxDevices, delayMs, waitMs);
    }
    return INVALID_OPERATION;
}

status_t AudioPolicyManager::updateCallRoutingInternal(
        const DeviceVector &rxDevices, uint32_t delayMs, uint32_t *waitMs)
{
    bool createTxPatch = false;
    bool createRxPatch = false;
    uint32_t muteWaitMs = 0;
    if(!hasPrimaryOutput() ||
            mPrimaryOutput->devices().onlyContainsDevicesWithType(AUDIO_DEVICE_OUT_STUB)) {
        return INVALID_OPERATION;
    }
    ALOG_ASSERT(!rxDevices.isEmpty(), "%s() no selected output device", __func__);

    audio_attributes_t attr = { .source = AUDIO_SOURCE_VOICE_COMMUNICATION };
    auto txSourceDevice = mEngine->getInputDeviceForAttributes(attr);
    ALOG_ASSERT(txSourceDevice != 0, "%s() input selected device not available", __func__);

    ALOGV("%s device rxDevice %s txDevice %s", __func__,
          rxDevices.itemAt(0)->toString().c_str(), txSourceDevice->toString().c_str());

    disconnectTelephonyAudioSource(mCallRxSourceClient);
    disconnectTelephonyAudioSource(mCallTxSourceClient);

    auto telephonyRxModule =
        mHwModules.getModuleForDeviceType(AUDIO_DEVICE_IN_TELEPHONY_RX, AUDIO_FORMAT_DEFAULT);
    auto telephonyTxModule =
        mHwModules.getModuleForDeviceType(AUDIO_DEVICE_OUT_TELEPHONY_TX, AUDIO_FORMAT_DEFAULT);
    // retrieve Rx Source and Tx Sink device descriptors
    sp<DeviceDescriptor> rxSourceDevice =
        mAvailableInputDevices.getDevice(AUDIO_DEVICE_IN_TELEPHONY_RX,
                                         String8(),
                                         AUDIO_FORMAT_DEFAULT);
    sp<DeviceDescriptor> txSinkDevice =
        mAvailableOutputDevices.getDevice(AUDIO_DEVICE_OUT_TELEPHONY_TX,
                                          String8(),
                                          AUDIO_FORMAT_DEFAULT);

    // RX and TX Telephony device are declared by Primary Audio HAL
    if (isPrimaryModule(telephonyRxModule) && isPrimaryModule(telephonyTxModule) &&
            (telephonyRxModule->getHalVersionMajor() >= 3)) {
        if (rxSourceDevice == 0 || txSinkDevice == 0) {
            // RX / TX Telephony device(s) is(are) not currently available
            ALOGE("%s() no telephony Tx and/or RX device", __func__);
            return INVALID_OPERATION;
        }
        // createAudioPatchInternal now supports both HW / SW bridging
        createRxPatch = true;
        createTxPatch = true;
    } else {
        // If the RX device is on the primary HW module, then use legacy routing method for
        // voice calls via setOutputDevice() on primary output.
        // Otherwise, create two audio patches for TX and RX path.
        createRxPatch = !(availablePrimaryOutputDevices().contains(rxDevices.itemAt(0))) &&
                (rxSourceDevice != 0);
        // If the TX device is also on the primary HW module, setOutputDevice() will take care
        // of it due to legacy implementation. If not, create a patch.
        createTxPatch = !(availablePrimaryModuleInputDevices().contains(txSourceDevice)) &&
                (txSinkDevice != 0);
    }
    // Use legacy routing method for voice calls via setOutputDevice() on primary output.
    // Otherwise, create two audio patches for TX and RX path.
    if (!createRxPatch) {
        muteWaitMs = setOutputDevices(mPrimaryOutput, rxDevices, true, delayMs);
    } else { // create RX path audio patch
        connectTelephonyRxAudioSource();
        // If the TX device is on the primary HW module but RX device is
        // on other HW module, SinkMetaData of telephony input should handle it
        // assuming the device uses audio HAL V5.0 and above
    }
    if (createTxPatch) { // create TX path audio patch
        // terminate active capture if on the same HW module as the call TX source device
        // FIXME: would be better to refine to only inputs whose profile connects to the
        // call TX device but this information is not in the audio patch and logic here must be
        // symmetric to the one in startInput()
        for (const auto& activeDesc : mInputs.getActiveInputs()) {
            if (activeDesc->hasSameHwModuleAs(txSourceDevice)) {
                closeActiveClients(activeDesc);
            }
        }
        connectTelephonyTxAudioSource(txSourceDevice, txSinkDevice, delayMs);
    }
    if (waitMs != nullptr) {
        *waitMs = muteWaitMs;
    }
    return NO_ERROR;
}

bool AudioPolicyManager::isDeviceOfModule(
        const sp<DeviceDescriptor>& devDesc, const char *moduleId) const {
    sp<HwModule> module = mHwModules.getModuleFromName(moduleId);
    if (module != 0) {
        return mAvailableOutputDevices.getDevicesFromHwModule(module->getHandle())
                .indexOf(devDesc) != NAME_NOT_FOUND
                || mAvailableInputDevices.getDevicesFromHwModule(module->getHandle())
                .indexOf(devDesc) != NAME_NOT_FOUND;
    }
    return false;
}

void AudioPolicyManager::connectTelephonyRxAudioSource()
{
    disconnectTelephonyAudioSource(mCallRxSourceClient);
    const struct audio_port_config source = {
        .role = AUDIO_PORT_ROLE_SOURCE, .type = AUDIO_PORT_TYPE_DEVICE,
        .ext.device.type = AUDIO_DEVICE_IN_TELEPHONY_RX, .ext.device.address = ""
    };
    const auto aa = mEngine->getAttributesForStreamType(AUDIO_STREAM_VOICE_CALL);
    mCallRxSourceClient = startAudioSourceInternal(&source, &aa, 0/*uid*/);
    ALOGE_IF(mCallRxSourceClient == nullptr,
             "%s failed to start Telephony Rx AudioSource", __func__);
}

void AudioPolicyManager::disconnectTelephonyAudioSource(sp<SourceClientDescriptor> &clientDesc)
{
    if (clientDesc == nullptr) {
        return;
    }
    ALOGW_IF(stopAudioSource(clientDesc->portId()) != NO_ERROR,
            "%s error stopping audio source", __func__);
    clientDesc.clear();
}

void AudioPolicyManager::connectTelephonyTxAudioSource(
        const sp<DeviceDescriptor> &srcDevice, const sp<DeviceDescriptor> &sinkDevice,
        uint32_t delayMs)
{
    disconnectTelephonyAudioSource(mCallTxSourceClient);
    if (srcDevice == nullptr || sinkDevice == nullptr) {
        ALOGW("%s could not create patch, invalid sink and/or source device(s)", __func__);
        return;
    }
    PatchBuilder patchBuilder;
    patchBuilder.addSource(srcDevice).addSink(sinkDevice);
    ALOGV("%s between source %s and sink %s", __func__,
            srcDevice->toString().c_str(), sinkDevice->toString().c_str());
    auto callTxSourceClientPortId = PolicyAudioPort::getNextUniqueId();
    const audio_attributes_t aa = { .source = AUDIO_SOURCE_VOICE_COMMUNICATION };
    struct audio_port_config source = {};
    srcDevice->toAudioPortConfig(&source);
    mCallTxSourceClient = new InternalSourceClientDescriptor(
                callTxSourceClientPortId, mUidCached, aa, source, srcDevice, sinkDevice,
                mCommunnicationStrategy, toVolumeSource(aa));
    audio_patch_handle_t patchHandle = AUDIO_PATCH_HANDLE_NONE;
    status_t status = connectAudioSourceToSink(
                mCallTxSourceClient, sinkDevice, patchBuilder.patch(), patchHandle, mUidCached,
                delayMs);
    ALOGE_IF(status != NO_ERROR, "%s() error %d creating TX audio patch", __func__, status);
    if (status == NO_ERROR) {
        mAudioSources.add(callTxSourceClientPortId, mCallTxSourceClient);
    }
}

void AudioPolicyManager::setPhoneState(audio_mode_t state)
{
    ALOGV("setPhoneState() state %d", state);
    // store previous phone state for management of sonification strategy below
    int oldState = mEngine->getPhoneState();

    if (mEngine->setPhoneState(state) != NO_ERROR) {
        ALOGW("setPhoneState() invalid or same state %d", state);
        return;
    }
    /// Opens: can these line be executed after the switch of volume curves???
    if (isStateInCall(oldState)) {
        ALOGV("setPhoneState() in call state management: new state is %d", state);
        // force reevaluating accessibility routing when call stops
        mpClientInterface->invalidateStream(AUDIO_STREAM_ACCESSIBILITY);
    }

    /**
     * Switching to or from incall state or switching between telephony and VoIP lead to force
     * routing command.
     */
    bool force = ((isStateInCall(oldState) != isStateInCall(state))
                  || (isStateInCall(state) && (state != oldState)));

    // check for device and output changes triggered by new phone state
    checkForDeviceAndOutputChanges();

    sp<SwAudioOutputDescriptor> outputDesc;
    bool voiceDSDConcurrency = property_get_bool("vendor.voice.dsd.playback.conc.disabled", true );
    if (voiceDSDConcurrency) {
        for (size_t i = 0; i < mOutputs.size(); i++) {
            outputDesc = mOutputs.valueAt(i);
            if (outputDesc != nullptr && outputDesc->mProfile != nullptr &&
                (outputDesc->mFlags & AUDIO_OUTPUT_FLAG_COMPRESS_OFFLOAD) &&
                (outputDesc->getFormat() == AUDIO_FORMAT_DSD)) {
                ALOGD("voice_conc:calling closeOutput on call mode for DSD COMPRESS output");
                closeOutput(mOutputs.keyAt(i));
                // call invalidate for music, so that DSD compress will fallback to deep-buffer.
                mpClientInterface->invalidateStream(AUDIO_STREAM_MUSIC);
            }
        }
    }

    int delayMs = 0;
    if (isStateInCall(state)) {
        nsecs_t sysTime = systemTime();
        auto musicStrategy = streamToStrategy(AUDIO_STREAM_MUSIC);
        auto sonificationStrategy = streamToStrategy(AUDIO_STREAM_ALARM);
        for (size_t i = 0; i < mOutputs.size(); i++) {
            sp<SwAudioOutputDescriptor> desc = mOutputs.valueAt(i);
            // mute media and sonification strategies and delay device switch by the largest
            // latency of any output where either strategy is active.
            // This avoid sending the ring tone or music tail into the earpiece or headset.
            if ((desc->isStrategyActive(musicStrategy, SONIFICATION_HEADSET_MUSIC_DELAY, sysTime) ||
                 desc->isStrategyActive(sonificationStrategy, SONIFICATION_HEADSET_MUSIC_DELAY,
                                        sysTime)) &&
                    (delayMs < (int)desc->latency()*2)) {
                delayMs = desc->latency()*2;
            }
            setStrategyMute(musicStrategy, true, desc);
            setStrategyMute(musicStrategy, false, desc, MUTE_TIME_MS,
                mEngine->getOutputDevicesForAttributes(attributes_initializer(AUDIO_USAGE_MEDIA),
                                                       nullptr, true /*fromCache*/).types());
            setStrategyMute(sonificationStrategy, true, desc);
            setStrategyMute(sonificationStrategy, false, desc, MUTE_TIME_MS,
                mEngine->getOutputDevicesForAttributes(attributes_initializer(AUDIO_USAGE_ALARM),
                                                       nullptr, true /*fromCache*/).types());
        }
    }

    if (hasPrimaryOutput()) {
        if (state == AUDIO_MODE_IN_CALL) {
            (void)updateCallRouting(false /*fromCache*/, delayMs);
        } else {
            DeviceVector rxDevices = getNewOutputDevices(mPrimaryOutput, false /*fromCache*/);
            // force routing command to audio hardware when ending call
            // even if no device change is needed
            if (isStateInCall(oldState) && rxDevices.isEmpty()) {
                rxDevices = mPrimaryOutput->devices();
            }
            if (oldState == AUDIO_MODE_IN_CALL) {
                disconnectTelephonyAudioSource(mCallRxSourceClient);
                disconnectTelephonyAudioSource(mCallTxSourceClient);
            }
            setOutputDevices(mPrimaryOutput, rxDevices, force, 0);
        }
    }

    // reevaluate routing on all outputs in case tracks have been started during the call
    for (size_t i = 0; i < mOutputs.size(); i++) {
        sp<SwAudioOutputDescriptor> desc = mOutputs.valueAt(i);
        DeviceVector newDevices = getNewOutputDevices(desc, true /*fromCache*/);
        if (state != AUDIO_MODE_IN_CALL || (desc != mPrimaryOutput && !isTelephonyRxOrTx(desc))) {
            bool forceRouting = !newDevices.isEmpty();
            setOutputDevices(desc, newDevices, forceRouting, 0 /*delayMs*/, nullptr,
                             true /*requiresMuteCheck*/, !forceRouting /*requiresVolumeCheck*/);
        }
    }

    if (isStateInCall(state)) {
        ALOGV("setPhoneState() in call state management: new state is %d", state);
        // force reevaluating accessibility routing when call starts
        mpClientInterface->invalidateStream(AUDIO_STREAM_ACCESSIBILITY);
    }

    // Flag that ringtone volume must be limited to music volume until we exit MODE_RINGTONE
    mLimitRingtoneVolume = (state == AUDIO_MODE_RINGTONE &&
                            isStreamActive(AUDIO_STREAM_MUSIC, SONIFICATION_HEADSET_MUSIC_DELAY));
}

audio_mode_t AudioPolicyManager::getPhoneState() {
    return mEngine->getPhoneState();
}

void AudioPolicyManager::setForceUse(audio_policy_force_use_t usage,
                                     audio_policy_forced_cfg_t config)
{
    ALOGV("setForceUse() usage %d, config %d, mPhoneState %d", usage, config, mEngine->getPhoneState());
    if (config == mEngine->getForceUse(usage)) {
        return;
    }

    if (mEngine->setForceUse(usage, config) != NO_ERROR) {
        ALOGW("setForceUse() could not set force cfg %d for usage %d", config, usage);
        return;
    }
    bool forceVolumeReeval = (usage == AUDIO_POLICY_FORCE_FOR_COMMUNICATION) ||
            (usage == AUDIO_POLICY_FORCE_FOR_DOCK) ||
            (usage == AUDIO_POLICY_FORCE_FOR_SYSTEM);

    // check for device and output changes triggered by new force usage
    checkForDeviceAndOutputChanges();

    // force client reconnection to reevaluate flag AUDIO_FLAG_AUDIBILITY_ENFORCED
    if (usage == AUDIO_POLICY_FORCE_FOR_SYSTEM) {
        mpClientInterface->invalidateStream(AUDIO_STREAM_SYSTEM);
        mpClientInterface->invalidateStream(AUDIO_STREAM_ENFORCED_AUDIBLE);
    }

    //FIXME: workaround for truncated touch sounds
    // to be removed when the problem is handled by system UI
    uint32_t delayMs = 0;
    if (usage == AUDIO_POLICY_FORCE_FOR_COMMUNICATION) {
        delayMs = TOUCH_SOUND_FIXED_DELAY_MS;
    }

    updateCallAndOutputRouting(forceVolumeReeval, delayMs);
    updateInputRouting();
}

void AudioPolicyManager::setSystemProperty(const char* property, const char* value)
{
    ALOGV("setSystemProperty() property %s, value %s", property, value);
}

// Find an MSD output profile compatible with the parameters passed.
// When "directOnly" is set, restrict search to profiles for direct outputs.
sp<IOProfile> AudioPolicyManager::getMsdProfileForOutput(
                                                   const DeviceVector& devices,
                                                   uint32_t samplingRate,
                                                   audio_format_t format,
                                                   audio_channel_mask_t channelMask,
                                                   audio_output_flags_t flags,
                                                   bool directOnly)
{
    flags = getRelevantFlags(flags, directOnly);

    sp<HwModule> msdModule = mHwModules.getModuleFromName(AUDIO_HARDWARE_MODULE_ID_MSD);
    if (msdModule != nullptr) {
        // for the msd module check if there are patches to the output devices
        if (msdHasPatchesToAllDevices(devices.toTypeAddrVector())) {
            HwModuleCollection modules;
            modules.add(msdModule);
            return searchCompatibleProfileHwModules(
                    modules, getMsdAudioOutDevices(), samplingRate, format, channelMask,
                    flags, directOnly);
        }
    }
    return nullptr;
}

// Find an output profile compatible with the parameters passed. When "directOnly" is set, restrict
// search to profiles for direct outputs.
sp<IOProfile> AudioPolicyManager::getProfileForOutput(
                                                   const DeviceVector& devices,
                                                   uint32_t samplingRate,
                                                   audio_format_t format,
                                                   audio_channel_mask_t channelMask,
                                                   audio_output_flags_t flags,
                                                   bool directOnly)
{
    flags = getRelevantFlags(flags, directOnly);

    return searchCompatibleProfileHwModules(
            mHwModules, devices, samplingRate, format, channelMask, flags, directOnly);
}

audio_output_flags_t AudioPolicyManager::getRelevantFlags (
                                            audio_output_flags_t flags, bool directOnly) {
    if (directOnly) {
         // only retain flags that will drive the direct output profile selection
         // if explicitly requested
         static const uint32_t kRelevantFlags =
                (AUDIO_OUTPUT_FLAG_HW_AV_SYNC | AUDIO_OUTPUT_FLAG_COMPRESS_OFFLOAD |
                AUDIO_OUTPUT_FLAG_VOIP_RX | AUDIO_OUTPUT_FLAG_MMAP_NOIRQ);
         flags = (audio_output_flags_t)((flags & kRelevantFlags) | AUDIO_OUTPUT_FLAG_DIRECT);
    }
    return flags;
}

sp<IOProfile> AudioPolicyManager::searchCompatibleProfileHwModules (
                                        const HwModuleCollection& hwModules,
                                        const DeviceVector& devices,
                                        uint32_t samplingRate,
                                        audio_format_t format,
                                        audio_channel_mask_t channelMask,
                                        audio_output_flags_t flags,
                                        bool directOnly) {
    sp<IOProfile> profile;
    for (const auto& hwModule : hwModules) {
        for (const auto& curProfile : hwModule->getOutputProfiles()) {
             if (!curProfile->isCompatibleProfile(devices,
                     samplingRate, NULL /*updatedSamplingRate*/,
                     format, NULL /*updatedFormat*/,
                     channelMask, NULL /*updatedChannelMask*/,
                     flags)) {
                 continue;
             }
             // reject profiles not corresponding to a device currently available
             if (!mAvailableOutputDevices.containsAtLeastOne(curProfile->getSupportedDevices())) {
                 continue;
             }
             // reject profiles if connected device does not support codec
             if (!curProfile->devicesSupportEncodedFormats(devices.types())) {
                 continue;
             }
             if (!directOnly) {
                return curProfile;
             }

             // when searching for direct outputs, if several profiles are compatible, give priority
             // to one with offload capability
             if (profile != 0 && 
                 ((curProfile->getFlags() & AUDIO_OUTPUT_FLAG_COMPRESS_OFFLOAD) == 0)) {
                continue;
             }
             profile = curProfile;
             if ((profile->getFlags() & AUDIO_OUTPUT_FLAG_COMPRESS_OFFLOAD) != 0) {
                 break;
             }
        }
    }
    return profile;
}

sp<IOProfile> AudioPolicyManager::getSpatializerOutputProfile(
        const audio_config_t *config __unused, const AudioDeviceTypeAddrVector &devices) const
{
    for (const auto& hwModule : mHwModules) {
        for (const auto& curProfile : hwModule->getOutputProfiles()) {
            if (curProfile->getFlags() != AUDIO_OUTPUT_FLAG_SPATIALIZER) {
                continue;
            }
            // reject profiles not corresponding to a device currently available
            DeviceVector supportedDevices = curProfile->getSupportedDevices();
            if (!mAvailableOutputDevices.containsAtLeastOne(supportedDevices)) {
                continue;
            }
            if (!devices.empty()) {
                if (supportedDevices.getDevicesFromDeviceTypeAddrVec(devices).size()
                        != devices.size()) {
                    continue;
                }
            }
            ALOGV("%s found profile %s", __func__, curProfile->getName().c_str());
            return curProfile;
        }
    }
    return nullptr;
}

audio_io_handle_t AudioPolicyManager::getOutput(audio_stream_type_t stream)
{
    DeviceVector devices = mEngine->getOutputDevicesForStream(stream, false /*fromCache*/);

    // Note that related method getOutputForAttr() uses getOutputForDevice() not selectOutput().
    // We use selectOutput() here since we don't have the desired AudioTrack sample rate,
    // format, flags, etc. This may result in some discrepancy for functions that utilize
    // getOutput() solely on audio_stream_type such as AudioSystem::getOutputFrameCount()
    // and AudioSystem::getOutputSamplingRate().

    SortedVector<audio_io_handle_t> outputs = getOutputsForDevices(devices, mOutputs);

    audio_io_handle_t output;
    if (stream == AUDIO_STREAM_MUSIC  &&
            property_get_bool("audio.deep_buffer.media", false /* default_value */)) {
        // use DEEP_BUFFER as default output for music stream type
         output = selectOutput(outputs, AUDIO_OUTPUT_FLAG_DEEP_BUFFER, AUDIO_FORMAT_INVALID);
    }
    else{
          output = selectOutput(outputs);
    }

    ALOGV("getOutput() stream %d selected devices %s, output %d", stream,
          devices.toString().c_str(), output);
    return output;
}

status_t AudioPolicyManager::getAudioAttributes(audio_attributes_t *dstAttr,
                                                const audio_attributes_t *srcAttr,
                                                audio_stream_type_t srcStream)
{
    if (srcAttr != NULL) {
        if (!isValidAttributes(srcAttr)) {
            ALOGE("%s invalid attributes: usage=%d content=%d flags=0x%x tags=[%s]",
                    __func__,
                    srcAttr->usage, srcAttr->content_type, srcAttr->flags,
                    srcAttr->tags);
            return BAD_VALUE;
        }
        *dstAttr = *srcAttr;
    } else {
        if (srcStream < AUDIO_STREAM_MIN || srcStream >= AUDIO_STREAM_PUBLIC_CNT) {
            ALOGE("%s:  invalid stream type", __func__);
            return BAD_VALUE;
        }
        *dstAttr = mEngine->getAttributesForStreamType(srcStream);
    }

    // Only honor audibility enforced when required. The client will be
    // forced to reconnect if the forced usage changes.
    if (mEngine->getForceUse(AUDIO_POLICY_FORCE_FOR_SYSTEM) != AUDIO_POLICY_FORCE_SYSTEM_ENFORCED) {
        dstAttr->flags = static_cast<audio_flags_mask_t>(
                dstAttr->flags & ~AUDIO_FLAG_AUDIBILITY_ENFORCED);
    }

    return NO_ERROR;
}

status_t AudioPolicyManager::getOutputForAttrInt(
        audio_attributes_t *resultAttr,
        audio_io_handle_t *output,
        audio_session_t session,
        const audio_attributes_t *attr,
        audio_stream_type_t *stream,
        uid_t uid,
        const audio_config_t *config,
        audio_output_flags_t *flags,
        audio_port_handle_t *selectedDeviceId,
        bool *isRequestedDeviceForExclusiveUse,
        std::vector<sp<AudioPolicyMix>> *secondaryMixes,
        output_type_t *outputType,
        bool *isSpatialized)
{
    DeviceVector outputDevices;
    const audio_port_handle_t requestedPortId = *selectedDeviceId;
    DeviceVector msdDevices = getMsdAudioOutDevices();
    const sp<DeviceDescriptor> requestedDevice =
        mAvailableOutputDevices.getDeviceFromId(requestedPortId);

    *outputType = API_OUTPUT_INVALID;
    *isSpatialized = false;

    status_t status = getAudioAttributes(resultAttr, attr, *stream);
    if (status != NO_ERROR) {
        return status;
    }
    if (auto it = mAllowedCapturePolicies.find(uid); it != end(mAllowedCapturePolicies)) {
        resultAttr->flags = static_cast<audio_flags_mask_t>(resultAttr->flags | it->second);
    }
    *stream = mEngine->getStreamTypeForAttributes(*resultAttr);

    ALOGV("%s() attributes=%s stream=%s session %d selectedDeviceId %d", __func__,
          toString(*resultAttr).c_str(), toString(*stream).c_str(), session, requestedPortId);

    // The primary output is the explicit routing (eg. setPreferredDevice) if specified,
    //       otherwise, fallback to the dynamic policies, if none match, query the engine.
    // Secondary outputs are always found by dynamic policies as the engine do not support them
    sp<AudioPolicyMix> primaryMix;
    status = mPolicyMixes.getOutputForAttr(*resultAttr, uid, *flags, primaryMix, secondaryMixes);
    if (status != OK) {
        return status;
    }

    // Explicit routing is higher priority then any dynamic policy primary output
    bool usePrimaryOutputFromPolicyMixes = requestedDevice == nullptr && primaryMix != nullptr;

    // FIXME: in case of RENDER policy, the output capabilities should be checked
    if ((usePrimaryOutputFromPolicyMixes
            || (secondaryMixes != nullptr && !secondaryMixes->empty()))
        && !audio_is_linear_pcm(config->format)) {
        ALOGD("%s: rejecting request as dynamic audio policy only support pcm", __func__);
        return BAD_VALUE;
    }
    if (usePrimaryOutputFromPolicyMixes) {
        sp<DeviceDescriptor> deviceDesc =
                mAvailableOutputDevices.getDevice(primaryMix->mDeviceType,
                                                  primaryMix->mDeviceAddress,
                                                  AUDIO_FORMAT_DEFAULT);
        sp<SwAudioOutputDescriptor> policyDesc = primaryMix->getOutput();
        if (deviceDesc != nullptr
                && (policyDesc == nullptr || (policyDesc->mFlags & AUDIO_OUTPUT_FLAG_DIRECT))) {
            audio_io_handle_t newOutput;
            status = openDirectOutput(
                    *stream, session, config,
                    (audio_output_flags_t)(*flags | AUDIO_OUTPUT_FLAG_DIRECT),
                    DeviceVector(deviceDesc), &newOutput);
            if (status != NO_ERROR) {
                policyDesc = nullptr;
            } else {
                policyDesc = mOutputs.valueFor(newOutput);
                primaryMix->setOutput(policyDesc);
            }
        }
        if (policyDesc != nullptr) {
            policyDesc->mPolicyMix = primaryMix;
            *output = policyDesc->mIoHandle;
            *selectedDeviceId = deviceDesc != 0 ? deviceDesc->getId() : AUDIO_PORT_HANDLE_NONE;

            ALOGV("getOutputForAttr() returns output %d", *output);
            if (resultAttr->usage == AUDIO_USAGE_VIRTUAL_SOURCE) {
                *outputType = API_OUT_MIX_PLAYBACK;
            } else {
                *outputType = API_OUTPUT_LEGACY;
            }
            return NO_ERROR;
        }
    }
    // Virtual sources must always be dynamicaly or explicitly routed
    if (resultAttr->usage == AUDIO_USAGE_VIRTUAL_SOURCE) {
        ALOGW("getOutputForAttr() no policy mix found for usage AUDIO_USAGE_VIRTUAL_SOURCE");
        return BAD_VALUE;
    }
    // explicit routing managed by getDeviceForStrategy in APM is now handled by engine
    // in order to let the choice of the order to future vendor engine
    outputDevices = mEngine->getOutputDevicesForAttributes(*resultAttr, requestedDevice, false);

    if ((resultAttr->flags & AUDIO_FLAG_HW_AV_SYNC) != 0) {
        *flags = (audio_output_flags_t)(*flags | AUDIO_OUTPUT_FLAG_HW_AV_SYNC);
    }

    // Set incall music only if device was explicitly set, and fallback to the device which is
    // chosen by the engine if not.
    // FIXME: provide a more generic approach which is not device specific and move this back
    // to getOutputForDevice.
    // TODO: Remove check of AUDIO_STREAM_MUSIC once migration is completed on the app side.
    if (outputDevices.onlyContainsDevicesWithType(AUDIO_DEVICE_OUT_TELEPHONY_TX) &&
        (*stream == AUDIO_STREAM_MUSIC  || resultAttr->usage == AUDIO_USAGE_VOICE_COMMUNICATION) &&
        audio_is_linear_pcm(config->format) &&
        isCallAudioAccessible()) {
        if (requestedPortId != AUDIO_PORT_HANDLE_NONE) {
            *flags = (audio_output_flags_t)AUDIO_OUTPUT_FLAG_INCALL_MUSIC;
            *isRequestedDeviceForExclusiveUse = true;
        }
    }

    ALOGV("%s() device %s, sampling rate %d, format %#x, channel mask %#x, flags %#x stream %s",
          __func__, outputDevices.toString().c_str(), config->sample_rate, config->format,
          config->channel_mask, *flags, toString(*stream).c_str());

    *output = AUDIO_IO_HANDLE_NONE;
    if (!msdDevices.isEmpty()) {
        *output = getOutputForDevices(msdDevices, session, resultAttr, config, flags, isSpatialized);
        if (*output != AUDIO_IO_HANDLE_NONE && setMsdOutputPatches(&outputDevices) == NO_ERROR) {
            ALOGV("%s() Using MSD devices %s instead of devices %s",
                  __func__, msdDevices.toString().c_str(), outputDevices.toString().c_str());
        } else {
            *output = AUDIO_IO_HANDLE_NONE;
        }
    }
    if (*output == AUDIO_IO_HANDLE_NONE) {
        *output = getOutputForDevices(outputDevices, session, resultAttr, config,
                flags, isSpatialized, resultAttr->flags & AUDIO_FLAG_MUTE_HAPTIC);
    }
    if (*output == AUDIO_IO_HANDLE_NONE) {
        return INVALID_OPERATION;
    }

    *selectedDeviceId = getFirstDeviceId(outputDevices);
    for (auto &outputDevice : outputDevices) {
        if (outputDevice->getId() == getConfig().getDefaultOutputDevice()->getId()) {
            *selectedDeviceId = outputDevice->getId();
            break;
        }
    }

    if (outputDevices.onlyContainsDevicesWithType(AUDIO_DEVICE_OUT_TELEPHONY_TX)) {
        *outputType = API_OUTPUT_TELEPHONY_TX;
    } else {
        *outputType = API_OUTPUT_LEGACY;
    }

    ALOGV("%s returns output %d selectedDeviceId %d", __func__, *output, *selectedDeviceId);

    return NO_ERROR;
}

void AudioPolicyManager::checkAndUpdateOffloadInfoForDirectTracks(
        const audio_attributes_t *attr,
        audio_stream_type_t *stream,
        audio_config_t *config,
        audio_output_flags_t *flags)
{
    audio_offload_info_t tOffloadInfo = AUDIO_INFO_INITIALIZER;
    // set offloadInfo for directTracks, If already not set.
    if (!memcmp(&config->offload_info, &tOffloadInfo, sizeof(audio_offload_info_t))) {
        bool trackDirectPCM = false;
        if (*flags == AUDIO_OUTPUT_FLAG_NONE)
            trackDirectPCM = property_get_bool("vendor.audio.offload.track.enable", true);
        if (*flags == AUDIO_OUTPUT_FLAG_DIRECT || trackDirectPCM) {
            ALOGV("Update offload config for direct track");
            config->offload_info.sample_rate  = config->sample_rate;
            config->offload_info.channel_mask = config->channel_mask;
            config->offload_info.format = config->format;
            config->offload_info.stream_type = *stream;
            config->offload_info.bit_width = audio_bytes_per_sample(config->format) * 8;
            config->offload_info.usage = attr != NULL ? attr->usage : config->offload_info.usage;
        }
    }
}

status_t AudioPolicyManager::getOutputForAttr(const audio_attributes_t *attr,
                                              audio_io_handle_t *output,
                                              audio_session_t session,
                                              audio_stream_type_t *stream,
                                              const AttributionSourceState& attributionSource,
                                              const audio_config_t *config,
                                              audio_output_flags_t *flags,
                                              audio_port_handle_t *selectedDeviceId,
                                              audio_port_handle_t *portId,
                                              std::vector<audio_io_handle_t> *secondaryOutputs,
                                              output_type_t *outputType,
                                              bool *isSpatialized)
{
    // The supplied portId must be AUDIO_PORT_HANDLE_NONE
    if (*portId != AUDIO_PORT_HANDLE_NONE) {
        return INVALID_OPERATION;
    }
    const uid_t uid = VALUE_OR_RETURN_STATUS(
        aidl2legacy_int32_t_uid_t(attributionSource.uid));
    const audio_port_handle_t requestedPortId = *selectedDeviceId;
    audio_attributes_t resultAttr;
    bool isRequestedDeviceForExclusiveUse = false;
    std::vector<sp<AudioPolicyMix>> secondaryMixes;
    const sp<DeviceDescriptor> requestedDevice =
      mAvailableOutputDevices.getDeviceFromId(requestedPortId);

    // Prevent from storing invalid requested device id in clients
    const audio_port_handle_t sanitizedRequestedPortId =
      requestedDevice != nullptr ? requestedPortId : AUDIO_PORT_HANDLE_NONE;
    *selectedDeviceId = sanitizedRequestedPortId;

    audio_config_t directConfig = *config;
    checkAndUpdateOffloadInfoForDirectTracks(attr, stream, &directConfig, flags);

    status_t status = getOutputForAttrInt(&resultAttr, output, session, attr, stream, uid,
<<<<<<< HEAD
            &directConfig, flags, selectedDeviceId, &isRequestedDeviceForExclusiveUse,
            secondaryOutputs != nullptr ? &secondaryMixes : nullptr, outputType);
=======
            config, flags, selectedDeviceId, &isRequestedDeviceForExclusiveUse,
            secondaryOutputs != nullptr ? &secondaryMixes : nullptr, outputType, isSpatialized);
>>>>>>> f4be6ce3
    if (status != NO_ERROR) {
        return status;
    }
    std::vector<wp<SwAudioOutputDescriptor>> weakSecondaryOutputDescs;
    if (secondaryOutputs != nullptr) {
        for (auto &secondaryMix : secondaryMixes) {
            sp<SwAudioOutputDescriptor> outputDesc = secondaryMix->getOutput();
            if (outputDesc != nullptr &&
                outputDesc->mIoHandle != AUDIO_IO_HANDLE_NONE) {
                secondaryOutputs->push_back(outputDesc->mIoHandle);
                weakSecondaryOutputDescs.push_back(outputDesc);
            }
        }
    }

    audio_config_base_t clientConfig = {.sample_rate = config->sample_rate,
        .channel_mask = config->channel_mask,
        .format = config->format,
    };
    *portId = PolicyAudioPort::getNextUniqueId();

    sp<SwAudioOutputDescriptor> outputDesc = mOutputs.valueFor(*output);
    sp<TrackClientDescriptor> clientDesc =
        new TrackClientDescriptor(*portId, uid, session, resultAttr, clientConfig,
                                  sanitizedRequestedPortId, *stream,
                                  mEngine->getProductStrategyForAttributes(resultAttr),
                                  toVolumeSource(resultAttr),
                                  *flags, isRequestedDeviceForExclusiveUse,
                                  std::move(weakSecondaryOutputDescs),
                                  outputDesc->mPolicyMix);
    outputDesc->addClient(clientDesc);

    ALOGV("%s() returns output %d requestedPortId %d selectedDeviceId %d for port ID %d", __func__,
          *output, requestedPortId, *selectedDeviceId, *portId);

    return NO_ERROR;
}

status_t AudioPolicyManager::openDirectOutput(audio_stream_type_t stream,
                                              audio_session_t session,
                                              const audio_config_t *config,
                                              audio_output_flags_t flags,
                                              const DeviceVector &devices,
                                              audio_io_handle_t *output) {

    *output = AUDIO_IO_HANDLE_NONE;

    // skip direct output selection if the request can obviously be attached to a mixed output
    // and not explicitly requested
    if (((flags & AUDIO_OUTPUT_FLAG_DIRECT) == 0) &&
            audio_is_linear_pcm(config->format) && config->sample_rate <= SAMPLE_RATE_HZ_MAX &&
            audio_channel_count_from_out_mask(config->channel_mask) <= 2) {
        return NAME_NOT_FOUND;
    }

    // Do not allow offloading or direct if one non offloadable effect is enabled or
    // MasterMono is enabled. This prevents creating an offloaded or direct track
    // and tearing it down immediately after start when audioflinger detects there
    // is an active non offloadable effect.
    // FIXME: We should check the audio session here but we do not have it in this context.
    // This may prevent offloading in rare situations where effects are left active by apps
    // in the background.
    sp<IOProfile> profile;
    if (((flags & (AUDIO_OUTPUT_FLAG_COMPRESS_OFFLOAD | AUDIO_OUTPUT_FLAG_DIRECT)) == 0) ||
            !(mEffects.isNonOffloadableEffectEnabled() || mMasterMono)) {
        profile = getProfileForOutput(
                devices, config->sample_rate, config->format, config->channel_mask,
                flags, true /* directOnly */);
    }

    if (profile == nullptr) {
        return NAME_NOT_FOUND;
    }
    if (!(flags & AUDIO_OUTPUT_FLAG_DIRECT) &&
         (profile->getFlags() & AUDIO_OUTPUT_FLAG_DIRECT)) {
        ALOGI("%s rejecting direct profile as was not requested ", __func__);
        profile = nullptr;
        return NAME_NOT_FOUND;
    }

    sp<SwAudioOutputDescriptor> outputDesc = nullptr;
    // check if direct output for pcm/track offload or compress offload already exist
    bool directSessionInUse = false;
    bool offloadSessionInUse = false;
    // exclusive outputs for MMAP and Offload are enforced by different session ids.
    if (!(property_get_bool("vendor.audio.offload.multiple.enabled", false) &&
          ((flags & AUDIO_OUTPUT_FLAG_DIRECT) != 0) &&
          (flags & AUDIO_OUTPUT_FLAG_MMAP_NOIRQ) == 0)) {
        for (size_t i = 0; i < mOutputs.size(); i++) {
            sp<SwAudioOutputDescriptor> desc = mOutputs.valueAt(i);
            if (!desc->isDuplicated() && (profile == desc->mProfile)) {
                 outputDesc = desc;
                // reuse direct output if currently open by the same client
                // and configured with same parameters
                if ((config->sample_rate == desc->getSamplingRate()) &&
                    (config->format == desc->getFormat()) &&
                    (config->channel_mask == desc->getChannelMask()) &&
                    (session == desc->mDirectClientSession)) {
                    desc->mDirectOpenCount++;
                    ALOGI("%s reusing direct output %d for session %d", __func__,
                        mOutputs.keyAt(i), session);
                    *output = mOutputs.keyAt(i);
                    return NO_ERROR;
                }
                if (desc->mFlags == AUDIO_OUTPUT_FLAG_DIRECT) {
                    directSessionInUse = true;
                    ALOGV("%s Direct PCM already in use", __func__);
                }
                if (desc->mFlags & AUDIO_OUTPUT_FLAG_COMPRESS_OFFLOAD) {
                    offloadSessionInUse = true;
                    ALOGV("%s Compress Offload already in use", __func__);
                }
            }
        }
        if (outputDesc != nullptr &&
            ((flags == AUDIO_OUTPUT_FLAG_DIRECT && directSessionInUse) ||
            ((flags & AUDIO_OUTPUT_FLAG_COMPRESS_OFFLOAD) && offloadSessionInUse))) {
            if (session != outputDesc->mDirectClientSession) {
                ALOGV("getOutput() do not reuse direct pcm output because current client (%d) "
                      "is not the same as requesting client (%d) for different output conf",
                outputDesc->mDirectClientSession, session);
                return NAME_NOT_FOUND;
            } else {
                ALOGV("%s close previous output on same client session %d ", __func__, session);
                closeOutput(outputDesc->mIoHandle);
            }
        }
    }
    if (!profile->canOpenNewIo()) {
        return NAME_NOT_FOUND;
    }

    outputDesc = new SwAudioOutputDescriptor(profile, mpClientInterface);

    // An MSD patch may be using the only output stream that can service this request. Release
    // all MSD patches to prioritize this request over any active output on MSD.
    releaseMsdOutputPatches(devices);

    status_t status =
            outputDesc->open(config, nullptr /* mixerConfig */, devices, stream, flags, output);

    // only accept an output with the requested parameters
    if (status != NO_ERROR ||
        (config->sample_rate != 0 && config->sample_rate != outputDesc->getSamplingRate()) ||
        (config->format != AUDIO_FORMAT_DEFAULT && config->format != outputDesc->getFormat()) ||
        (config->channel_mask != 0 && config->channel_mask != outputDesc->getChannelMask())) {
        ALOGV("%s failed opening direct output: output %d sample rate %d %d,"
                "format %d %d, channel mask %04x %04x", __func__, *output, config->sample_rate,
                outputDesc->getSamplingRate(), config->format, outputDesc->getFormat(),
                config->channel_mask, outputDesc->getChannelMask());
        if (*output != AUDIO_IO_HANDLE_NONE) {
            outputDesc->close();
        }
        // fall back to mixer output if possible when the direct output could not be open
        if (audio_is_linear_pcm(config->format) &&
                config->sample_rate  <= SAMPLE_RATE_HZ_MAX) {
            return NAME_NOT_FOUND;
        }
        *output = AUDIO_IO_HANDLE_NONE;
        return BAD_VALUE;
    }
    outputDesc->mDirectOpenCount = 1;
    outputDesc->mDirectClientSession = session;

    addOutput(*output, outputDesc);
    mPreviousOutputs = mOutputs;
    ALOGV("%s returns new direct output %d", __func__, *output);
    mpClientInterface->onAudioPortListUpdate();
    return NO_ERROR;
}

audio_io_handle_t AudioPolicyManager::getOutputForDevices(
        const DeviceVector &devices,
        audio_session_t session,
        const audio_attributes_t *attr,
        const audio_config_t *config,
        audio_output_flags_t *flags,
        bool *isSpatialized,
        bool forceMutingHaptic)
{
    audio_io_handle_t output = AUDIO_IO_HANDLE_NONE;

    // Discard haptic channel mask when forcing muting haptic channels.
    audio_channel_mask_t channelMask = forceMutingHaptic
            ? static_cast<audio_channel_mask_t>(config->channel_mask & ~AUDIO_CHANNEL_HAPTIC_ALL)
            : config->channel_mask;


    String8 value;
    String8 reply =  mpClientInterface->getParameters(AUDIO_IO_HANDLE_NONE,
                                          String8("vr_audio_mode_on"));
    AudioParameter repliedParameter(reply);
    if (repliedParameter.get(String8("vr_audio_mode_on"), value) == NO_ERROR &&
        value.contains("true")) {
        ALOGI("%s VR mode is on, switch to primary output requested flags 0x%X",__func__, *flags);
        *flags = (audio_output_flags_t)(*flags &
                    (~(AUDIO_OUTPUT_FLAG_FAST|AUDIO_OUTPUT_FLAG_RAW)));
    }

    audio_stream_type_t stream = mEngine->getStreamTypeForAttributes(*attr);

    /*
    * WFD audio routes back to target speaker when starting a ringtone playback.
    * This is because primary output is reused for ringtone, so output device is
    * updated based on SONIFICATION strategy for both ringtone and music playback.
    * The same issue is not seen on remoted_submix HAL based WFD audio because
    * primary output is not reused and a new output is created for ringtone playback.
    * Issue is fixed by updating output flag to AUDIO_OUTPUT_FLAG_FAST when there is
    * a non-music stream playback on WFD, so primary output is not reused for ringtone.
    */
    if (property_get_bool("vendor.audio.afe.proxy.enabled", true /* default_value */)) {
        DeviceTypeSet availableOutputDeviceTypes = mAvailableOutputDevices.types();
        if ((deviceTypesToBitMask(availableOutputDeviceTypes) & AUDIO_DEVICE_OUT_PROXY)
              && (stream != AUDIO_STREAM_MUSIC)) {
            ALOGD("%s Use fast flags for stream %d requested Flags%x",__func__, stream, *flags);
            *flags = (*flags & AUDIO_OUTPUT_FLAG_DIRECT) ?
                        AUDIO_OUTPUT_FLAG_DIRECT : AUDIO_OUTPUT_FLAG_FAST;
        }
    }
    // open a direct output if required by specified parameters
    //force direct flag if offload flag is set: offloading implies a direct output stream
    // and all common behaviors are driven by checking only the direct flag
    // this should normally be set appropriately in the policy configuration file
    if ((*flags & AUDIO_OUTPUT_FLAG_COMPRESS_OFFLOAD) != 0) {
        *flags = (audio_output_flags_t)(*flags | AUDIO_OUTPUT_FLAG_DIRECT);
    }
    if ((*flags & AUDIO_OUTPUT_FLAG_HW_AV_SYNC) != 0) {
        *flags = (audio_output_flags_t)(*flags | AUDIO_OUTPUT_FLAG_DIRECT);
    }

    // Force direct flags for PCM data, this can help to maintain audio bitstream
    // quality by avoiding resampling/downmixing by using direct track when hal/DSP
    // support is available. DSP PP can be applied directly on track data instead of
    // mixed output. To some extent, it can help save some power.
    const bool trackDirectPCM =
            property_get_bool("vendor.audio.offload.track.enable", true /* default_value */);
    const bool offloadDisable =
            property_get_bool("audio.offload.disable", false /* default_value */);
    if (trackDirectPCM && !offloadDisable && stream == AUDIO_STREAM_MUSIC) {
       if ((*flags == AUDIO_OUTPUT_FLAG_NONE) &&
            (config->offload_info.usage == AUDIO_USAGE_MEDIA ||
             config->offload_info.usage == AUDIO_USAGE_GAME)) {
            ALOGV("Force direct flags to use pcm offload, original flags(0x%x)", *flags);
            *flags = AUDIO_OUTPUT_FLAG_DIRECT;
        }
    } else if (audio_is_linear_pcm(config->format) &&
            *flags == AUDIO_OUTPUT_FLAG_DIRECT) {
        ALOGV("%s Remove direct flags stream %d,orginal flags %0x", __func__, stream, *flags);
        *flags = AUDIO_OUTPUT_FLAG_NONE;
    }

    bool forceDeepBuffer = false;
    // only allow deep buffering for music stream type
    if (stream != AUDIO_STREAM_MUSIC) {
        *flags = (audio_output_flags_t)(*flags &~AUDIO_OUTPUT_FLAG_DEEP_BUFFER);
    } else if ((*flags == AUDIO_OUTPUT_FLAG_NONE || *flags == AUDIO_OUTPUT_FLAG_DIRECT ||
                (*flags & AUDIO_OUTPUT_FLAG_COMPRESS_OFFLOAD)) && !isInCall() &&
                property_get_bool("audio.deep_buffer.media", true /* default_value */)) {
        // use DEEP_BUFFER as default output for music stream type
        forceDeepBuffer = true;
    }
    if (stream == AUDIO_STREAM_TTS) {
        *flags = AUDIO_OUTPUT_FLAG_TTS;
    } else if ((stream == AUDIO_STREAM_VOICE_CALL &&
               audio_is_linear_pcm(config->format) &&
               (*flags & AUDIO_OUTPUT_FLAG_INCALL_MUSIC) == 0) &&
               (mEngine->getPhoneState() != AUDIO_MODE_IN_CALL)) {
        *flags = (audio_output_flags_t)(AUDIO_OUTPUT_FLAG_VOIP_RX |
                                       AUDIO_OUTPUT_FLAG_DIRECT);
        ALOGV("Set VoIP and Direct output flags for PCM format");
    }

    // Attach the Ultrasound flag for the AUDIO_CONTENT_TYPE_ULTRASOUND
    if (attr->content_type == AUDIO_CONTENT_TYPE_ULTRASOUND) {
        *flags = (audio_output_flags_t)(*flags | AUDIO_OUTPUT_FLAG_ULTRASOUND);
    }

    *isSpatialized = false;
    if (mSpatializerOutput != nullptr
            && canBeSpatializedInt(attr, config,
                    devices.toTypeAddrVector(), false /* allowCurrentOutputReconfig */)) {
        *isSpatialized = true;
        return mSpatializerOutput->mIoHandle;
    }

    audio_config_t directConfig = *config;
    directConfig.channel_mask = channelMask;
    status_t status = openDirectOutput(stream, session, &directConfig, *flags, devices, &output);
    if (status != NAME_NOT_FOUND) {
        return output;
    }

    // A request for HW A/V sync cannot fallback to a mixed output because time
    // stamps are embedded in audio data
    if ((*flags & (AUDIO_OUTPUT_FLAG_HW_AV_SYNC | AUDIO_OUTPUT_FLAG_MMAP_NOIRQ)) != 0) {
        return AUDIO_IO_HANDLE_NONE;
    }

    // ignoring channel mask due to downmix capability in mixer

    // open a non direct output

    // for non direct outputs, only PCM is supported
    if (audio_is_linear_pcm(config->format)) {
        // get which output is suitable for the specified stream. The actual
        // routing change will happen when startOutput() will be called
        SortedVector<audio_io_handle_t> outputs = getOutputsForDevices(devices, mOutputs);

        // at this stage we should ignore the DIRECT flag as no direct output could be found earlier
        *flags = (audio_output_flags_t)(*flags & ~AUDIO_OUTPUT_FLAG_DIRECT);
        *flags = forceDeepBuffer ? AUDIO_OUTPUT_FLAG_DEEP_BUFFER :
                 (*flags == AUDIO_OUTPUT_FLAG_NONE) ? AUDIO_OUTPUT_FLAG_PRIMARY : *flags;
        ALOGV("%s forced deep-buffer (%s) flags (%0x)", __func__,
                forceDeepBuffer ? "yes": "no" , *flags);
        output = selectOutput(
                outputs, *flags, config->format, channelMask, config->sample_rate, session);
    }
    ALOGW_IF((output == 0), "getOutputForDevices() could not find output for stream %d, "
            "sampling rate %d, format %#x, channels %#x, flags %#x",
            stream, config->sample_rate, config->format, channelMask, *flags);

    return output;
}

sp<DeviceDescriptor> AudioPolicyManager::getMsdAudioInDevice() const {
    auto msdInDevices = mHwModules.getAvailableDevicesFromModuleName(AUDIO_HARDWARE_MODULE_ID_MSD,
                                                                     mAvailableInputDevices);
    return msdInDevices.isEmpty()? nullptr : msdInDevices.itemAt(0);
}

DeviceVector AudioPolicyManager::getMsdAudioOutDevices() const {
    return mHwModules.getAvailableDevicesFromModuleName(AUDIO_HARDWARE_MODULE_ID_MSD,
                                                        mAvailableOutputDevices);
}

const AudioPatchCollection AudioPolicyManager::getMsdOutputPatches() const {
    AudioPatchCollection msdPatches;
    sp<HwModule> msdModule = mHwModules.getModuleFromName(AUDIO_HARDWARE_MODULE_ID_MSD);
    if (msdModule != 0) {
        for (size_t i = 0; i < mAudioPatches.size(); ++i) {
            sp<AudioPatch> patch = mAudioPatches.valueAt(i);
            for (size_t j = 0; j < patch->mPatch.num_sources; ++j) {
                const struct audio_port_config *source = &patch->mPatch.sources[j];
                if (source->type == AUDIO_PORT_TYPE_DEVICE &&
                        source->ext.device.hw_module == msdModule->getHandle()) {
                    msdPatches.addAudioPatch(patch->getHandle(), patch);
                }
            }
        }
    }
    return msdPatches;
}

bool AudioPolicyManager::isMsdPatch(const audio_patch_handle_t &handle) const {
    ssize_t index = mAudioPatches.indexOfKey(handle);
    if (index < 0) {
        return false;
    }
    const sp<AudioPatch> patch = mAudioPatches.valueAt(index);
    sp<HwModule> msdModule = mHwModules.getModuleFromName(AUDIO_HARDWARE_MODULE_ID_MSD);
    if (msdModule == nullptr) {
        return false;
    }
    const struct audio_port_config *sink = &patch->mPatch.sinks[0];
    if (getMsdAudioOutDevices().contains(mAvailableOutputDevices.getDeviceFromId(sink->id))) {
        return true;
    }
    index = getMsdOutputPatches().indexOfKey(handle);
    if (index < 0) {
        return false;
    }
    return true;
}

status_t AudioPolicyManager::getMsdProfiles(bool hwAvSync,
                                            const InputProfileCollection &inputProfiles,
                                            const OutputProfileCollection &outputProfiles,
                                            const sp<DeviceDescriptor> &sourceDevice,
                                            const sp<DeviceDescriptor> &sinkDevice,
                                            AudioProfileVector& sourceProfiles,
                                            AudioProfileVector& sinkProfiles) const {
    if (inputProfiles.isEmpty()) {
        ALOGE("%s() no input profiles for source module", __func__);
        return NO_INIT;
    }
    if (outputProfiles.isEmpty()) {
        ALOGE("%s() no output profiles for sink module", __func__);
        return NO_INIT;
    }
    for (const auto &inProfile : inputProfiles) {
        if (hwAvSync == ((inProfile->getFlags() & AUDIO_INPUT_FLAG_HW_AV_SYNC) != 0) &&
                inProfile->supportsDevice(sourceDevice)) {
            appendAudioProfiles(sourceProfiles, inProfile->getAudioProfiles());
        }
    }
    for (const auto &outProfile : outputProfiles) {
        if (hwAvSync == ((outProfile->getFlags() & AUDIO_OUTPUT_FLAG_HW_AV_SYNC) != 0) &&
                outProfile->supportsDevice(sinkDevice)) {
            appendAudioProfiles(sinkProfiles, outProfile->getAudioProfiles());
        }
    }
    return NO_ERROR;
}

status_t AudioPolicyManager::getBestMsdConfig(bool hwAvSync,
        const AudioProfileVector &sourceProfiles, const AudioProfileVector &sinkProfiles,
        audio_port_config *sourceConfig, audio_port_config *sinkConfig) const
{
    struct audio_config_base bestSinkConfig;
    status_t result = findBestMatchingOutputConfig(sourceProfiles, sinkProfiles,
            msdCompressedFormatsOrder, msdSurroundChannelMasksOrder,
            true /*preferHigherSamplingRates*/, bestSinkConfig);
    if (result != NO_ERROR) {
        ALOGD("%s() no matching config found for sink, hwAvSync: %d",
                __func__, hwAvSync);
        return result;
    }
    sinkConfig->sample_rate = bestSinkConfig.sample_rate;
    sinkConfig->channel_mask = bestSinkConfig.channel_mask;
    sinkConfig->format = bestSinkConfig.format;
    // For encoded streams force direct flag to prevent downstream mixing.
    sinkConfig->flags.output = static_cast<audio_output_flags_t>(
            sinkConfig->flags.output | AUDIO_OUTPUT_FLAG_DIRECT);
    if (audio_is_iec61937_compatible(sinkConfig->format)) {
        // For formats compatible with IEC61937 encapsulation, assume that
        // the input is IEC61937 framed (for proportional buffer sizing).
        // Add the AUDIO_OUTPUT_FLAG_IEC958_NONAUDIO flag so downstream HAL can distinguish between
        // raw and IEC61937 framed streams.
        sinkConfig->flags.output = static_cast<audio_output_flags_t>(
                sinkConfig->flags.output | AUDIO_OUTPUT_FLAG_IEC958_NONAUDIO);
    }
    sourceConfig->sample_rate = bestSinkConfig.sample_rate;
    // Specify exact channel mask to prevent guessing by bit count in PatchPanel.
    sourceConfig->channel_mask = audio_channel_mask_out_to_in(bestSinkConfig.channel_mask);
    sourceConfig->format = bestSinkConfig.format;
    // Copy input stream directly without any processing (e.g. resampling).
    sourceConfig->flags.input = static_cast<audio_input_flags_t>(
            sourceConfig->flags.input | AUDIO_INPUT_FLAG_DIRECT);
    if (hwAvSync) {
        sinkConfig->flags.output = static_cast<audio_output_flags_t>(
                sinkConfig->flags.output | AUDIO_OUTPUT_FLAG_HW_AV_SYNC);
        sourceConfig->flags.input = static_cast<audio_input_flags_t>(
                sourceConfig->flags.input | AUDIO_INPUT_FLAG_HW_AV_SYNC);
    }
    const unsigned int config_mask = AUDIO_PORT_CONFIG_SAMPLE_RATE |
            AUDIO_PORT_CONFIG_CHANNEL_MASK | AUDIO_PORT_CONFIG_FORMAT | AUDIO_PORT_CONFIG_FLAGS;
    sinkConfig->config_mask |= config_mask;
    sourceConfig->config_mask |= config_mask;
    return NO_ERROR;
}

PatchBuilder AudioPolicyManager::buildMsdPatch(bool msdIsSource,
                                               const sp<DeviceDescriptor> &device) const
{
    PatchBuilder patchBuilder;
    sp<HwModule> msdModule = mHwModules.getModuleFromName(AUDIO_HARDWARE_MODULE_ID_MSD);
    ALOG_ASSERT(msdModule != nullptr, "MSD module not available");
    sp<HwModule> deviceModule = mHwModules.getModuleForDevice(device, AUDIO_FORMAT_DEFAULT);
    if (deviceModule == nullptr) {
        ALOGE("%s() unable to get module for %s", __func__, device->toString().c_str());
        return patchBuilder;
    }
    const InputProfileCollection inputProfiles = msdIsSource ?
            msdModule->getInputProfiles() : deviceModule->getInputProfiles();
    const OutputProfileCollection outputProfiles = msdIsSource ?
            deviceModule->getOutputProfiles() : msdModule->getOutputProfiles();

    const sp<DeviceDescriptor> sourceDevice = msdIsSource ? getMsdAudioInDevice() : device;
    const sp<DeviceDescriptor> sinkDevice = msdIsSource ?
            device : getMsdAudioOutDevices().itemAt(0);
    patchBuilder.addSource(sourceDevice).addSink(sinkDevice);

    audio_port_config sourceConfig = patchBuilder.patch()->sources[0];
    audio_port_config sinkConfig = patchBuilder.patch()->sinks[0];
    AudioProfileVector sourceProfiles;
    AudioProfileVector sinkProfiles;
    // TODO: Figure out whether MSD module has HW_AV_SYNC flag set in the AP config file.
    // For now, we just forcefully try with HwAvSync first.
    for (auto hwAvSync : { true, false }) {
        if (getMsdProfiles(hwAvSync, inputProfiles, outputProfiles, sourceDevice, sinkDevice,
                sourceProfiles, sinkProfiles) != NO_ERROR) {
            continue;
        }
        if (getBestMsdConfig(hwAvSync, sourceProfiles, sinkProfiles, &sourceConfig,
                &sinkConfig) == NO_ERROR) {
            // Found a matching config. Re-create PatchBuilder with this config.
            return (PatchBuilder()).addSource(sourceConfig).addSink(sinkConfig);
        }
    }
    ALOGV("%s() no matching config found. Fall through to default PCM patch"
            " supporting PCM format conversion.", __func__);
    return patchBuilder;
}

status_t AudioPolicyManager::setMsdOutputPatches(const DeviceVector *outputDevices) {
    DeviceVector devices;
    if (outputDevices != nullptr && outputDevices->size() > 0) {
        devices.add(*outputDevices);
    } else {
        // Use media strategy for unspecified output device. This should only
        // occur on checkForDeviceAndOutputChanges(). Device connection events may
        // therefore invalidate explicit routing requests.
        devices = mEngine->getOutputDevicesForAttributes(
                    attributes_initializer(AUDIO_USAGE_MEDIA), nullptr, false /*fromCache*/);
        LOG_ALWAYS_FATAL_IF(devices.isEmpty(), "no output device to set MSD patch");
    }
    std::vector<PatchBuilder> patchesToCreate;
    for (auto i = 0u; i < devices.size(); ++i) {
        ALOGV("%s() for device %s", __func__, devices[i]->toString().c_str());
        patchesToCreate.push_back(buildMsdPatch(true /*msdIsSource*/, devices[i]));
    }
    // Retain only the MSD patches associated with outputDevices request.
    // Tear down the others, and create new ones as needed.
    AudioPatchCollection patchesToRemove = getMsdOutputPatches();
    for (auto it = patchesToCreate.begin(); it != patchesToCreate.end(); ) {
        auto retainedPatch = false;
        for (auto i = 0u; i < patchesToRemove.size(); ++i) {
            if (audio_patches_are_equal(it->patch(), &patchesToRemove[i]->mPatch)) {
                patchesToRemove.removeItemsAt(i);
                retainedPatch = true;
                break;
            }
        }
        if (retainedPatch) {
            it = patchesToCreate.erase(it);
            continue;
        }
        ++it;
    }
    if (patchesToCreate.size() == 0 && patchesToRemove.size() == 0) {
        return NO_ERROR;
    }
    for (auto i = 0u; i < patchesToRemove.size(); ++i) {
        auto &currentPatch = patchesToRemove.valueAt(i);
        releaseAudioPatch(currentPatch->getHandle(), mUidCached);
    }
    status_t status = NO_ERROR;
    for (const auto &p : patchesToCreate) {
        auto currStatus = installPatch(__func__, -1 /*index*/, nullptr /*patchHandle*/,
                p.patch(), 0 /*delayMs*/, mUidCached, nullptr /*patchDescPtr*/);
        char message[256];
        snprintf(message, sizeof(message), "%s() %s: creating MSD patch from device:IN_BUS to "
            "device:%#x (format:%#x channels:%#x samplerate:%d)", __func__,
                currStatus == NO_ERROR ? "Success" : "Error",
                p.patch()->sinks[0].ext.device.type, p.patch()->sources[0].format,
                p.patch()->sources[0].channel_mask, p.patch()->sources[0].sample_rate);
        if (currStatus == NO_ERROR) {
            ALOGD("%s", message);
        } else {
            ALOGE("%s", message);
            if (status == NO_ERROR) {
                status = currStatus;
            }
        }
    }
    return status;
}

void AudioPolicyManager::releaseMsdOutputPatches(const DeviceVector& devices) {
    AudioPatchCollection msdPatches = getMsdOutputPatches();
    for (size_t i = 0; i < msdPatches.size(); i++) {
        const auto& patch = msdPatches[i];
        for (size_t j = 0; j < patch->mPatch.num_sinks; ++j) {
            const struct audio_port_config *sink = &patch->mPatch.sinks[j];
            if (sink->type == AUDIO_PORT_TYPE_DEVICE && devices.getDevice(sink->ext.device.type,
                    String8(sink->ext.device.address), AUDIO_FORMAT_DEFAULT) != nullptr) {
                releaseAudioPatch(patch->getHandle(), mUidCached);
                break;
            }
        }
    }
}

bool AudioPolicyManager::msdHasPatchesToAllDevices(const AudioDeviceTypeAddrVector& devices) {
    DeviceVector devicesToCheck = mOutputDevicesAll.getDevicesFromDeviceTypeAddrVec(devices);
    AudioPatchCollection msdPatches = getMsdOutputPatches();
    for (size_t i = 0; i < msdPatches.size(); i++) {
        const auto& patch = msdPatches[i];
        for (size_t j = 0; j < patch->mPatch.num_sinks; ++j) {
            const struct audio_port_config *sink = &patch->mPatch.sinks[j];
            if (sink->type == AUDIO_PORT_TYPE_DEVICE) {
                const auto& foundDevice = devicesToCheck.getDevice(
                    sink->ext.device.type, String8(sink->ext.device.address), AUDIO_FORMAT_DEFAULT);
                if (foundDevice != nullptr) {
                    devicesToCheck.remove(foundDevice);
                    if (devicesToCheck.isEmpty()) {
                        return true;
                    }
                }
            }
        }
    }
    return false;
}

audio_io_handle_t AudioPolicyManager::selectOutput(const SortedVector<audio_io_handle_t>& outputs,
                                                   audio_output_flags_t flags,
                                                   audio_format_t format,
                                                   audio_channel_mask_t channelMask,
                                                   uint32_t samplingRate,
                                                   audio_session_t sessionId)
{
    LOG_ALWAYS_FATAL_IF(!(format == AUDIO_FORMAT_INVALID || audio_is_linear_pcm(format)),
        "%s called with format %#x", __func__, format);

    // Return the output that haptic-generating attached to when 1) session id is specified,
    // 2) haptic-generating effect exists for given session id and 3) the output that
    // haptic-generating effect attached to is in given outputs.
    if (sessionId != AUDIO_SESSION_NONE) {
        audio_io_handle_t hapticGeneratingOutput = mEffects.getIoForSession(
                sessionId, FX_IID_HAPTICGENERATOR);
        if (outputs.indexOf(hapticGeneratingOutput) >= 0) {
            return hapticGeneratingOutput;
        }
    }

    // Flags disqualifying an output: the match must happen before calling selectOutput()
    static const audio_output_flags_t kExcludedFlags = (audio_output_flags_t)
        (AUDIO_OUTPUT_FLAG_HW_AV_SYNC | AUDIO_OUTPUT_FLAG_MMAP_NOIRQ | AUDIO_OUTPUT_FLAG_DIRECT);

    // Flags expressing a functional request: must be honored in priority over
    // other criteria
    static const audio_output_flags_t kFunctionalFlags = (audio_output_flags_t)
        (AUDIO_OUTPUT_FLAG_VOIP_RX | AUDIO_OUTPUT_FLAG_INCALL_MUSIC |
            AUDIO_OUTPUT_FLAG_TTS | AUDIO_OUTPUT_FLAG_DIRECT_PCM | AUDIO_OUTPUT_FLAG_ULTRASOUND |
            AUDIO_OUTPUT_FLAG_SPATIALIZER);
    // Flags expressing a performance request: have lower priority than serving
    // requested sampling rate or channel mask
    static const audio_output_flags_t kPerformanceFlags = (audio_output_flags_t)
        (AUDIO_OUTPUT_FLAG_FAST | AUDIO_OUTPUT_FLAG_DEEP_BUFFER |
            AUDIO_OUTPUT_FLAG_RAW | AUDIO_OUTPUT_FLAG_SYNC);

    const audio_output_flags_t functionalFlags =
        (audio_output_flags_t)(flags & kFunctionalFlags);
    const audio_output_flags_t performanceFlags =
        (audio_output_flags_t)(flags & kPerformanceFlags);

    audio_io_handle_t bestOutput = (outputs.size() == 0) ? AUDIO_IO_HANDLE_NONE : outputs[0];

    // select one output among several that provide a path to a particular device or set of
    // devices (the list was previously build by getOutputsForDevices()).
    // The priority is as follows:
    // 1: the output supporting haptic playback when requesting haptic playback
    // 2: the output with the highest number of requested functional flags
    //    with tiebreak preferring the minimum number of extra functional flags
    //    (see b/200293124, the incorrect selection of AUDIO_OUTPUT_FLAG_VOIP_RX).
    // 3: the output supporting the exact channel mask
    // 4: the output with a higher channel count than requested
    // 5: the output with a higher sampling rate than requested
    // 6: the output with the highest number of requested performance flags
    // 7: the output with the bit depth the closest to the requested one
    // 8: the primary output
    // 9: the first output in the list

    // matching criteria values in priority order for best matching output so far
    std::vector<uint32_t> bestMatchCriteria(8, 0);

    const uint32_t channelCount = audio_channel_count_from_out_mask(channelMask);
    const uint32_t hapticChannelCount = audio_channel_count_from_out_mask(
        channelMask & AUDIO_CHANNEL_HAPTIC_ALL);

    for (audio_io_handle_t output : outputs) {
        sp<SwAudioOutputDescriptor> outputDesc = mOutputs.valueFor(output);
        // matching criteria values in priority order for current output
        std::vector<uint32_t> currentMatchCriteria(8, 0);

        if (outputDesc->isDuplicated()) {
            continue;
        }
        if ((kExcludedFlags & outputDesc->mFlags) != 0) {
            continue;
        }

        // If haptic channel is specified, use the haptic output if present.
        // When using haptic output, same audio format and sample rate are required.
        const uint32_t outputHapticChannelCount = audio_channel_count_from_out_mask(
            outputDesc->getChannelMask() & AUDIO_CHANNEL_HAPTIC_ALL);
        if ((hapticChannelCount == 0) != (outputHapticChannelCount == 0)) {
            continue;
        }
        if (outputHapticChannelCount >= hapticChannelCount
            && format == outputDesc->getFormat()
            && samplingRate == outputDesc->getSamplingRate()) {
                currentMatchCriteria[0] = outputHapticChannelCount;
        }

        // functional flags match
        const int matchingFunctionalFlags =
                __builtin_popcount(outputDesc->mFlags & functionalFlags);
        const int totalFunctionalFlags =
                __builtin_popcount(outputDesc->mFlags & kFunctionalFlags);
        // Prefer matching functional flags, but subtract unnecessary functional flags.
        currentMatchCriteria[1] = 100 * (matchingFunctionalFlags + 1) - totalFunctionalFlags;

        // channel mask and channel count match
        uint32_t outputChannelCount = audio_channel_count_from_out_mask(
                outputDesc->getChannelMask());
        if (channelMask != AUDIO_CHANNEL_NONE && channelCount > 2 &&
            channelCount <= outputChannelCount) {
            if ((audio_channel_mask_get_representation(channelMask) ==
                    audio_channel_mask_get_representation(outputDesc->getChannelMask())) &&
                    ((channelMask & outputDesc->getChannelMask()) == channelMask)) {
                currentMatchCriteria[2] = outputChannelCount;
            }
            currentMatchCriteria[3] = outputChannelCount;
        }

        // sampling rate match
        if (samplingRate > SAMPLE_RATE_HZ_DEFAULT &&
                samplingRate <= outputDesc->getSamplingRate()) {
            currentMatchCriteria[4] = outputDesc->getSamplingRate();
        }

        // performance flags match
        currentMatchCriteria[5] = popcount(outputDesc->mFlags & performanceFlags);

        // format match
        if (format != AUDIO_FORMAT_INVALID) {
            currentMatchCriteria[6] =
                PolicyAudioPort::kFormatDistanceMax -
                PolicyAudioPort::formatDistance(format, outputDesc->getFormat());
        }

        // primary output match
        currentMatchCriteria[7] = outputDesc->mFlags & AUDIO_OUTPUT_FLAG_PRIMARY;

        // compare match criteria by priority then value
        if (std::lexicographical_compare(bestMatchCriteria.begin(), bestMatchCriteria.end(),
                currentMatchCriteria.begin(), currentMatchCriteria.end())) {
            bestMatchCriteria = currentMatchCriteria;
            bestOutput = output;

            std::stringstream result;
            std::copy(bestMatchCriteria.begin(), bestMatchCriteria.end(),
                std::ostream_iterator<int>(result, " "));
            ALOGV("%s new bestOutput %d criteria %s",
                __func__, bestOutput, result.str().c_str());
        }
    }

    return bestOutput;
}

status_t AudioPolicyManager::startOutput(audio_port_handle_t portId)
{
    ALOGV("%s portId %d", __FUNCTION__, portId);

    sp<SwAudioOutputDescriptor> outputDesc = mOutputs.getOutputForClient(portId);
    if (outputDesc == 0) {
        ALOGW("startOutput() no output for client %d", portId);
        return BAD_VALUE;
    }
    sp<TrackClientDescriptor> client = outputDesc->getClient(portId);

    ALOGV("startOutput() output %d, stream %d, session %d",
          outputDesc->mIoHandle, client->stream(), client->session());

    status_t status = outputDesc->start();
    if (status != NO_ERROR) {
        return status;
    }

    uint32_t delayMs;
    status = startSource(outputDesc, client, &delayMs);

    if (status != NO_ERROR) {
        outputDesc->stop();
        return status;
    }
    if (delayMs != 0) {
        usleep(delayMs * 1000);
    }

    return status;
}

status_t AudioPolicyManager::startSource(const sp<SwAudioOutputDescriptor>& outputDesc,
                                         const sp<TrackClientDescriptor>& client,
                                         uint32_t *delayMs)
{
    // cannot start playback of STREAM_TTS if any other output is being used
    uint32_t beaconMuteLatency = 0;

    *delayMs = 0;
    audio_stream_type_t stream = client->stream();
    auto clientVolSrc = client->volumeSource();
    auto clientStrategy = client->strategy();
    auto clientAttr = client->attributes();
    if (stream == AUDIO_STREAM_TTS) {
        ALOGV("\t found BEACON stream");
        if (!mTtsOutputAvailable && mOutputs.isAnyOutputActive(
                                    toVolumeSource(AUDIO_STREAM_TTS, false) /*sourceToIgnore*/)) {
            return INVALID_OPERATION;
        } else {
            beaconMuteLatency = handleEventForBeacon(STARTING_BEACON);
        }
    } else {
        // some playback other than beacon starts
        beaconMuteLatency = handleEventForBeacon(STARTING_OUTPUT);
    }

    // force device change if the output is inactive and no audio patch is already present.
    // check active before incrementing usage count
    bool force = !outputDesc->isActive() && !outputDesc->isRouted();

    DeviceVector devices;
    sp<AudioPolicyMix> policyMix = outputDesc->mPolicyMix.promote();
    const char *address = NULL;
    if (policyMix != nullptr) {
        audio_devices_t newDeviceType;
        address = policyMix->mDeviceAddress.string();
        if ((policyMix->mRouteFlags & MIX_ROUTE_FLAG_LOOP_BACK) == MIX_ROUTE_FLAG_LOOP_BACK) {
            newDeviceType = AUDIO_DEVICE_OUT_REMOTE_SUBMIX;
        } else {
            newDeviceType = policyMix->mDeviceType;
        }
        sp device = mAvailableOutputDevices.getDevice(newDeviceType, String8(address),
                                                        AUDIO_FORMAT_DEFAULT);
        ALOG_ASSERT(device, "%s: no device found t=%u, a=%s", __func__, newDeviceType, address);
        devices.add(device);
    }

    // requiresMuteCheck is false when we can bypass mute strategy.
    // It covers a common case when there is no materially active audio
    // and muting would result in unnecessary delay and dropped audio.
    const uint32_t outputLatencyMs = outputDesc->latency();
    bool requiresMuteCheck = outputDesc->isActive(outputLatencyMs * 2);  // account for drain

    // increment usage count for this stream on the requested output:
    // NOTE that the usage count is the same for duplicated output and hardware output which is
    // necessary for a correct control of hardware output routing by startOutput() and stopOutput()
    outputDesc->setClientActive(client, true);

    if (client->hasPreferredDevice(true)) {
        if (outputDesc->clientsList(true /*activeOnly*/).size() == 1 &&
                client->isPreferredDeviceForExclusiveUse()) {
            // Preferred device may be exclusive, use only if no other active clients on this output
            devices = DeviceVector(
                        mAvailableOutputDevices.getDeviceFromId(client->preferredDeviceId()));
        } else {
            devices = getNewOutputDevices(outputDesc, false /*fromCache*/);
        }
        if (devices != outputDesc->devices()) {
            checkStrategyRoute(clientStrategy, outputDesc->mIoHandle);
        }
    }

    if (followsSameRouting(clientAttr, attributes_initializer(AUDIO_USAGE_MEDIA))) {
        selectOutputForMusicEffects();
    }

    if (outputDesc->getActivityCount(clientVolSrc) == 1 || !devices.isEmpty()) {
        // starting an output being rerouted?
        if (devices.isEmpty()) {
            devices = getNewOutputDevices(outputDesc, false /*fromCache*/);
        }
        bool shouldWait =
            (followsSameRouting(clientAttr, attributes_initializer(AUDIO_USAGE_ALARM)) ||
             followsSameRouting(clientAttr, attributes_initializer(AUDIO_USAGE_NOTIFICATION)) ||
             (beaconMuteLatency > 0));
        uint32_t waitMs = beaconMuteLatency;
        for (size_t i = 0; i < mOutputs.size(); i++) {
            sp<SwAudioOutputDescriptor> desc = mOutputs.valueAt(i);
            if (desc != outputDesc) {
                // An output has a shared device if
                // - managed by the same hw module
                // - supports the currently selected device
                const bool sharedDevice = outputDesc->sharesHwModuleWith(desc)
                        && (!desc->filterSupportedDevices(devices).isEmpty());

                // force a device change if any other output is:
                // - managed by the same hw module
                // - supports currently selected device
                // - has a current device selection that differs from selected device.
                // - has an active audio patch
                // In this case, the audio HAL must receive the new device selection so that it can
                // change the device currently selected by the other output.
                if (sharedDevice &&
                        desc->devices() != devices &&
                        desc->getPatchHandle() != AUDIO_PATCH_HANDLE_NONE) {
                    force = true;
                }
                // wait for audio on other active outputs to be presented when starting
                // a notification so that audio focus effect can propagate, or that a mute/unmute
                // event occurred for beacon
                const uint32_t latencyMs = desc->latency();
                const bool isActive = desc->isActive(latencyMs * 2);  // account for drain

                if (shouldWait && isActive && (waitMs < latencyMs)) {
                    waitMs = latencyMs;
                }

                // Require mute check if another output is on a shared device
                // and currently active to have proper drain and avoid pops.
                // Note restoring AudioTracks onto this output needs to invoke
                // a volume ramp if there is no mute.
                requiresMuteCheck |= sharedDevice && isActive;
            }
        }

        const uint32_t muteWaitMs =
                setOutputDevices(outputDesc, devices, force, 0, NULL, requiresMuteCheck);

        // apply volume rules for current stream and device if necessary
        auto &curves = getVolumeCurves(client->attributes());
        checkAndSetVolume(curves, client->volumeSource(),
                          curves.getVolumeIndex(outputDesc->devices().types()),
                          outputDesc,
                          outputDesc->devices().types(), 0 /*delay*/,
                          outputDesc->useHwGain() /*force*/);

        // update the outputs if starting an output with a stream that can affect notification
        // routing
        handleNotificationRoutingForStream(stream);

        // force reevaluating accessibility routing when ringtone or alarm starts
        if (followsSameRouting(clientAttr, attributes_initializer(AUDIO_USAGE_ALARM))) {
            mpClientInterface->invalidateStream(AUDIO_STREAM_ACCESSIBILITY);
        }

        if (waitMs > muteWaitMs) {
            *delayMs = waitMs - muteWaitMs;
        }

        // FIXME: A device change (muteWaitMs > 0) likely introduces a volume change.
        // A volume change enacted by APM with 0 delay is not synchronous, as it goes
        // via AudioCommandThread to AudioFlinger.  Hence it is possible that the volume
        // change occurs after the MixerThread starts and causes a stream volume
        // glitch.
        //
        // We do not introduce additional delay here.
    }

    if (stream == AUDIO_STREAM_ENFORCED_AUDIBLE &&
            mEngine->getForceUse(
                    AUDIO_POLICY_FORCE_FOR_SYSTEM) == AUDIO_POLICY_FORCE_SYSTEM_ENFORCED) {
        setStrategyMute(streamToStrategy(AUDIO_STREAM_ALARM), true, outputDesc);
    }

    // Automatically enable the remote submix input when output is started on a re routing mix
    // of type MIX_TYPE_RECORDERS
    if (isSingleDeviceType(devices.types(), &audio_is_remote_submix_device) &&
        policyMix != NULL && policyMix->mMixType == MIX_TYPE_RECORDERS) {
        setDeviceConnectionStateInt(AUDIO_DEVICE_IN_REMOTE_SUBMIX,
                                    AUDIO_POLICY_DEVICE_STATE_AVAILABLE,
                                    address,
                                    "remote-submix",
                                    AUDIO_FORMAT_DEFAULT);
    }

    return NO_ERROR;
}

status_t AudioPolicyManager::stopOutput(audio_port_handle_t portId)
{
    ALOGV("%s portId %d", __FUNCTION__, portId);

    sp<SwAudioOutputDescriptor> outputDesc = mOutputs.getOutputForClient(portId);
    if (outputDesc == 0) {
        ALOGW("stopOutput() no output for client %d", portId);
        return BAD_VALUE;
    }
    sp<TrackClientDescriptor> client = outputDesc->getClient(portId);

    ALOGV("stopOutput() output %d, stream %d, session %d",
          outputDesc->mIoHandle, client->stream(), client->session());

    status_t status = stopSource(outputDesc, client);

    if (status == NO_ERROR ) {
        outputDesc->stop();
    }
    return status;
}

status_t AudioPolicyManager::stopSource(const sp<SwAudioOutputDescriptor>& outputDesc,
                                        const sp<TrackClientDescriptor>& client)
{
    // always handle stream stop, check which stream type is stopping
    audio_stream_type_t stream = client->stream();
    auto clientVolSrc = client->volumeSource();

    handleEventForBeacon(stream == AUDIO_STREAM_TTS ? STOPPING_BEACON : STOPPING_OUTPUT);

    if (outputDesc->getActivityCount(clientVolSrc) > 0) {
        if (outputDesc->getActivityCount(clientVolSrc) == 1) {
            // Automatically disable the remote submix input when output is stopped on a
            // re routing mix of type MIX_TYPE_RECORDERS
            sp<AudioPolicyMix> policyMix = outputDesc->mPolicyMix.promote();
            if (isSingleDeviceType(
                    outputDesc->devices().types(), &audio_is_remote_submix_device) &&
                policyMix != nullptr &&
                policyMix->mMixType == MIX_TYPE_RECORDERS) {
                setDeviceConnectionStateInt(AUDIO_DEVICE_IN_REMOTE_SUBMIX,
                                            AUDIO_POLICY_DEVICE_STATE_UNAVAILABLE,
                                            policyMix->mDeviceAddress,
                                            "remote-submix", AUDIO_FORMAT_DEFAULT);
            }
        }
        bool forceDeviceUpdate = false;
        if (client->hasPreferredDevice(true)) {
            checkStrategyRoute(client->strategy(), AUDIO_IO_HANDLE_NONE);
            forceDeviceUpdate = true;
        }

        // decrement usage count of this stream on the output
        outputDesc->setClientActive(client, false);

        // store time at which the stream was stopped - see isStreamActive()
        if (outputDesc->getActivityCount(clientVolSrc) == 0 || forceDeviceUpdate) {
            outputDesc->setStopTime(client, systemTime());
            DeviceVector newDevices = getNewOutputDevices(outputDesc, false /*fromCache*/);

            // If the routing does not change, if an output is routed on a device using HwGain
            // (aka setAudioPortConfig) and there are still active clients following different
            // volume group(s), force reapply volume
            bool requiresVolumeCheck = outputDesc->getActivityCount(clientVolSrc) == 0 &&
                    outputDesc->useHwGain() && outputDesc->isAnyActive(VOLUME_SOURCE_NONE);

            // delay the device switch by twice the latency because stopOutput() is executed when
            // the track stop() command is received and at that time the audio track buffer can
            // still contain data that needs to be drained. The latency only covers the audio HAL
            // and kernel buffers. Also the latency does not always include additional delay in the
            // audio path (audio DSP, CODEC ...)
            setOutputDevices(outputDesc, newDevices, false, outputDesc->latency()*2,
                             nullptr, true /*requiresMuteCheck*/, requiresVolumeCheck);

            // force restoring the device selection on other active outputs if it differs from the
            // one being selected for this output
            uint32_t delayMs = outputDesc->latency()*2;
            for (size_t i = 0; i < mOutputs.size(); i++) {
                sp<SwAudioOutputDescriptor> desc = mOutputs.valueAt(i);
                if (desc != outputDesc &&
                        desc->isActive() &&
                        outputDesc->sharesHwModuleWith(desc) &&
                        (newDevices != desc->devices())) {
                    DeviceVector newDevices2 = getNewOutputDevices(desc, false /*fromCache*/);
                    bool force = desc->devices() != newDevices2;

                    setOutputDevices(desc, newDevices2, force, delayMs);

                    // re-apply device specific volume if not done by setOutputDevice()
                    if (!force) {
                        applyStreamVolumes(desc, newDevices2.types(), delayMs);
                    }
                }
            }
            // update the outputs if stopping one with a stream that can affect notification routing
            handleNotificationRoutingForStream(stream);
        }

        if (stream == AUDIO_STREAM_ENFORCED_AUDIBLE &&
                mEngine->getForceUse(AUDIO_POLICY_FORCE_FOR_SYSTEM) == AUDIO_POLICY_FORCE_SYSTEM_ENFORCED) {
            setStrategyMute(streamToStrategy(AUDIO_STREAM_ALARM), false, outputDesc);
        }

        if (followsSameRouting(client->attributes(), attributes_initializer(AUDIO_USAGE_MEDIA))) {
            selectOutputForMusicEffects();
        }
        return NO_ERROR;
    } else {
        ALOGW("stopOutput() refcount is already 0");
        return INVALID_OPERATION;
    }
}

bool AudioPolicyManager::releaseOutput(audio_port_handle_t portId)
{
    ALOGV("%s portId %d", __FUNCTION__, portId);

    sp<SwAudioOutputDescriptor> outputDesc = mOutputs.getOutputForClient(portId);
    if (outputDesc == 0) {
        // If an output descriptor is closed due to a device routing change,
        // then there are race conditions with releaseOutput from tracks
        // that may be destroyed (with no PlaybackThread) or a PlaybackThread
        // destroyed shortly thereafter.
        //
        // Here we just log a warning, instead of a fatal error.
        ALOGW("releaseOutput() no output for client %d", portId);
        return false;
    }

    ALOGV("releaseOutput() %d", outputDesc->mIoHandle);

    sp<TrackClientDescriptor> client = outputDesc->getClient(portId);
    if (outputDesc->isClientActive(client)) {
        ALOGW("releaseOutput() inactivates portId %d in good faith", portId);
        stopOutput(portId);
    }

    if (outputDesc->mFlags & AUDIO_OUTPUT_FLAG_DIRECT) {
        if (outputDesc->mDirectOpenCount <= 0) {
            ALOGW("releaseOutput() invalid open count %d for output %d",
                  outputDesc->mDirectOpenCount, outputDesc->mIoHandle);
            return false;
        }
        if (--outputDesc->mDirectOpenCount == 0) {
            closeOutput(outputDesc->mIoHandle);
            mpClientInterface->onAudioPortListUpdate();
        }
    }

    outputDesc->removeClient(portId);
    if (outputDesc->mPendingReopenToQueryProfiles && outputDesc->getClientCount() == 0) {
        // The output is pending reopened to query dynamic profiles and
        // there is no active clients
        closeOutput(outputDesc->mIoHandle);
        sp<SwAudioOutputDescriptor> newOutputDesc = openOutputWithProfileAndDevice(
                outputDesc->mProfile, mEngine->getActiveMediaDevices(mAvailableOutputDevices));
        if (newOutputDesc == nullptr) {
            ALOGE("%s failed to open output", __func__);
        }
        return true;
    }
    return false;
}

status_t AudioPolicyManager::getInputForAttr(const audio_attributes_t *attr,
                                             audio_io_handle_t *input,
                                             audio_unique_id_t riid,
                                             audio_session_t session,
                                             const AttributionSourceState& attributionSource,
                                             const audio_config_base_t *config,
                                             audio_input_flags_t flags,
                                             audio_port_handle_t *selectedDeviceId,
                                             input_type_t *inputType,
                                             audio_port_handle_t *portId)
{
    ALOGV("%s() source %d, sampling rate %d, format %#x, channel mask %#x, session %d, "
          "flags %#x attributes=%s requested device ID %d",
          __func__, attr->source, config->sample_rate, config->format, config->channel_mask,
          session, flags, toString(*attr).c_str(), *selectedDeviceId);

    status_t status = NO_ERROR;
    audio_source_t halInputSource;
    audio_attributes_t attributes = *attr;
    sp<AudioPolicyMix> policyMix;
    sp<DeviceDescriptor> device;
    sp<AudioInputDescriptor> inputDesc;
    sp<RecordClientDescriptor> clientDesc;
    audio_port_handle_t requestedDeviceId = *selectedDeviceId;
    uid_t uid = VALUE_OR_RETURN_STATUS(aidl2legacy_int32_t_uid_t(attributionSource.uid));
    bool isSoundTrigger = attributes.source == AUDIO_SOURCE_HOTWORD &&
                                mSoundTriggerSessions.indexOfKey(session) >= 0;
    DeviceVector usbDevices;

    if (isSoundTrigger) {
        usbDevices = mAvailableInputDevices.getDevicesFromType(AUDIO_DEVICE_IN_USB_HEADSET);
        for (size_t i = 0; i < usbDevices.size(); i++) {
            mAvailableInputDevices.remove(usbDevices[i]);
        }
    }

    // The supplied portId must be AUDIO_PORT_HANDLE_NONE
    if (*portId != AUDIO_PORT_HANDLE_NONE) {
        return INVALID_OPERATION;
    }

    if (attr->source == AUDIO_SOURCE_DEFAULT) {
        attributes.source = AUDIO_SOURCE_MIC;
    }

    // Explicit routing?
    sp<DeviceDescriptor> explicitRoutingDevice =
            mAvailableInputDevices.getDeviceFromId(*selectedDeviceId);

    // special case for mmap capture: if an input IO handle is specified, we reuse this input if
    // possible
    if ((flags & AUDIO_INPUT_FLAG_MMAP_NOIRQ) == AUDIO_INPUT_FLAG_MMAP_NOIRQ &&
            *input != AUDIO_IO_HANDLE_NONE) {
        ssize_t index = mInputs.indexOfKey(*input);
        if (index < 0) {
            ALOGW("getInputForAttr() unknown MMAP input %d", *input);
            status = BAD_VALUE;
            goto error;
        }
        sp<AudioInputDescriptor> inputDesc = mInputs.valueAt(index);
        RecordClientVector clients = inputDesc->getClientsForSession(session);
        if (clients.size() == 0) {
            ALOGW("getInputForAttr() unknown session %d on input %d", session, *input);
            status = BAD_VALUE;
            goto error;
        }
        // For MMAP mode, the first call to getInputForAttr() is made on behalf of audioflinger.
        // The second call is for the first active client and sets the UID. Any further call
        // corresponds to a new client and is only permitted from the same UID.
        // If the first UID is silenced, allow a new UID connection and replace with new UID
        if (clients.size() > 1) {
            for (const auto& client : clients) {
                // The client map is ordered by key values (portId) and portIds are allocated
                // incrementaly. So the first client in this list is the one opened by audio flinger
                // when the mmap stream is created and should be ignored as it does not correspond
                // to an actual client
                if (client == *clients.cbegin()) {
                    continue;
                }
                if (uid != client->uid() && !client->isSilenced()) {
                    ALOGW("getInputForAttr() bad uid %d for client %d uid %d",
                          uid, client->portId(), client->uid());
                    status = INVALID_OPERATION;
                    goto error;
                }
            }
        }
        *inputType = API_INPUT_LEGACY;
        device = inputDesc->getDevice();

        ALOGV("%s reusing MMAP input %d for session %d", __FUNCTION__, *input, session);
        goto exit;
    }

    *input = AUDIO_IO_HANDLE_NONE;
    *inputType = API_INPUT_INVALID;

    halInputSource = attributes.source;

    if (attributes.source == AUDIO_SOURCE_REMOTE_SUBMIX &&
            strncmp(attributes.tags, "addr=", strlen("addr=")) == 0) {
        status = mPolicyMixes.getInputMixForAttr(attributes, &policyMix);
        if (status != NO_ERROR) {
            ALOGW("%s could not find input mix for attr %s",
                    __func__, toString(attributes).c_str());
            goto error;
        }
        device = mAvailableInputDevices.getDevice(AUDIO_DEVICE_IN_REMOTE_SUBMIX,
                                                  String8(attr->tags + strlen("addr=")),
                                                  AUDIO_FORMAT_DEFAULT);
        if (device == nullptr) {
            ALOGW("%s could not find in Remote Submix device for source %d, tags %s",
                    __func__, attributes.source, attributes.tags);
            status = BAD_VALUE;
            goto error;
        }

        if (is_mix_loopback_render(policyMix->mRouteFlags)) {
            *inputType = API_INPUT_MIX_PUBLIC_CAPTURE_PLAYBACK;
        } else {
            *inputType = API_INPUT_MIX_EXT_POLICY_REROUTE;
        }
    } else {
        if (explicitRoutingDevice != nullptr) {
            device = explicitRoutingDevice;
        } else {
            // Prevent from storing invalid requested device id in clients
            requestedDeviceId = AUDIO_PORT_HANDLE_NONE;
            device = mEngine->getInputDeviceForAttributes(attributes, uid, &policyMix);
            ALOGV_IF(device != nullptr, "%s found device type is 0x%X",
                __FUNCTION__, device->type());
        }
        if (device == nullptr) {
            ALOGW("getInputForAttr() could not find device for source %d", attributes.source);
            status = BAD_VALUE;
            goto error;
        }
        if (device->type() == AUDIO_DEVICE_IN_ECHO_REFERENCE) {
            *inputType = API_INPUT_MIX_CAPTURE;
        } else if (policyMix) {
            ALOG_ASSERT(policyMix->mMixType == MIX_TYPE_RECORDERS, "Invalid Mix Type");
            // there is an external policy, but this input is attached to a mix of recorders,
            // meaning it receives audio injected into the framework, so the recorder doesn't
            // know about it and is therefore considered "legacy"
            *inputType = API_INPUT_LEGACY;
        } else if (audio_is_remote_submix_device(device->type())) {
            *inputType = API_INPUT_MIX_CAPTURE;
        } else if (device->type() == AUDIO_DEVICE_IN_TELEPHONY_RX) {
            *inputType = API_INPUT_TELEPHONY_RX;
        } else {
            *inputType = API_INPUT_LEGACY;
        }

    }

    *input = getInputForDevice(device, session, attributes, config, flags, policyMix);
    if (*input == AUDIO_IO_HANDLE_NONE) {
        status = INVALID_OPERATION;
        goto error;
    }

exit:

    *selectedDeviceId = mAvailableInputDevices.contains(device) ?
                device->getId() : AUDIO_PORT_HANDLE_NONE;

    *portId = PolicyAudioPort::getNextUniqueId();

    clientDesc = new RecordClientDescriptor(*portId, riid, uid, session, attributes, *config,
                                            requestedDeviceId, attributes.source, flags,
                                            isSoundTrigger);
    inputDesc = mInputs.valueFor(*input);
    inputDesc->addClient(clientDesc);

    ALOGV("getInputForAttr() returns input %d type %d selectedDeviceId %d for port ID %d",
            *input, *inputType, *selectedDeviceId, *portId);

    status = NO_ERROR;

error:
    if (isSoundTrigger) {
        for (size_t i = 0; i < usbDevices.size(); i++) {
            mAvailableInputDevices.add(usbDevices[i]);
        }
    }
    return status;
}


audio_io_handle_t AudioPolicyManager::getInputForDevice(const sp<DeviceDescriptor> &device,
                                                        audio_session_t session,
                                                        const audio_attributes_t &attributes,
                                                        const audio_config_base_t *config,
                                                        audio_input_flags_t flags,
                                                        const sp<AudioPolicyMix> &policyMix)
{
    audio_io_handle_t input = AUDIO_IO_HANDLE_NONE;
    audio_source_t halInputSource = attributes.source;
    bool isSoundTrigger = false;

    if (attributes.source == AUDIO_SOURCE_HOTWORD) {
        ssize_t index = mSoundTriggerSessions.indexOfKey(session);
        if (index >= 0) {
            input = mSoundTriggerSessions.valueFor(session);
            isSoundTrigger = true;
            flags = (audio_input_flags_t)(flags | AUDIO_INPUT_FLAG_HW_HOTWORD);
            ALOGV("SoundTrigger capture on session %d input %d", session, input);
        } else {
            halInputSource = AUDIO_SOURCE_VOICE_RECOGNITION;
        }
    } else if (attributes.source == AUDIO_SOURCE_VOICE_COMMUNICATION &&
               audio_is_linear_pcm(config->format)) {
        flags = (audio_input_flags_t)(flags | AUDIO_INPUT_FLAG_VOIP_TX);
    }

    if (attributes.source == AUDIO_SOURCE_ULTRASOUND) {
        flags = (audio_input_flags_t)(flags | AUDIO_INPUT_FLAG_ULTRASOUND);
    }

    // find a compatible input profile (not necessarily identical in parameters)
    sp<IOProfile> profile;
    // sampling rate and flags may be updated by getInputProfile
    uint32_t profileSamplingRate = (config->sample_rate == 0) ?
            SAMPLE_RATE_HZ_DEFAULT : config->sample_rate;
    audio_format_t profileFormat;
    audio_channel_mask_t profileChannelMask = config->channel_mask;
    audio_input_flags_t profileFlags = flags;
    for (;;) {
        profileFormat = config->format; // reset each time through loop, in case it is updated
        profile = getInputProfile(device, profileSamplingRate, profileFormat, profileChannelMask,
                                  profileFlags);
        if (profile != 0) {
            break; // success
        } else if (profileFlags & AUDIO_INPUT_FLAG_RAW) {
            profileFlags = (audio_input_flags_t) (profileFlags & ~AUDIO_INPUT_FLAG_RAW); // retry
        } else if (profileFlags != AUDIO_INPUT_FLAG_NONE && audio_is_linear_pcm(config->format)) {
            profileFlags = AUDIO_INPUT_FLAG_NONE; // retry
        } else { // fail
            ALOGW("%s could not find profile for device %s, sampling rate %u, format %#x, "
                  "channel mask 0x%X, flags %#x", __func__, device->toString().c_str(),
                  config->sample_rate, config->format, config->channel_mask, flags);
            return input;
        }
    }
    // Pick input sampling rate if not specified by client
    uint32_t samplingRate = config->sample_rate;
    if (samplingRate == 0) {
        samplingRate = profileSamplingRate;
    }

    if (profile->getModuleHandle() == 0) {
        ALOGE("getInputForAttr(): HW module %s not opened", profile->getModuleName());
        return input;
    }

    // Reuse an already opened input if a client with the same session ID already exists
    // on that input
    for (size_t i = 0; i < mInputs.size(); i++) {
        sp <AudioInputDescriptor> desc = mInputs.valueAt(i);
        if (desc->mProfile != profile) {
            continue;
        }
        RecordClientVector clients = desc->clientsList();
        for (const auto &client : clients) {
            if (session == client->session()) {
                return desc->mIoHandle;
            }
        }
    }

    if (!profile->canOpenNewIo()) {
        for (size_t i = 0; i < mInputs.size(); ) {
            sp<AudioInputDescriptor> desc = mInputs.valueAt(i);
            if (desc->mProfile != profile) {
                i++;
                continue;
            }
            // if sound trigger, reuse input if used by other sound trigger on same session
            // else
            //    reuse input if active client app is not in IDLE state
            //
            RecordClientVector clients = desc->clientsList();
            bool doClose = false;
            for (const auto& client : clients) {
                if (isSoundTrigger != client->isSoundTrigger()) {
                    continue;
                }
                if (client->isSoundTrigger()) {
                    if (session == client->session()) {
                        return desc->mIoHandle;
                    }
                    continue;
                }
                if (client->active() && client->appState() != APP_STATE_IDLE) {
                    return desc->mIoHandle;
                }
                doClose = true;
            }
            if (doClose) {
                closeInput(desc->mIoHandle);
            } else {
                i++;
            }
        }
    }

    sp<AudioInputDescriptor> inputDesc = new AudioInputDescriptor(profile, mpClientInterface);

    audio_config_t lConfig = AUDIO_CONFIG_INITIALIZER;
    lConfig.sample_rate = profileSamplingRate;
    lConfig.channel_mask = profileChannelMask;
    lConfig.format = profileFormat;

    status_t status = inputDesc->open(&lConfig, device, halInputSource, profileFlags, &input);

    // only accept input with the exact requested set of parameters
    if (status != NO_ERROR || input == AUDIO_IO_HANDLE_NONE ||
        (profileSamplingRate != lConfig.sample_rate) ||
        !audio_formats_match(profileFormat, lConfig.format) ||
        (profileChannelMask != lConfig.channel_mask)) {
        ALOGW("getInputForAttr() failed opening input: sampling rate %d"
              ", format %#x, channel mask %#x",
              profileSamplingRate, profileFormat, profileChannelMask);
        if (input != AUDIO_IO_HANDLE_NONE) {
            inputDesc->close();
        }
        return AUDIO_IO_HANDLE_NONE;
    }

    inputDesc->mPolicyMix = policyMix;

    addInput(input, inputDesc);
    mpClientInterface->onAudioPortListUpdate();

    return input;
}

status_t AudioPolicyManager::startInput(audio_port_handle_t portId)
{
    ALOGV("%s portId %d", __FUNCTION__, portId);

    sp<AudioInputDescriptor> inputDesc = mInputs.getInputForClient(portId);
    if (inputDesc == 0) {
        ALOGW("%s no input for client %d", __FUNCTION__, portId);
        return DEAD_OBJECT;
    }
    audio_io_handle_t input = inputDesc->mIoHandle;
    sp<RecordClientDescriptor> client = inputDesc->getClient(portId);
    if (client->active()) {
        ALOGW("%s input %d client %d already started", __FUNCTION__, input, client->portId());
        return INVALID_OPERATION;
    }

    audio_session_t session = client->session();

    ALOGV("%s input:%d, session:%d)", __FUNCTION__, input, session);

    Vector<sp<AudioInputDescriptor>> activeInputs = mInputs.getActiveInputs();

    status_t status = inputDesc->start();
    if (status != NO_ERROR) {
        return status;
    }

    // increment activity count before calling getNewInputDevice() below as only active sessions
    // are considered for device selection
    inputDesc->setClientActive(client, true);

    // indicate active capture to sound trigger service if starting capture from a mic on
    // primary HW module
    sp<DeviceDescriptor> device = getNewInputDevice(inputDesc);
    if (device != nullptr) {
        status = setInputDevice(input, device, true /* force */);
    } else {
        ALOGW("%s no new input device can be found for descriptor %d",
                __FUNCTION__, inputDesc->getId());
        status = BAD_VALUE;
    }

    if (status == NO_ERROR && inputDesc->activeCount() == 1) {
        sp<AudioPolicyMix> policyMix = inputDesc->mPolicyMix.promote();
        // if input maps to a dynamic policy with an activity listener, notify of state change
        if ((policyMix != nullptr)
                && ((policyMix->mCbFlags & AudioMix::kCbFlagNotifyActivity) != 0)) {
            mpClientInterface->onDynamicPolicyMixStateUpdate(policyMix->mDeviceAddress,
                    MIX_STATE_MIXING);
        }

        DeviceVector primaryInputDevices = availablePrimaryModuleInputDevices();
        if (primaryInputDevices.contains(device) &&
                mInputs.activeInputsCountOnDevices(primaryInputDevices) == 1) {
            mpClientInterface->setSoundTriggerCaptureState(true);
        }

        // automatically enable the remote submix output when input is started if not
        // used by a policy mix of type MIX_TYPE_RECORDERS
        // For remote submix (a virtual device), we open only one input per capture request.
        if (audio_is_remote_submix_device(inputDesc->getDeviceType())) {
            String8 address = String8("");
            if (policyMix == nullptr) {
                address = String8("0");
            } else if (policyMix->mMixType == MIX_TYPE_PLAYERS) {
                address = policyMix->mDeviceAddress;
            }
            if (address != "") {
                setDeviceConnectionStateInt(AUDIO_DEVICE_OUT_REMOTE_SUBMIX,
                        AUDIO_POLICY_DEVICE_STATE_AVAILABLE,
                        address, "remote-submix", AUDIO_FORMAT_DEFAULT);
            }
        }
    } else if (status != NO_ERROR) {
        // Restore client activity state.
        inputDesc->setClientActive(client, false);
        inputDesc->stop();
    }

    ALOGV("%s input %d source = %d status = %d exit",
            __FUNCTION__, input, client->source(), status);

    return status;
}

status_t AudioPolicyManager::stopInput(audio_port_handle_t portId)
{
    ALOGV("%s portId %d", __FUNCTION__, portId);

    sp<AudioInputDescriptor> inputDesc = mInputs.getInputForClient(portId);
    if (inputDesc == 0) {
        ALOGW("%s no input for client %d", __FUNCTION__, portId);
        return BAD_VALUE;
    }
    audio_io_handle_t input = inputDesc->mIoHandle;
    sp<RecordClientDescriptor> client = inputDesc->getClient(portId);
    if (!client->active()) {
        ALOGW("%s input %d client %d already stopped", __FUNCTION__, input, client->portId());
        return INVALID_OPERATION;
    }
    auto old_source = inputDesc->source();
    inputDesc->setClientActive(client, false);

    inputDesc->stop();
    if (inputDesc->isActive()) {
        auto current_source = inputDesc->source();
        setInputDevice(input, getNewInputDevice(inputDesc),
                old_source != current_source /* force */);
    } else {
        sp<AudioPolicyMix> policyMix = inputDesc->mPolicyMix.promote();
        // if input maps to a dynamic policy with an activity listener, notify of state change
        if ((policyMix != nullptr)
                && ((policyMix->mCbFlags & AudioMix::kCbFlagNotifyActivity) != 0)) {
            mpClientInterface->onDynamicPolicyMixStateUpdate(policyMix->mDeviceAddress,
                    MIX_STATE_IDLE);
        }

        // automatically disable the remote submix output when input is stopped if not
        // used by a policy mix of type MIX_TYPE_RECORDERS
        if (audio_is_remote_submix_device(inputDesc->getDeviceType())) {
            String8 address = String8("");
            if (policyMix == nullptr) {
                address = String8("0");
            } else if (policyMix->mMixType == MIX_TYPE_PLAYERS) {
                address = policyMix->mDeviceAddress;
            }
            if (address != "") {
                setDeviceConnectionStateInt(AUDIO_DEVICE_OUT_REMOTE_SUBMIX,
                                         AUDIO_POLICY_DEVICE_STATE_UNAVAILABLE,
                                         address, "remote-submix", AUDIO_FORMAT_DEFAULT);
            }
        }
        resetInputDevice(input);

        // indicate inactive capture to sound trigger service if stopping capture from a mic on
        // primary HW module
        DeviceVector primaryInputDevices = availablePrimaryModuleInputDevices();
        if (primaryInputDevices.contains(inputDesc->getDevice()) &&
                mInputs.activeInputsCountOnDevices(primaryInputDevices) == 0) {
            mpClientInterface->setSoundTriggerCaptureState(false);
        }
        inputDesc->clearPreemptedSessions();
    }
    return NO_ERROR;
}

void AudioPolicyManager::releaseInput(audio_port_handle_t portId)
{
    ALOGV("%s portId %d", __FUNCTION__, portId);

    sp<AudioInputDescriptor> inputDesc = mInputs.getInputForClient(portId);
    if (inputDesc == 0) {
        ALOGW("%s no input for client %d", __FUNCTION__, portId);
        return;
    }
    sp<RecordClientDescriptor> client = inputDesc->getClient(portId);
    audio_io_handle_t input = inputDesc->mIoHandle;

    ALOGV("%s %d", __FUNCTION__, input);

    inputDesc->removeClient(portId);

    if (inputDesc->getClientCount() > 0) {
        ALOGV("%s(%d) %zu clients remaining", __func__, portId, inputDesc->getClientCount());
        return;
    }

    closeInput(input);
    mpClientInterface->onAudioPortListUpdate();
    ALOGV("%s exit", __FUNCTION__);
}

void AudioPolicyManager::closeActiveClients(const sp<AudioInputDescriptor>& input)
{
    RecordClientVector clients = input->clientsList(true);

    for (const auto& client : clients) {
        closeClient(client->portId());
    }
}

void AudioPolicyManager::closeClient(audio_port_handle_t portId)
{
    stopInput(portId);
    releaseInput(portId);
}

void AudioPolicyManager::checkCloseInputs() {
    // After connecting or disconnecting an input device, close input if:
    // - it has no client (was just opened to check profile)  OR
    // - none of its supported devices are connected anymore OR
    // - one of its clients cannot be routed to one of its supported
    // devices anymore. Otherwise update device selection
    std::vector<audio_io_handle_t> inputsToClose;
    for (size_t i = 0; i < mInputs.size(); i++) {
        const sp<AudioInputDescriptor> input = mInputs.valueAt(i);
        if (input->clientsList().size() == 0
                || !mAvailableInputDevices.containsAtLeastOne(input->supportedDevices())) {
            inputsToClose.push_back(mInputs.keyAt(i));
        } else {
            bool close = false;
            for (const auto& client : input->clientsList()) {
                sp<DeviceDescriptor> device =
                    mEngine->getInputDeviceForAttributes(client->attributes(), client->uid());
                if (!input->supportedDevices().contains(device)) {
                    close = true;
                    break;
                }
            }
            if (close) {
                inputsToClose.push_back(mInputs.keyAt(i));
            } else {
                setInputDevice(input->mIoHandle, getNewInputDevice(input));
            }
        }
    }

    for (const audio_io_handle_t handle : inputsToClose) {
        ALOGV("%s closing input %d", __func__, handle);
        closeInput(handle);
    }
}

void AudioPolicyManager::initStreamVolume(audio_stream_type_t stream, int indexMin, int indexMax)
{
    ALOGV("initStreamVolume() stream %d, min %d, max %d", stream , indexMin, indexMax);
    if (indexMin < 0 || indexMax < 0) {
        ALOGE("%s for stream %d: invalid min %d or max %d", __func__, stream , indexMin, indexMax);
        return;
    }
    getVolumeCurves(stream).initVolume(indexMin, indexMax);

    // initialize other private stream volumes which follow this one
    for (int curStream = 0; curStream < AUDIO_STREAM_FOR_POLICY_CNT; curStream++) {
        if (!streamsMatchForvolume(stream, (audio_stream_type_t)curStream)) {
            continue;
        }
        getVolumeCurves((audio_stream_type_t)curStream).initVolume(indexMin, indexMax);
    }
}

status_t AudioPolicyManager::setStreamVolumeIndex(audio_stream_type_t stream,
                                                  int index,
                                                  audio_devices_t device)
{
    auto attributes = mEngine->getAttributesForStreamType(stream);
    if (attributes == AUDIO_ATTRIBUTES_INITIALIZER) {
        ALOGW("%s: no group for stream %s, bailing out", __func__, toString(stream).c_str());
        return NO_ERROR;
    }
    ALOGV("%s: stream %s attributes=%s", __func__,
          toString(stream).c_str(), toString(attributes).c_str());
    return setVolumeIndexForAttributes(attributes, index, device);
}

status_t AudioPolicyManager::getStreamVolumeIndex(audio_stream_type_t stream,
                                                  int *index,
                                                  audio_devices_t device)
{
    // if device is AUDIO_DEVICE_OUT_DEFAULT_FOR_VOLUME, return volume for device selected for this
    // stream by the engine.
    DeviceTypeSet deviceTypes = {device};
    if (device == AUDIO_DEVICE_OUT_DEFAULT_FOR_VOLUME) {
        deviceTypes = mEngine->getOutputDevicesForStream(
                stream, true /*fromCache*/).types();
    }
    return getVolumeIndex(getVolumeCurves(stream), *index, deviceTypes);
}

status_t AudioPolicyManager::setVolumeIndexForAttributes(const audio_attributes_t &attributes,
                                                         int index,
                                                         audio_devices_t device)
{
    // Get Volume group matching the Audio Attributes
    auto group = mEngine->getVolumeGroupForAttributes(attributes);
    if (group == VOLUME_GROUP_NONE) {
        ALOGD("%s: no group matching with %s", __FUNCTION__, toString(attributes).c_str());
        return BAD_VALUE;
    }
    ALOGV("%s: group %d matching with %s", __FUNCTION__, group, toString(attributes).c_str());
    status_t status = NO_ERROR;
    IVolumeCurves &curves = getVolumeCurves(attributes);
    VolumeSource vs = toVolumeSource(group);
    product_strategy_t strategy = mEngine->getProductStrategyForAttributes(attributes);

    status = setVolumeCurveIndex(index, device, curves);
    if (status != NO_ERROR) {
        ALOGE("%s failed to set curve index for group %d device 0x%X", __func__, group, device);
        return status;
    }

    DeviceTypeSet curSrcDevices;
    auto curCurvAttrs = curves.getAttributes();
    if (!curCurvAttrs.empty() && curCurvAttrs.front() != defaultAttr) {
        auto attr = curCurvAttrs.front();
        curSrcDevices = mEngine->getOutputDevicesForAttributes(attr, nullptr, false).types();
    } else if (!curves.getStreamTypes().empty()) {
        auto stream = curves.getStreamTypes().front();
        curSrcDevices = mEngine->getOutputDevicesForStream(stream, false).types();
    } else {
        ALOGE("%s: Invalid src %d: no valid attributes nor stream",__func__, vs);
        return BAD_VALUE;
    }
    audio_devices_t curSrcDevice = Volume::getDeviceForVolume(curSrcDevices);
    resetDeviceTypes(curSrcDevices, curSrcDevice);

    // update volume on all outputs and streams matching the following:
    // - The requested stream (or a stream matching for volume control) is active on the output
    // - The device (or devices) selected by the engine for this stream includes
    // the requested device
    // - For non default requested device, currently selected device on the output is either the
    // requested device or one of the devices selected by the engine for this stream
    // - For default requested device (AUDIO_DEVICE_OUT_DEFAULT_FOR_VOLUME), apply volume only if
    // no specific device volume value exists for currently selected device.
    for (size_t i = 0; i < mOutputs.size(); i++) {
        sp<SwAudioOutputDescriptor> desc = mOutputs.valueAt(i);
        DeviceTypeSet curDevices = desc->devices().types();

        if (curDevices.erase(AUDIO_DEVICE_OUT_SPEAKER_SAFE)) {
            curDevices.insert(AUDIO_DEVICE_OUT_SPEAKER);
        }
        if (!(desc->isActive(vs) || isInCall())) {
            continue;
        }
        if (device != AUDIO_DEVICE_OUT_DEFAULT_FOR_VOLUME &&
                curDevices.find(device) == curDevices.end()) {
            continue;
        }
        bool applyVolume = false;
        if (device != AUDIO_DEVICE_OUT_DEFAULT_FOR_VOLUME) {
            curSrcDevices.insert(device);
            applyVolume = (curSrcDevices.find(
                    Volume::getDeviceForVolume(curDevices)) != curSrcDevices.end());
        } else {
            applyVolume = !curves.hasVolumeIndexForDevice(curSrcDevice);
        }
        if (!applyVolume) {
            continue; // next output
        }
        // Inter / intra volume group priority management: Loop on strategies arranged by priority
        // If a higher priority strategy is active, and the output is routed to a device with a
        // HW Gain management, do not change the volume
        if (desc->useHwGain()) {
            applyVolume = false;
            // If the volume source is active with higher priority source, ensure at least Sw Muted
            desc->setSwMute((index == 0), vs, curves.getStreamTypes(), curDevices, 0 /*delayMs*/);
            for (const auto &productStrategy : mEngine->getOrderedProductStrategies()) {
                auto activeClients = desc->clientsList(true /*activeOnly*/, productStrategy,
                                                       false /*preferredDevice*/);
                if (activeClients.empty()) {
                    continue;
                }
                bool isPreempted = false;
                bool isHigherPriority = productStrategy < strategy;
                for (const auto &client : activeClients) {
                    if (isHigherPriority && (client->volumeSource() != vs)) {
                        ALOGV("%s: Strategy=%d (\nrequester:\n"
                              " group %d, volumeGroup=%d attributes=%s)\n"
                              " higher priority source active:\n"
                              " volumeGroup=%d attributes=%s) \n"
                              " on output %zu, bailing out", __func__, productStrategy,
                              group, group, toString(attributes).c_str(),
                              client->volumeSource(), toString(client->attributes()).c_str(), i);
                        applyVolume = false;
                        isPreempted = true;
                        break;
                    }
                    // However, continue for loop to ensure no higher prio clients running on output
                    if (client->volumeSource() == vs) {
                        applyVolume = true;
                    }
                }
                if (isPreempted || applyVolume) {
                    break;
                }
            }
            if (!applyVolume) {
                continue; // next output
            }
        }
        //FIXME: workaround for truncated touch sounds
        // delayed volume change for system stream to be removed when the problem is
        // handled by system UI
        status_t volStatus = checkAndSetVolume(
                    curves, vs, index, desc, curDevices,
                    ((vs == toVolumeSource(AUDIO_STREAM_SYSTEM, false))?
                         TOUCH_SOUND_FIXED_DELAY_MS : 0));
        if (volStatus != NO_ERROR) {
            status = volStatus;
        }
    }
    mpClientInterface->onAudioVolumeGroupChanged(group, 0 /*flags*/);
    return status;
}

status_t AudioPolicyManager::setVolumeCurveIndex(int index,
                                                 audio_devices_t device,
                                                 IVolumeCurves &volumeCurves)
{
    // VOICE_CALL stream has minVolumeIndex > 0  but can be muted directly by an
    // app that has MODIFY_PHONE_STATE permission.
    bool hasVoice = hasVoiceStream(volumeCurves.getStreamTypes());
    if (((index < volumeCurves.getVolumeIndexMin()) && !(hasVoice && index == 0)) ||
            (index > volumeCurves.getVolumeIndexMax())) {
        ALOGD("%s: wrong index %d min=%d max=%d", __FUNCTION__, index,
              volumeCurves.getVolumeIndexMin(), volumeCurves.getVolumeIndexMax());
        return BAD_VALUE;
    }
    if (!audio_is_output_device(device)) {
        return BAD_VALUE;
    }

    // Force max volume if stream cannot be muted
    if (!volumeCurves.canBeMuted()) index = volumeCurves.getVolumeIndexMax();

    ALOGV("%s device %08x, index %d", __FUNCTION__ , device, index);
    volumeCurves.addCurrentVolumeIndex(device, index);
    return NO_ERROR;
}

status_t AudioPolicyManager::getVolumeIndexForAttributes(const audio_attributes_t &attr,
                                                         int &index,
                                                         audio_devices_t device)
{
    // if device is AUDIO_DEVICE_OUT_DEFAULT_FOR_VOLUME, return volume for device selected for this
    // stream by the engine.
    DeviceTypeSet deviceTypes = {device};
    if (device == AUDIO_DEVICE_OUT_DEFAULT_FOR_VOLUME) {
        DeviceTypeSet deviceTypes = mEngine->getOutputDevicesForAttributes(
                attr, nullptr, true /*fromCache*/).types();
    }
    return getVolumeIndex(getVolumeCurves(attr), index, deviceTypes);
}

status_t AudioPolicyManager::getVolumeIndex(const IVolumeCurves &curves,
                                            int &index,
                                            const DeviceTypeSet& deviceTypes) const
{
    if (isSingleDeviceType(deviceTypes, audio_is_output_device)) {
        return BAD_VALUE;
    }
    index = curves.getVolumeIndex(deviceTypes);
    ALOGV("%s: device %s index %d", __FUNCTION__, dumpDeviceTypes(deviceTypes).c_str(), index);
    return NO_ERROR;
}

status_t AudioPolicyManager::getMinVolumeIndexForAttributes(const audio_attributes_t &attr,
                                                            int &index)
{
    index = getVolumeCurves(attr).getVolumeIndexMin();
    return NO_ERROR;
}

status_t AudioPolicyManager::getMaxVolumeIndexForAttributes(const audio_attributes_t &attr,
                                                            int &index)
{
    index = getVolumeCurves(attr).getVolumeIndexMax();
    return NO_ERROR;
}

audio_io_handle_t AudioPolicyManager::selectOutputForMusicEffects()
{
    // select one output among several suitable for global effects.
    // The priority is as follows:
    // 1: An offloaded output. If the effect ends up not being offloadable,
    //    AudioFlinger will invalidate the track and the offloaded output
    //    will be closed causing the effect to be moved to a PCM output.
    // 2: Non offloaded Direct output
    // 3: A deep buffer output
    // 4: The primary output
    // 5: the first output in the list

    DeviceVector devices = mEngine->getOutputDevicesForAttributes(
                attributes_initializer(AUDIO_USAGE_MEDIA), nullptr, false /*fromCache*/);
    SortedVector<audio_io_handle_t> outputs = getOutputsForDevices(devices, mOutputs);

    if (outputs.size() == 0) {
        return AUDIO_IO_HANDLE_NONE;
    }

    audio_io_handle_t output = AUDIO_IO_HANDLE_NONE;
    bool activeOnly = true;

    while (output == AUDIO_IO_HANDLE_NONE) {
        audio_io_handle_t outputOffloaded = AUDIO_IO_HANDLE_NONE;
        audio_io_handle_t outputDirect = AUDIO_IO_HANDLE_NONE;
        audio_io_handle_t outputDeepBuffer = AUDIO_IO_HANDLE_NONE;
        audio_io_handle_t outputPrimary = AUDIO_IO_HANDLE_NONE;

        for (audio_io_handle_t output : outputs) {
            sp<SwAudioOutputDescriptor> desc = mOutputs.valueFor(output);
            if (activeOnly && !desc->isActive(toVolumeSource(AUDIO_STREAM_MUSIC))) {
                continue;
            }
            ALOGV("selectOutputForMusicEffects activeOnly %d output %d flags 0x%08x",
                  activeOnly, output, desc->mFlags);
            if ((desc->mFlags & AUDIO_OUTPUT_FLAG_COMPRESS_OFFLOAD) != 0) {
                outputOffloaded = output;
            }
            if ((desc->mFlags == AUDIO_OUTPUT_FLAG_DIRECT) != 0) {
                outputDirect = output;
            }
            if ((desc->mFlags & AUDIO_OUTPUT_FLAG_DEEP_BUFFER) != 0) {
                outputDeepBuffer = output;
            }
            if ((desc->mFlags & AUDIO_OUTPUT_FLAG_PRIMARY) != 0) {
                outputPrimary = output;
            }
        }
        if (outputOffloaded != AUDIO_IO_HANDLE_NONE) {
            output = outputOffloaded;
        } else if (outputDirect != AUDIO_IO_HANDLE_NONE) {
            output = outputDirect;
        }  else if (outputDeepBuffer != AUDIO_IO_HANDLE_NONE) {
            output = outputDeepBuffer;
        } else if (outputPrimary != AUDIO_IO_HANDLE_NONE) {
            output = outputPrimary;
        } else {
            output = outputs[0];
        }
        activeOnly = false;
    }

    if (output != mMusicEffectOutput) {
        mEffects.moveEffects(AUDIO_SESSION_OUTPUT_MIX, mMusicEffectOutput, output);
        mpClientInterface->moveEffects(AUDIO_SESSION_OUTPUT_MIX, mMusicEffectOutput, output);
        mMusicEffectOutput = output;
    }

    ALOGV("selectOutputForMusicEffects selected output %d", output);
    return output;
}

audio_io_handle_t AudioPolicyManager::getOutputForEffect(const effect_descriptor_t *desc __unused)
{
    return selectOutputForMusicEffects();
}

status_t AudioPolicyManager::registerEffect(const effect_descriptor_t *desc,
                                audio_io_handle_t io,
                                product_strategy_t strategy,
                                int session,
                                int id)
{
    if (session != AUDIO_SESSION_DEVICE) {
        ssize_t index = mOutputs.indexOfKey(io);
        if (index < 0) {
            index = mInputs.indexOfKey(io);
            if (index < 0) {
                ALOGW("registerEffect() unknown io %d", io);
                return INVALID_OPERATION;
            }
        }
    }
    bool isMusicEffect = (session != AUDIO_SESSION_OUTPUT_STAGE)
                            && ((strategy == streamToStrategy(AUDIO_STREAM_MUSIC)
                                    || strategy == PRODUCT_STRATEGY_NONE));
    return mEffects.registerEffect(desc, io, session, id, isMusicEffect);
}

status_t AudioPolicyManager::unregisterEffect(int id)
{
    if (mEffects.getEffect(id) == nullptr) {
        return INVALID_OPERATION;
    }
    if (mEffects.isEffectEnabled(id)) {
        ALOGW("%s effect %d enabled", __FUNCTION__, id);
        setEffectEnabled(id, false);
    }
    return mEffects.unregisterEffect(id);
}

status_t AudioPolicyManager::setEffectEnabled(int id, bool enabled)
{
    sp<EffectDescriptor> effect = mEffects.getEffect(id);
    if (effect == nullptr) {
        return INVALID_OPERATION;
    }

    status_t status = mEffects.setEffectEnabled(id, enabled);
    if (status == NO_ERROR) {
        mInputs.trackEffectEnabled(effect, enabled);
    }
    return status;
}


status_t AudioPolicyManager::moveEffectsToIo(const std::vector<int>& ids, audio_io_handle_t io)
{
   mEffects.moveEffects(ids, io);
   return NO_ERROR;
}

bool AudioPolicyManager::isStreamActive(audio_stream_type_t stream, uint32_t inPastMs) const
{
    auto vs = toVolumeSource(stream, false);
    return vs != VOLUME_SOURCE_NONE ? mOutputs.isActive(vs, inPastMs) : false;
}

bool AudioPolicyManager::isStreamActiveRemotely(audio_stream_type_t stream, uint32_t inPastMs) const
{
    auto vs = toVolumeSource(stream, false);
    return vs != VOLUME_SOURCE_NONE ? mOutputs.isActiveRemotely(vs, inPastMs) : false;
}

bool AudioPolicyManager::isSourceActive(audio_source_t source) const
{
    for (size_t i = 0; i < mInputs.size(); i++) {
        const sp<AudioInputDescriptor>  inputDescriptor = mInputs.valueAt(i);
        if (inputDescriptor->isSourceActive(source)) {
            return true;
        }
    }
    return false;
}

// Register a list of custom mixes with their attributes and format.
// When a mix is registered, corresponding input and output profiles are
// added to the remote submix hw module. The profile contains only the
// parameters (sampling rate, format...) specified by the mix.
// The corresponding input remote submix device is also connected.
//
// When a remote submix device is connected, the address is checked to select the
// appropriate profile and the corresponding input or output stream is opened.
//
// When capture starts, getInputForAttr() will:
//  - 1 look for a mix matching the address passed in attribtutes tags if any
//  - 2 if none found, getDeviceForInputSource() will:
//     - 2.1 look for a mix matching the attributes source
//     - 2.2 if none found, default to device selection by policy rules
// At this time, the corresponding output remote submix device is also connected
// and active playback use cases can be transferred to this mix if needed when reconnecting
// after AudioTracks are invalidated
//
// When playback starts, getOutputForAttr() will:
//  - 1 look for a mix matching the address passed in attribtutes tags if any
//  - 2 if none found, look for a mix matching the attributes usage
//  - 3 if none found, default to device and output selection by policy rules.

status_t AudioPolicyManager::registerPolicyMixes(const Vector<AudioMix>& mixes)
{
    ALOGV("registerPolicyMixes() %zu mix(es)", mixes.size());
    status_t res = NO_ERROR;
    bool checkOutputs = false;
    sp<HwModule> rSubmixModule;
    // examine each mix's route type
    for (size_t i = 0; i < mixes.size(); i++) {
        AudioMix mix = mixes[i];
        // Only capture of playback is allowed in LOOP_BACK & RENDER mode
        if (is_mix_loopback_render(mix.mRouteFlags) && mix.mMixType != MIX_TYPE_PLAYERS) {
            ALOGE("Unsupported Policy Mix %zu of %zu: "
                  "Only capture of playback is allowed in LOOP_BACK & RENDER mode",
                   i, mixes.size());
            res = INVALID_OPERATION;
            break;
        }
        // LOOP_BACK and LOOP_BACK | RENDER have the same remote submix backend and are handled
        // in the same way.
        if ((mix.mRouteFlags & MIX_ROUTE_FLAG_LOOP_BACK) == MIX_ROUTE_FLAG_LOOP_BACK) {
            ALOGV("registerPolicyMixes() mix %zu of %zu is LOOP_BACK %d", i, mixes.size(),
                  mix.mRouteFlags);
            if (rSubmixModule == 0) {
                rSubmixModule = mHwModules.getModuleFromName(
                        AUDIO_HARDWARE_MODULE_ID_REMOTE_SUBMIX);
                if (rSubmixModule == 0) {
                    ALOGE("Unable to find audio module for submix, aborting mix %zu registration",
                            i);
                    res = INVALID_OPERATION;
                    break;
                }
            }

            String8 address = mix.mDeviceAddress;
            audio_devices_t deviceTypeToMakeAvailable;
            if (mix.mMixType == MIX_TYPE_PLAYERS) {
                mix.mDeviceType = AUDIO_DEVICE_OUT_REMOTE_SUBMIX;
                deviceTypeToMakeAvailable = AUDIO_DEVICE_IN_REMOTE_SUBMIX;
            } else {
                mix.mDeviceType = AUDIO_DEVICE_IN_REMOTE_SUBMIX;
                deviceTypeToMakeAvailable = AUDIO_DEVICE_OUT_REMOTE_SUBMIX;
            }

            if (mPolicyMixes.registerMix(mix, 0 /*output desc*/) != NO_ERROR) {
                ALOGE("Error registering mix %zu for address %s", i, address.string());
                res = INVALID_OPERATION;
                break;
            }
            audio_config_t outputConfig = mix.mFormat;
            audio_config_t inputConfig = mix.mFormat;
            // NOTE: audio flinger mixer does not support mono output: configure remote submix HAL
            // in stereo and let audio flinger do the channel conversion if needed.
            outputConfig.channel_mask = AUDIO_CHANNEL_OUT_STEREO;
            inputConfig.channel_mask = AUDIO_CHANNEL_IN_STEREO;
            rSubmixModule->addOutputProfile(address.c_str(), &outputConfig,
                    AUDIO_DEVICE_OUT_REMOTE_SUBMIX, address);
            rSubmixModule->addInputProfile(address.c_str(), &inputConfig,
                    AUDIO_DEVICE_IN_REMOTE_SUBMIX, address);

            if ((res = setDeviceConnectionStateInt(deviceTypeToMakeAvailable,
                    AUDIO_POLICY_DEVICE_STATE_AVAILABLE,
                    address.string(), "remote-submix", AUDIO_FORMAT_DEFAULT)) != NO_ERROR) {
                ALOGE("Failed to set remote submix device available, type %u, address %s",
                        mix.mDeviceType, address.string());
                break;
            }
        } else if ((mix.mRouteFlags & MIX_ROUTE_FLAG_RENDER) == MIX_ROUTE_FLAG_RENDER) {
            String8 address = mix.mDeviceAddress;
            audio_devices_t type = mix.mDeviceType;
            ALOGV(" registerPolicyMixes() mix %zu of %zu is RENDER, dev=0x%X addr=%s",
                    i, mixes.size(), type, address.string());

            sp<DeviceDescriptor> device = mHwModules.getDeviceDescriptor(
                    mix.mDeviceType, mix.mDeviceAddress,
                    String8(), AUDIO_FORMAT_DEFAULT);
            if (device == nullptr) {
                res = INVALID_OPERATION;
                break;
            }

            bool foundOutput = false;
            // First try to find an already opened output supporting the device
            for (size_t j = 0 ; j < mOutputs.size() && !foundOutput && res == NO_ERROR; j++) {
                sp<SwAudioOutputDescriptor> desc = mOutputs.valueAt(j);

                if (!desc->isDuplicated() && desc->supportedDevices().contains(device)) {
                    if (mPolicyMixes.registerMix(mix, desc) != NO_ERROR) {
                        ALOGE("Could not register mix RENDER,  dev=0x%X addr=%s", type,
                              address.string());
                        res = INVALID_OPERATION;
                    } else {
                        foundOutput = true;
                    }
                }
            }
            // If no output found, try to find a direct output profile supporting the device
            for (size_t i = 0; i < mHwModules.size() && !foundOutput && res == NO_ERROR; i++) {
                sp<HwModule> module = mHwModules[i];
                for (size_t j = 0;
                        j < module->getOutputProfiles().size() && !foundOutput && res == NO_ERROR;
                        j++) {
                    sp<IOProfile> profile = module->getOutputProfiles()[j];
                    if (profile->isDirectOutput() && profile->supportsDevice(device)) {
                        if (mPolicyMixes.registerMix(mix, nullptr) != NO_ERROR) {
                            ALOGE("Could not register mix RENDER,  dev=0x%X addr=%s", type,
                                  address.string());
                            res = INVALID_OPERATION;
                        } else {
                            foundOutput = true;
                        }
                    }
                }
            }
            if (res != NO_ERROR) {
                ALOGE(" Error registering mix %zu for device 0x%X addr %s",
                        i, type, address.string());
                res = INVALID_OPERATION;
                break;
            } else if (!foundOutput) {
                ALOGE(" Output not found for mix %zu for device 0x%X addr %s",
                        i, type, address.string());
                res = INVALID_OPERATION;
                break;
            } else {
                checkOutputs = true;
            }
        }
    }
    if (res != NO_ERROR) {
        unregisterPolicyMixes(mixes);
    } else if (checkOutputs) {
        checkForDeviceAndOutputChanges();
        updateCallAndOutputRouting();
    }
    return res;
}

status_t AudioPolicyManager::unregisterPolicyMixes(Vector<AudioMix> mixes)
{
    ALOGV("unregisterPolicyMixes() num mixes %zu", mixes.size());
    status_t res = NO_ERROR;
    bool checkOutputs = false;
    sp<HwModule> rSubmixModule;
    // examine each mix's route type
    for (const auto& mix : mixes) {
        if ((mix.mRouteFlags & MIX_ROUTE_FLAG_LOOP_BACK) == MIX_ROUTE_FLAG_LOOP_BACK) {

            if (rSubmixModule == 0) {
                rSubmixModule = mHwModules.getModuleFromName(
                        AUDIO_HARDWARE_MODULE_ID_REMOTE_SUBMIX);
                if (rSubmixModule == 0) {
                    res = INVALID_OPERATION;
                    continue;
                }
            }

            String8 address = mix.mDeviceAddress;

            if (mPolicyMixes.unregisterMix(mix) != NO_ERROR) {
                res = INVALID_OPERATION;
                continue;
            }

            for (auto device : {AUDIO_DEVICE_IN_REMOTE_SUBMIX, AUDIO_DEVICE_OUT_REMOTE_SUBMIX}) {
                if (getDeviceConnectionState(device, address.string()) ==
                        AUDIO_POLICY_DEVICE_STATE_AVAILABLE)  {
                    res = setDeviceConnectionStateInt(device, AUDIO_POLICY_DEVICE_STATE_UNAVAILABLE,
                                                      address.string(), "remote-submix",
                                                      AUDIO_FORMAT_DEFAULT);
                    if (res != OK) {
                        ALOGE("Error making RemoteSubmix device unavailable for mix "
                              "with type %d, address %s", device, address.string());
                    }
                }
            }
            rSubmixModule->removeOutputProfile(address.c_str());
            rSubmixModule->removeInputProfile(address.c_str());

        } else if ((mix.mRouteFlags & MIX_ROUTE_FLAG_RENDER) == MIX_ROUTE_FLAG_RENDER) {
            if (mPolicyMixes.unregisterMix(mix) != NO_ERROR) {
                res = INVALID_OPERATION;
                continue;
            } else {
                checkOutputs = true;
            }
        }
    }
    if (res == NO_ERROR && checkOutputs) {
        checkForDeviceAndOutputChanges();
        updateCallAndOutputRouting();
    }
    return res;
}

void AudioPolicyManager::dumpManualSurroundFormats(String8 *dst) const
{
    size_t i = 0;
    constexpr size_t audioFormatPrefixLen = sizeof("AUDIO_FORMAT_");
    for (const auto& fmt : mManualSurroundFormats) {
        if (i++ != 0) dst->append(", ");
        std::string sfmt;
        FormatConverter::toString(fmt, sfmt);
        dst->append(sfmt.size() >= audioFormatPrefixLen ?
                sfmt.c_str() + audioFormatPrefixLen - 1 : sfmt.c_str());
    }
}

// Returns true if all devices types match the predicate and are supported by one HW module
bool  AudioPolicyManager::areAllDevicesSupported(
        const AudioDeviceTypeAddrVector& devices,
        std::function<bool(audio_devices_t)> predicate,
        const char *context) {
    for (size_t i = 0; i < devices.size(); i++) {
        sp<DeviceDescriptor> devDesc = mHwModules.getDeviceDescriptor(
                devices[i].mType, devices[i].getAddress(), String8(),
                AUDIO_FORMAT_DEFAULT, false /*allowToCreate*/, true /*matchAddress*/);
        if (devDesc == nullptr || (predicate != nullptr && !predicate(devices[i].mType))) {
            ALOGE("%s: device type %#x address %s not supported or not match predicate",
                    context, devices[i].mType, devices[i].getAddress());
            return false;
        }
    }
    return true;
}

status_t AudioPolicyManager::setUidDeviceAffinities(uid_t uid,
        const AudioDeviceTypeAddrVector& devices) {
    ALOGV("%s() uid=%d num devices %zu", __FUNCTION__, uid, devices.size());
    if (!areAllDevicesSupported(devices, audio_is_output_device, __func__)) {
        return BAD_VALUE;
    }
    status_t res =  mPolicyMixes.setUidDeviceAffinities(uid, devices);
    if (res != NO_ERROR) {
        ALOGE("%s() Could not set all device affinities for uid = %d", __FUNCTION__, uid);
        return res;
    }

    checkForDeviceAndOutputChanges();
    updateCallAndOutputRouting();

    return NO_ERROR;
}

status_t AudioPolicyManager::removeUidDeviceAffinities(uid_t uid) {
    ALOGV("%s() uid=%d", __FUNCTION__, uid);
    status_t res = mPolicyMixes.removeUidDeviceAffinities(uid);
    if (res != NO_ERROR) {
        ALOGE("%s() Could not remove all device affinities for uid = %d",
            __FUNCTION__, uid);
        return INVALID_OPERATION;
    }

    checkForDeviceAndOutputChanges();
    updateCallAndOutputRouting();

    return res;
}


status_t AudioPolicyManager::setDevicesRoleForStrategy(product_strategy_t strategy,
                                                       device_role_t role,
                                                       const AudioDeviceTypeAddrVector &devices) {
    ALOGV("%s() strategy=%d role=%d %s", __func__, strategy, role,
            dumpAudioDeviceTypeAddrVector(devices).c_str());

    if (!areAllDevicesSupported(devices, audio_is_output_device, __func__)) {
        return BAD_VALUE;
    }
    status_t status = mEngine->setDevicesRoleForStrategy(strategy, role, devices);
    if (status != NO_ERROR) {
        ALOGW("Engine could not set preferred devices %s for strategy %d role %d",
                dumpAudioDeviceTypeAddrVector(devices).c_str(), strategy, role);
        return status;
    }

    checkForDeviceAndOutputChanges();

    bool forceVolumeReeval = false;
    // FIXME: workaround for truncated touch sounds
    // to be removed when the problem is handled by system UI
    uint32_t delayMs = 0;
    if (strategy == mCommunnicationStrategy) {
        forceVolumeReeval = true;
        delayMs = TOUCH_SOUND_FIXED_DELAY_MS;
        updateInputRouting();
    }
    updateCallAndOutputRouting(forceVolumeReeval, delayMs);

    return NO_ERROR;
}

void AudioPolicyManager::updateCallAndOutputRouting(bool forceVolumeReeval, uint32_t delayMs)
{
    uint32_t waitMs = 0;
    if (updateCallRouting(true /*fromCache*/, delayMs, &waitMs) == NO_ERROR) {
        // Only apply special touch sound delay once
        delayMs = 0;
    }
    for (size_t i = 0; i < mOutputs.size(); i++) {
        sp<SwAudioOutputDescriptor> outputDesc = mOutputs.valueAt(i);
        DeviceVector newDevices = getNewOutputDevices(outputDesc, true /*fromCache*/);
        if ((mEngine->getPhoneState() != AUDIO_MODE_IN_CALL) ||
                (outputDesc != mPrimaryOutput && !isTelephonyRxOrTx(outputDesc))) {
            // As done in setDeviceConnectionState, we could also fix default device issue by
            // preventing the force re-routing in case of default dev that distinguishes on address.
            // Let's give back to engine full device choice decision however.
            bool forceRouting = !newDevices.isEmpty();
            waitMs = setOutputDevices(outputDesc, newDevices, forceRouting, delayMs, nullptr,
                                      true /*requiresMuteCheck*/,
                                      !forceRouting /*requiresVolumeCheck*/);
            // Only apply special touch sound delay once
            delayMs = 0;
        }
        if (forceVolumeReeval && !newDevices.isEmpty()) {
            applyStreamVolumes(outputDesc, newDevices.types(), waitMs, true);
        }
    }
}

void AudioPolicyManager::updateInputRouting() {
    for (const auto& activeDesc : mInputs.getActiveInputs()) {
        // Skip for hotword recording as the input device switch
        // is handled within sound trigger HAL
        if (activeDesc->isSoundTrigger() && activeDesc->source() == AUDIO_SOURCE_HOTWORD) {
            continue;
        }
        auto newDevice = getNewInputDevice(activeDesc);
        // Force new input selection if the new device can not be reached via current input
        if (activeDesc->mProfile->getSupportedDevices().contains(newDevice)) {
            setInputDevice(activeDesc->mIoHandle, newDevice);
        } else {
            closeInput(activeDesc->mIoHandle);
        }
    }
}

status_t AudioPolicyManager::removeDevicesRoleForStrategy(product_strategy_t strategy,
                                                          device_role_t role)
{
    ALOGV("%s() strategy=%d role=%d", __func__, strategy, role);

    status_t status = mEngine->removeDevicesRoleForStrategy(strategy, role);
    if (status != NO_ERROR) {
        ALOGV("Engine could not remove preferred device for strategy %d status %d",
                strategy, status);
        return status;
    }

    checkForDeviceAndOutputChanges();

    bool forceVolumeReeval = false;
    // FIXME: workaround for truncated touch sounds
    // to be removed when the problem is handled by system UI
    uint32_t delayMs = 0;
    if (strategy == mCommunnicationStrategy) {
        forceVolumeReeval = true;
        delayMs = TOUCH_SOUND_FIXED_DELAY_MS;
        updateInputRouting();
    }
    updateCallAndOutputRouting(forceVolumeReeval, delayMs);

    return NO_ERROR;
}

status_t AudioPolicyManager::getDevicesForRoleAndStrategy(product_strategy_t strategy,
                                                          device_role_t role,
                                                          AudioDeviceTypeAddrVector &devices) {
    return mEngine->getDevicesForRoleAndStrategy(strategy, role, devices);
}

status_t AudioPolicyManager::setDevicesRoleForCapturePreset(
        audio_source_t audioSource, device_role_t role, const AudioDeviceTypeAddrVector &devices) {
    ALOGV("%s() audioSource=%d role=%d %s", __func__, audioSource, role,
            dumpAudioDeviceTypeAddrVector(devices).c_str());

    if (!areAllDevicesSupported(devices, audio_call_is_input_device, __func__)) {
        return BAD_VALUE;
    }
    status_t status = mEngine->setDevicesRoleForCapturePreset(audioSource, role, devices);
    ALOGW_IF(status != NO_ERROR,
            "Engine could not set preferred devices %s for audio source %d role %d",
            dumpAudioDeviceTypeAddrVector(devices).c_str(), audioSource, role);

    return status;
}

status_t AudioPolicyManager::addDevicesRoleForCapturePreset(
        audio_source_t audioSource, device_role_t role, const AudioDeviceTypeAddrVector &devices) {
    ALOGV("%s() audioSource=%d role=%d %s", __func__, audioSource, role,
            dumpAudioDeviceTypeAddrVector(devices).c_str());

    if (!areAllDevicesSupported(devices, audio_call_is_input_device, __func__)) {
        return BAD_VALUE;
    }
    status_t status = mEngine->addDevicesRoleForCapturePreset(audioSource, role, devices);
    ALOGW_IF(status != NO_ERROR,
            "Engine could not add preferred devices %s for audio source %d role %d",
            dumpAudioDeviceTypeAddrVector(devices).c_str(), audioSource, role);

    updateInputRouting();
    return status;
}

status_t AudioPolicyManager::removeDevicesRoleForCapturePreset(
        audio_source_t audioSource, device_role_t role, const AudioDeviceTypeAddrVector& devices)
{
    ALOGV("%s() audioSource=%d role=%d devices=%s", __func__, audioSource, role,
            dumpAudioDeviceTypeAddrVector(devices).c_str());

    if (!areAllDevicesSupported(devices, audio_call_is_input_device, __func__)) {
        return BAD_VALUE;
    }

    status_t status = mEngine->removeDevicesRoleForCapturePreset(
            audioSource, role, devices);
    ALOGW_IF(status != NO_ERROR,
            "Engine could not remove devices role (%d) for capture preset %d", role, audioSource);

    updateInputRouting();
    return status;
}

status_t AudioPolicyManager::clearDevicesRoleForCapturePreset(audio_source_t audioSource,
                                                              device_role_t role) {
    ALOGV("%s() audioSource=%d role=%d", __func__, audioSource, role);

    status_t status = mEngine->clearDevicesRoleForCapturePreset(audioSource, role);
    ALOGW_IF(status != NO_ERROR,
            "Engine could not clear devices role (%d) for capture preset %d", role, audioSource);

    updateInputRouting();
    return status;
}

status_t AudioPolicyManager::getDevicesForRoleAndCapturePreset(
        audio_source_t audioSource, device_role_t role, AudioDeviceTypeAddrVector &devices) {
    return mEngine->getDevicesForRoleAndCapturePreset(audioSource, role, devices);
}

status_t AudioPolicyManager::setUserIdDeviceAffinities(int userId,
        const AudioDeviceTypeAddrVector& devices) {
    ALOGV("%s() userId=%d num devices %zu", __func__, userId, devices.size());
    if (!areAllDevicesSupported(devices, audio_is_output_device, __func__)) {
        return BAD_VALUE;
    }
    status_t status =  mPolicyMixes.setUserIdDeviceAffinities(userId, devices);
    if (status != NO_ERROR) {
        ALOGE("%s() could not set device affinity for userId %d",
            __FUNCTION__, userId);
        return status;
    }

    // reevaluate outputs for all devices
    checkForDeviceAndOutputChanges();
    updateCallAndOutputRouting();

    return NO_ERROR;
}

status_t AudioPolicyManager::removeUserIdDeviceAffinities(int userId) {
    ALOGV("%s() userId=%d", __FUNCTION__, userId);
    status_t status = mPolicyMixes.removeUserIdDeviceAffinities(userId);
    if (status != NO_ERROR) {
        ALOGE("%s() Could not remove all device affinities fo userId = %d",
            __FUNCTION__, userId);
        return status;
    }

    // reevaluate outputs for all devices
    checkForDeviceAndOutputChanges();
    updateCallAndOutputRouting();

    return NO_ERROR;
}

void AudioPolicyManager::dump(String8 *dst) const
{
    dst->appendFormat("\nAudioPolicyManager Dump: %p\n", this);
    dst->appendFormat(" Primary Output I/O handle: %d\n",
             hasPrimaryOutput() ? mPrimaryOutput->mIoHandle : AUDIO_IO_HANDLE_NONE);
    std::string stateLiteral;
    AudioModeConverter::toString(mEngine->getPhoneState(), stateLiteral);
    dst->appendFormat(" Phone state: %s\n", stateLiteral.c_str());
    const char* forceUses[AUDIO_POLICY_FORCE_USE_CNT] = {
        "communications", "media", "record", "dock", "system",
        "HDMI system audio", "encoded surround output", "vibrate ringing" };
    for (audio_policy_force_use_t i = AUDIO_POLICY_FORCE_FOR_COMMUNICATION;
         i < AUDIO_POLICY_FORCE_USE_CNT; i = (audio_policy_force_use_t)((int)i + 1)) {
        audio_policy_forced_cfg_t forceUseValue = mEngine->getForceUse(i);
        dst->appendFormat(" Force use for %s: %d", forceUses[i], forceUseValue);
        if (i == AUDIO_POLICY_FORCE_FOR_ENCODED_SURROUND &&
                forceUseValue == AUDIO_POLICY_FORCE_ENCODED_SURROUND_MANUAL) {
            dst->append(" (MANUAL: ");
            dumpManualSurroundFormats(dst);
            dst->append(")");
        }
        dst->append("\n");
    }
    dst->appendFormat(" TTS output %savailable\n", mTtsOutputAvailable ? "" : "not ");
    dst->appendFormat(" Master mono: %s\n", mMasterMono ? "on" : "off");
    dst->appendFormat(" Communication Strategy id: %d\n", mCommunnicationStrategy);
    dst->appendFormat(" Config source: %s\n", mConfig.getSource().c_str()); // getConfig not const

    dst->append("\n");
    mAvailableOutputDevices.dump(dst, String8("Available output"), 1);
    dst->append("\n");
    mAvailableInputDevices.dump(dst, String8("Available input"), 1);
    mHwModulesAll.dump(dst);
    mOutputs.dump(dst);
    mInputs.dump(dst);
    mEffects.dump(dst, 1);
    mAudioPatches.dump(dst);
    mPolicyMixes.dump(dst);
    mAudioSources.dump(dst);

    dst->appendFormat(" AllowedCapturePolicies:\n");
    for (auto& policy : mAllowedCapturePolicies) {
        dst->appendFormat("   - uid=%d flag_mask=%#x\n", policy.first, policy.second);
    }

    dst->appendFormat("\nPolicy Engine dump:\n");
    mEngine->dump(dst);
}

status_t AudioPolicyManager::dump(int fd)
{
    String8 result;
    dump(&result);
    write(fd, result.string(), result.size());
    return NO_ERROR;
}

status_t AudioPolicyManager::setAllowedCapturePolicy(uid_t uid, audio_flags_mask_t capturePolicy)
{
    mAllowedCapturePolicies[uid] = capturePolicy;
    return NO_ERROR;
}

// This function checks for the parameters which can be offloaded.
// This can be enhanced depending on the capability of the DSP and policy
// of the system.
audio_offload_mode_t AudioPolicyManager::getOffloadSupport(const audio_offload_info_t& offloadInfo)
{
    ALOGV("%s: SR=%u, CM=0x%x, Format=0x%x, StreamType=%d,"
     " BitRate=%u, duration=%" PRId64 " us, has_video=%d",
     __func__, offloadInfo.sample_rate, offloadInfo.channel_mask,
     offloadInfo.format,
     offloadInfo.stream_type, offloadInfo.bit_rate, offloadInfo.duration_us,
     offloadInfo.has_video);

    if (!isOffloadPossible(offloadInfo)) {
        return AUDIO_OFFLOAD_NOT_SUPPORTED;
    }

    if (!isOffloadSupportedInternal(offloadInfo)) {
        return AUDIO_OFFLOAD_NOT_SUPPORTED;
    }
    // See if there is a profile to support this.
    // AUDIO_DEVICE_NONE
    sp<IOProfile> profile = getProfileForOutput(DeviceVector() /*ignore device */,
                                            offloadInfo.sample_rate,
                                            offloadInfo.format,
                                            offloadInfo.channel_mask,
                                            AUDIO_OUTPUT_FLAG_COMPRESS_OFFLOAD,
                                            true /* directOnly */);
    ALOGV("%s: profile %sfound%s", __func__, profile != nullptr ? "" : "NOT ",
            (profile != nullptr && (profile->getFlags() & AUDIO_OUTPUT_FLAG_GAPLESS_OFFLOAD) != 0)
            ? ", supports gapless" : "");
    if (profile == nullptr) {
        return AUDIO_OFFLOAD_NOT_SUPPORTED;
    }
    if ((profile->getFlags() & AUDIO_OUTPUT_FLAG_GAPLESS_OFFLOAD) != 0) {
        return AUDIO_OFFLOAD_GAPLESS_SUPPORTED;
    }
    return AUDIO_OFFLOAD_SUPPORTED;
}

bool AudioPolicyManager::isOffloadSupportedInternal(const audio_offload_info_t& offloadInfo)
{
    const bool audioExtensionFormatsEnabled =
            property_get_bool("vendor.audio.extn.formats", true /* default_value */);
    if (audioExtensionFormatsEnabled) {
        const audio_format_t audioFormat = audio_get_main_format(offloadInfo.format);
        if (property_get_bool("vendor.voice.dsd.playback.conc.disabled", true) &&
            isInCall() && (audioFormat == AUDIO_FORMAT_DSD)) {
            ALOGD("%s, Offload denied for DSD as in call", __func__);
            return false;
        }
        int channelCount = popcount(offloadInfo.channel_mask);
        if (channelCount > 2) {
            if (audioFormat == AUDIO_FORMAT_FLAC || audioFormat == AUDIO_FORMAT_AAC_ADTS ||
                audioFormat == AUDIO_FORMAT_AAC || audioFormat == AUDIO_FORMAT_VORBIS) {
                ALOGD("%s, Offload denied for format %0x, channels %d",
                        __func__, audioFormat, channelCount);
                return false;
            }
            if (offloadInfo.sample_rate > 48000 &&
                (audioFormat == AUDIO_FORMAT_ALAC || audioFormat == AUDIO_FORMAT_WMA ||
                audioFormat == AUDIO_FORMAT_WMA_PRO)) {
                ALOGD("%s, Offload denied for format %0x, channels %d, samplerate %d",
                        __func__, audioFormat, channelCount, offloadInfo.sample_rate);
                return false;
            }
        }
        // check against wma std bit rate restriction
        if (audioFormat == AUDIO_FORMAT_WMA) {
            int32_t srIndex = -1;
            for (int i = 0; i < kWmaStandardFrequencies; i++) {
                if (offloadInfo.sample_rate == kWMASupportedSampleRates[i]) {
                    srIndex = i;
                    break;
                }
            }
            if (srIndex < 0 || channelCount > 2 || channelCount <= 0) {
                ALOGD("%s,Offload denied for WMA, invalid sampleRate/channelCount", __func__);
                return false;
            }

            uint32_t minBitRate = kWMASupportedMinByteRates[srIndex][channelCount - 1];
            uint32_t maxBitRate = kWMASupportedMaxByteRates[srIndex][channelCount - 1];
            if ((offloadInfo.bit_rate > maxBitRate) || (offloadInfo.bit_rate < minBitRate)) {
                ALOGD("%s Offload denied for WMA unsupported bitRate %d, maxBitRate %d,"
                        "minBitRate%d", __func__, offloadInfo.bit_rate, maxBitRate, minBitRate);
                return false;
            }
        }

        // Safely choose the min bitrate as threshold and leave the restriction to NT decoder
        // as we can't distinguish wma pro and wma lossless here.
        if (audioFormat == AUDIO_FORMAT_WMA_PRO && (offloadInfo.bit_rate > kWmaProMaxBitrate ||
                offloadInfo.bit_rate > kWmaLosslessMaxBitrate)) {
            ALOGD("%s offload disabled for WMA_PRO/WMA_LOSSLESS bit rate exceeding", __func__);
            return false;
        }
    }
    return true;
}

bool AudioPolicyManager::isDirectOutputSupported(const audio_config_base_t& config,
                                                 const audio_attributes_t& attributes) {
    audio_output_flags_t output_flags = AUDIO_OUTPUT_FLAG_NONE;
    audio_flags_to_audio_output_flags(attributes.flags, &output_flags);
    DeviceVector outputDevices = mEngine->getOutputDevicesForAttributes(attributes);
    sp<IOProfile> profile = getProfileForOutput(outputDevices,
                                            config.sample_rate,
                                            config.format,
                                            config.channel_mask,
                                            output_flags,
                                            true /* directOnly */);
    ALOGV("%s() profile %sfound with name: %s, "
        "sample rate: %u, format: 0x%x, channel_mask: 0x%x, output flags: 0x%x",
        __FUNCTION__, profile != 0 ? "" : "NOT ",
        (profile != 0 ? profile->getTagName().c_str() : "null"),
        config.sample_rate, config.format, config.channel_mask, output_flags);

    // also try the MSD module if compatible profile not found
    if (profile == nullptr) {
        profile = getMsdProfileForOutput(outputDevices,
                                              config.sample_rate,
                                              config.format,
                                              config.channel_mask,
                                              output_flags,
                                              true /* directOnly */);
        ALOGV("%s() MSD profile %sfound with name: %s, "
            "sample rate: %u, format: 0x%x, channel_mask: 0x%x, output flags: 0x%x",
            __FUNCTION__, profile != 0 ? "" : "NOT ",
            (profile != 0 ? profile->getTagName().c_str() : "null"),
            config.sample_rate, config.format, config.channel_mask, output_flags);
    }
    return (profile != nullptr);
}

bool AudioPolicyManager::isOffloadPossible(const audio_offload_info_t &offloadInfo,
                                           bool durationIgnored) {
    if (mMasterMono) {
        return false; // no offloading if mono is set.
    }

    // Check if offload has been disabled
    if (property_get_bool("audio.offload.disable", false /* default_value */)) {
        ALOGV("%s: offload disabled by audio.offload.disable", __func__);
        return false;
    }

    // Check if stream type is music, then only allow offload as of now.
    if (offloadInfo.stream_type != AUDIO_STREAM_MUSIC)
    {
        ALOGV("%s: stream_type != MUSIC, returning false", __func__);
        return false;
    }

    //TODO: enable audio offloading with video when ready
    const bool allowOffloadWithVideo =
            property_get_bool("audio.offload.video", false /* default_value */);
    if (offloadInfo.has_video && !allowOffloadWithVideo) {
        ALOGV("%s: has_video == true, returning false", __func__);
        return false;
    }

    //If duration is less than minimum value defined in property, return false
    const int min_duration_secs = property_get_int32(
            "audio.offload.min.duration.secs", -1 /* default_value */);
    if (!durationIgnored) {
        if (min_duration_secs >= 0) {
            if (offloadInfo.duration_us < min_duration_secs * 1000000LL) {
                ALOGV("%s: Offload denied by duration < audio.offload.min.duration.secs(=%d)",
                      __func__, min_duration_secs);
                return false;
            }
        } else if (offloadInfo.duration_us < OFFLOAD_DEFAULT_MIN_DURATION_SECS * 1000000) {
            ALOGV("%s: Offload denied by duration < default min(=%u)",
                  __func__, OFFLOAD_DEFAULT_MIN_DURATION_SECS);
            return false;
        }
    }

    // Do not allow offloading if one non offloadable effect is enabled. This prevents from
    // creating an offloaded track and tearing it down immediately after start when audioflinger
    // detects there is an active non offloadable effect.
    // FIXME: We should check the audio session here but we do not have it in this context.
    // This may prevent offloading in rare situations where effects are left active by apps
    // in the background.
    if (mEffects.isNonOffloadableEffectEnabled()) {
        return false;
    }

    return true;
}

audio_direct_mode_t AudioPolicyManager::getDirectPlaybackSupport(const audio_attributes_t *attr,
                                                                 const audio_config_t *config) {
    audio_offload_info_t offloadInfo = AUDIO_INFO_INITIALIZER;
    offloadInfo.format = config->format;
    offloadInfo.sample_rate = config->sample_rate;
    offloadInfo.channel_mask = config->channel_mask;
    offloadInfo.stream_type = mEngine->getStreamTypeForAttributes(*attr);
    offloadInfo.has_video = false;
    offloadInfo.is_streaming = false;
    const bool offloadPossible = isOffloadPossible(offloadInfo, true /*durationIgnored*/);

    audio_direct_mode_t directMode = AUDIO_DIRECT_NOT_SUPPORTED;
    audio_output_flags_t flags = AUDIO_OUTPUT_FLAG_NONE;
    audio_flags_to_audio_output_flags(attr->flags, &flags);
    // only retain flags that will drive compressed offload or passthrough
    uint32_t relevantFlags = AUDIO_OUTPUT_FLAG_HW_AV_SYNC;
    if (offloadPossible) {
        relevantFlags |= AUDIO_OUTPUT_FLAG_COMPRESS_OFFLOAD;
    }
    flags = (audio_output_flags_t)((flags & relevantFlags) | AUDIO_OUTPUT_FLAG_DIRECT);

    DeviceVector engineOutputDevices = mEngine->getOutputDevicesForAttributes(*attr);
    for (const auto& hwModule : mHwModules) {
        DeviceVector outputDevices = engineOutputDevices;
        // the MSD module checks for different conditions and output devices
        if (strcmp(hwModule->getName(), AUDIO_HARDWARE_MODULE_ID_MSD) == 0) {
            if (!msdHasPatchesToAllDevices(engineOutputDevices.toTypeAddrVector())) {
                continue;
            }
            outputDevices = getMsdAudioOutDevices();
        }
        for (const auto& curProfile : hwModule->getOutputProfiles()) {
            if (!curProfile->isCompatibleProfile(outputDevices,
                    config->sample_rate, nullptr /*updatedSamplingRate*/,
                    config->format, nullptr /*updatedFormat*/,
                    config->channel_mask, nullptr /*updatedChannelMask*/,
                    flags)) {
                continue;
            }
            // reject profiles not corresponding to a device currently available
            if (!mAvailableOutputDevices.containsAtLeastOne(curProfile->getSupportedDevices())) {
                continue;
            }
            if ((curProfile->getFlags() & AUDIO_OUTPUT_FLAG_COMPRESS_OFFLOAD)
                        != AUDIO_OUTPUT_FLAG_NONE) {
                if ((directMode & AUDIO_DIRECT_OFFLOAD_GAPLESS_SUPPORTED)
                        != AUDIO_DIRECT_NOT_SUPPORTED) {
                    // Already reports offload gapless supported. No need to report offload support.
                    continue;
                }
                if ((curProfile->getFlags() & AUDIO_OUTPUT_FLAG_GAPLESS_OFFLOAD)
                        != AUDIO_OUTPUT_FLAG_NONE) {
                    // If offload gapless is reported, no need to report offload support.
                    directMode = (audio_direct_mode_t) ((directMode &
                            ~AUDIO_DIRECT_OFFLOAD_SUPPORTED) |
                            AUDIO_DIRECT_OFFLOAD_GAPLESS_SUPPORTED);
                } else {
                    directMode = (audio_direct_mode_t)(directMode | AUDIO_DIRECT_OFFLOAD_SUPPORTED);
                }
            } else {
                directMode = (audio_direct_mode_t) (directMode | AUDIO_DIRECT_BITSTREAM_SUPPORTED);
            }
        }
    }
    return directMode;
}

status_t AudioPolicyManager::getDirectProfilesForAttributes(const audio_attributes_t* attr,
                                                AudioProfileVector& audioProfilesVector) {
    AudioDeviceTypeAddrVector devices;
    status_t status = getDevicesForAttributes(*attr, &devices, false /* forVolume */);
    if (status != OK) {
        return status;
    }
    ALOGV("%s: found %zu output devices for attributes.", __func__, devices.size());
    if (devices.empty()) {
        return OK; // no output devices for the attributes
    }

    for (const auto& hwModule : mHwModules) {
        // the MSD module checks for different conditions
        if (strcmp(hwModule->getName(), AUDIO_HARDWARE_MODULE_ID_MSD) == 0) {
            continue;
        }
        for (const auto& outputProfile : hwModule->getOutputProfiles()) {
            if (!outputProfile->asAudioPort()->isDirectOutput()) {
                continue;
            }
            // allow only profiles that support all the available and routed devices
            if (outputProfile->getSupportedDevices().getDevicesFromDeviceTypeAddrVec(devices).size()
                    != devices.size()) {
                continue;
            }
            audioProfilesVector.addAllValidProfiles(
                    outputProfile->asAudioPort()->getAudioProfiles());
        }
    }

    // add the direct profiles from MSD if present and has audio patches to all the output(s)
    const auto& msdModule = mHwModules.getModuleFromName(AUDIO_HARDWARE_MODULE_ID_MSD);
    if (msdModule != nullptr) {
        if (msdHasPatchesToAllDevices(devices)) {
            ALOGV("%s: MSD audio patches set to all output devices.", __func__);
            for (const auto& outputProfile : msdModule->getOutputProfiles()) {
                if (!outputProfile->asAudioPort()->isDirectOutput()) {
                    continue;
                }
                audioProfilesVector.addAllValidProfiles(
                        outputProfile->asAudioPort()->getAudioProfiles());
            }
        } else {
            ALOGV("%s: MSD audio patches NOT set to all output devices.", __func__);
        }
    }

    return NO_ERROR;
}

status_t AudioPolicyManager::listAudioPorts(audio_port_role_t role,
                                            audio_port_type_t type,
                                            unsigned int *num_ports,
                                            struct audio_port_v7 *ports,
                                            unsigned int *generation)
{
    if (num_ports == nullptr || (*num_ports != 0 && ports == nullptr) ||
            generation == nullptr) {
        return BAD_VALUE;
    }
    ALOGV("listAudioPorts() role %d type %d num_ports %d ports %p", role, type, *num_ports, ports);
    if (ports == nullptr) {
        *num_ports = 0;
    }

    size_t portsWritten = 0;
    size_t portsMax = *num_ports;
    *num_ports = 0;
    if (type == AUDIO_PORT_TYPE_NONE || type == AUDIO_PORT_TYPE_DEVICE) {
        // do not report devices with type AUDIO_DEVICE_IN_STUB or AUDIO_DEVICE_OUT_STUB
        // as they are used by stub HALs by convention
        if (role == AUDIO_PORT_ROLE_SINK || role == AUDIO_PORT_ROLE_NONE) {
            for (const auto& dev : mAvailableOutputDevices) {
                if (dev->type() == AUDIO_DEVICE_OUT_STUB) {
                    continue;
                }
                if (portsWritten < portsMax) {
                    dev->toAudioPort(&ports[portsWritten++]);
                }
                (*num_ports)++;
            }
        }
        if (role == AUDIO_PORT_ROLE_SOURCE || role == AUDIO_PORT_ROLE_NONE) {
            for (const auto& dev : mAvailableInputDevices) {
                if (dev->type() == AUDIO_DEVICE_IN_STUB) {
                    continue;
                }
                if (portsWritten < portsMax) {
                    dev->toAudioPort(&ports[portsWritten++]);
                }
                (*num_ports)++;
            }
        }
    }
    if (type == AUDIO_PORT_TYPE_NONE || type == AUDIO_PORT_TYPE_MIX) {
        if (role == AUDIO_PORT_ROLE_SINK || role == AUDIO_PORT_ROLE_NONE) {
            for (size_t i = 0; i < mInputs.size() && portsWritten < portsMax; i++) {
                mInputs[i]->toAudioPort(&ports[portsWritten++]);
            }
            *num_ports += mInputs.size();
        }
        if (role == AUDIO_PORT_ROLE_SOURCE || role == AUDIO_PORT_ROLE_NONE) {
            size_t numOutputs = 0;
            for (size_t i = 0; i < mOutputs.size(); i++) {
                if (!mOutputs[i]->isDuplicated()) {
                    numOutputs++;
                    if (portsWritten < portsMax) {
                        mOutputs[i]->toAudioPort(&ports[portsWritten++]);
                    }
                }
            }
            *num_ports += numOutputs;
        }
    }
    *generation = curAudioPortGeneration();
    ALOGV("listAudioPorts() got %zu ports needed %d", portsWritten, *num_ports);
    return NO_ERROR;
}

status_t AudioPolicyManager::getAudioPort(struct audio_port_v7 *port)
{
    if (port == nullptr || port->id == AUDIO_PORT_HANDLE_NONE) {
        return BAD_VALUE;
    }
    sp<DeviceDescriptor> dev = mAvailableOutputDevices.getDeviceFromId(port->id);
    if (dev != 0) {
        dev->toAudioPort(port);
        return NO_ERROR;
    }
    dev = mAvailableInputDevices.getDeviceFromId(port->id);
    if (dev != 0) {
        dev->toAudioPort(port);
        return NO_ERROR;
    }
    sp<SwAudioOutputDescriptor> out = mOutputs.getOutputFromId(port->id);
    if (out != 0) {
        out->toAudioPort(port);
        return NO_ERROR;
    }
    sp<AudioInputDescriptor> in = mInputs.getInputFromId(port->id);
    if (in != 0) {
        in->toAudioPort(port);
        return NO_ERROR;
    }
    return BAD_VALUE;
}

status_t AudioPolicyManager::createAudioPatch(const struct audio_patch *patch,
                                              audio_patch_handle_t *handle,
                                              uid_t uid)
{
    ALOGV("%s", __func__);
    if (handle == NULL || patch == NULL) {
        return BAD_VALUE;
    }
    ALOGV("%s num sources %d num sinks %d", __func__, patch->num_sources, patch->num_sinks);
    if (!audio_patch_is_valid(patch)) {
        return BAD_VALUE;
    }
    // only one source per audio patch supported for now
    if (patch->num_sources > 1) {
        return INVALID_OPERATION;
    }
    if (patch->sources[0].role != AUDIO_PORT_ROLE_SOURCE) {
        return INVALID_OPERATION;
    }
    for (size_t i = 0; i < patch->num_sinks; i++) {
        if (patch->sinks[i].role != AUDIO_PORT_ROLE_SINK) {
            return INVALID_OPERATION;
        }
    }

    sp<DeviceDescriptor> srcDevice = mAvailableInputDevices.getDeviceFromId(patch->sources[0].id);
    sp<DeviceDescriptor> sinkDevice = mAvailableOutputDevices.getDeviceFromId(patch->sinks[0].id);
    if (srcDevice == nullptr || sinkDevice == nullptr) {
        ALOGW("%s could not create patch, invalid sink and/or source device(s)", __func__);
        return BAD_VALUE;
    }
    ALOGV("%s between source %s and sink %s", __func__,
            srcDevice->toString().c_str(), sinkDevice->toString().c_str());
    audio_port_handle_t portId = PolicyAudioPort::getNextUniqueId();
    // Default attributes, default volume priority, not to infer with non raw audio patches.
    audio_attributes_t attributes = attributes_initializer(AUDIO_USAGE_MEDIA);
    const struct audio_port_config *source = &patch->sources[0];
    sp<SourceClientDescriptor> sourceDesc =
            new InternalSourceClientDescriptor(
                portId, uid, attributes, *source, srcDevice, sinkDevice,
                mEngine->getProductStrategyForAttributes(attributes), toVolumeSource(attributes));

    status_t status =
            connectAudioSourceToSink(sourceDesc, sinkDevice, patch, *handle, uid, 0 /* delayMs */);

    if (status != NO_ERROR) {
        return INVALID_OPERATION;
    }
    mAudioSources.add(portId, sourceDesc);
    return NO_ERROR;
}

status_t AudioPolicyManager::connectAudioSourceToSink(
        const sp<SourceClientDescriptor>& sourceDesc, const sp<DeviceDescriptor> &sinkDevice,
        const struct audio_patch *patch,
        audio_patch_handle_t &handle,
        uid_t uid, uint32_t delayMs)
{
    status_t status = createAudioPatchInternal(patch, &handle, uid, delayMs, sourceDesc);
    if (status != NO_ERROR || mAudioPatches.indexOfKey(handle) < 0) {
        ALOGW("%s patch panel could not connect device patch, error %d", __func__, status);
        return INVALID_OPERATION;
    }
    sourceDesc->connect(handle, sinkDevice);
    if (isMsdPatch(handle)) {
        return NO_ERROR;
    }
    // SW Bridge? (@todo: HW bridge, keep track of HwOutput for device selection "reconsideration")
    sp<SwAudioOutputDescriptor> swOutput = sourceDesc->swOutput().promote();
    ALOG_ASSERT(swOutput != nullptr, "%s: a swOutput shall always be associated", __func__);
    if (swOutput->getClient(sourceDesc->portId()) != nullptr) {
        ALOGW("%s source portId has already been attached to outputDesc", __func__);
        goto FailurePatchAdded;
    }
    status = swOutput->start();
    if (status != NO_ERROR) {
        goto FailureSourceAdded;
    }
    swOutput->addClient(sourceDesc);
    status = startSource(swOutput, sourceDesc, &delayMs);
    if (status != NO_ERROR) {
        ALOGW("%s failed to start source, error %d", __FUNCTION__, status);
        goto FailureSourceActive;
    }
    if (delayMs != 0) {
        usleep(delayMs * 1000);
    }
    return NO_ERROR;

FailureSourceActive:
    swOutput->stop();
    releaseOutput(sourceDesc->portId());
FailureSourceAdded:
    sourceDesc->setSwOutput(nullptr);
FailurePatchAdded:
    releaseAudioPatchInternal(handle);
    return INVALID_OPERATION;
}

status_t AudioPolicyManager::createAudioPatchInternal(const struct audio_patch *patch,
                                                      audio_patch_handle_t *handle,
                                                      uid_t uid, uint32_t delayMs,
                                                      const sp<SourceClientDescriptor>& sourceDesc)
{
    ALOGV("%s num sources %d num sinks %d", __func__, patch->num_sources, patch->num_sinks);
    sp<AudioPatch> patchDesc;
    ssize_t index = mAudioPatches.indexOfKey(*handle);

    ALOGV("%s source id %d role %d type %d", __func__, patch->sources[0].id,
                                                       patch->sources[0].role,
                                                       patch->sources[0].type);
#if LOG_NDEBUG == 0
    for (size_t i = 0; i < patch->num_sinks; i++) {
        ALOGV("%s sink %zu: id %d role %d type %d", __func__ ,i, patch->sinks[i].id,
                                                                 patch->sinks[i].role,
                                                                 patch->sinks[i].type);
    }
#endif

    if (index >= 0) {
        patchDesc = mAudioPatches.valueAt(index);
        ALOGV("%s mUidCached %d patchDesc->mUid %d uid %d",
              __func__, mUidCached, patchDesc->getUid(), uid);
        if (patchDesc->getUid() != mUidCached && uid != patchDesc->getUid()) {
            return INVALID_OPERATION;
        }
    } else {
        *handle = AUDIO_PATCH_HANDLE_NONE;
    }

    if (patch->sources[0].type == AUDIO_PORT_TYPE_MIX) {
        sp<SwAudioOutputDescriptor> outputDesc = mOutputs.getOutputFromId(patch->sources[0].id);
        if (outputDesc == NULL) {
            ALOGV("%s output not found for id %d", __func__, patch->sources[0].id);
            return BAD_VALUE;
        }
        ALOG_ASSERT(!outputDesc->isDuplicated(),"duplicated output %d in source in ports",
                                                outputDesc->mIoHandle);
        if (patchDesc != 0) {
            if (patchDesc->mPatch.sources[0].id != patch->sources[0].id) {
                ALOGV("%s source id differs for patch current id %d new id %d",
                      __func__, patchDesc->mPatch.sources[0].id, patch->sources[0].id);
                return BAD_VALUE;
            }
        }
        DeviceVector devices;
        for (size_t i = 0; i < patch->num_sinks; i++) {
            // Only support mix to devices connection
            // TODO add support for mix to mix connection
            if (patch->sinks[i].type != AUDIO_PORT_TYPE_DEVICE) {
                ALOGV("%s source mix but sink is not a device", __func__);
                return INVALID_OPERATION;
            }
            sp<DeviceDescriptor> devDesc =
                    mAvailableOutputDevices.getDeviceFromId(patch->sinks[i].id);
            if (devDesc == 0) {
                ALOGV("%s out device not found for id %d", __func__, patch->sinks[i].id);
                return BAD_VALUE;
            }

            if (!outputDesc->mProfile->isCompatibleProfile(DeviceVector(devDesc),
                                                           patch->sources[0].sample_rate,
                                                           NULL,  // updatedSamplingRate
                                                           patch->sources[0].format,
                                                           NULL,  // updatedFormat
                                                           patch->sources[0].channel_mask,
                                                           NULL,  // updatedChannelMask
                                                           AUDIO_OUTPUT_FLAG_NONE /*FIXME*/)) {
                ALOGV("%s profile not supported for device %08x", __func__, devDesc->type());
                return INVALID_OPERATION;
            }
            devices.add(devDesc);
        }
        if (devices.size() == 0) {
            return INVALID_OPERATION;
        }

        // TODO: reconfigure output format and channels here
        ALOGV("%s setting device %s on output %d",
              __func__, dumpDeviceTypes(devices.types()).c_str(), outputDesc->mIoHandle);
        setOutputDevices(outputDesc, devices, true, 0, handle);
        index = mAudioPatches.indexOfKey(*handle);
        if (index >= 0) {
            if (patchDesc != 0 && patchDesc != mAudioPatches.valueAt(index)) {
                ALOGW("%s setOutputDevice() did not reuse the patch provided", __func__);
            }
            patchDesc = mAudioPatches.valueAt(index);
            patchDesc->setUid(uid);
            ALOGV("%s success", __func__);
        } else {
            ALOGW("%s setOutputDevice() failed to create a patch", __func__);
            return INVALID_OPERATION;
        }
    } else if (patch->sources[0].type == AUDIO_PORT_TYPE_DEVICE) {
        if (patch->sinks[0].type == AUDIO_PORT_TYPE_MIX) {
            // input device to input mix connection
            // only one sink supported when connecting an input device to a mix
            if (patch->num_sinks > 1) {
                return INVALID_OPERATION;
            }
            sp<AudioInputDescriptor> inputDesc = mInputs.getInputFromId(patch->sinks[0].id);
            if (inputDesc == NULL) {
                return BAD_VALUE;
            }
            if (patchDesc != 0) {
                if (patchDesc->mPatch.sinks[0].id != patch->sinks[0].id) {
                    return BAD_VALUE;
                }
            }
            sp<DeviceDescriptor> device =
                    mAvailableInputDevices.getDeviceFromId(patch->sources[0].id);
            if (device == 0) {
                return BAD_VALUE;
            }

            if (!inputDesc->mProfile->isCompatibleProfile(DeviceVector(device),
                                                          patch->sinks[0].sample_rate,
                                                          NULL, /*updatedSampleRate*/
                                                          patch->sinks[0].format,
                                                          NULL, /*updatedFormat*/
                                                          patch->sinks[0].channel_mask,
                                                          NULL, /*updatedChannelMask*/
                                                          // FIXME for the parameter type,
                                                          // and the NONE
                                                          (audio_output_flags_t)
                                                            AUDIO_INPUT_FLAG_NONE)) {
                return INVALID_OPERATION;
            }
            // TODO: reconfigure output format and channels here
            ALOGV("%s setting device %s on output %d", __func__,
                  device->toString().c_str(), inputDesc->mIoHandle);
            setInputDevice(inputDesc->mIoHandle, device, true, handle);
            index = mAudioPatches.indexOfKey(*handle);
            if (index >= 0) {
                if (patchDesc != 0 && patchDesc != mAudioPatches.valueAt(index)) {
                    ALOGW("%s setInputDevice() did not reuse the patch provided", __func__);
                }
                patchDesc = mAudioPatches.valueAt(index);
                patchDesc->setUid(uid);
                ALOGV("%s success", __func__);
            } else {
                ALOGW("%s setInputDevice() failed to create a patch", __func__);
                return INVALID_OPERATION;
            }
        } else if (patch->sinks[0].type == AUDIO_PORT_TYPE_DEVICE) {
            // device to device connection
            if (patchDesc != 0) {
                if (patchDesc->mPatch.sources[0].id != patch->sources[0].id) {
                    return BAD_VALUE;
                }
            }
            sp<DeviceDescriptor> srcDevice =
                    mAvailableInputDevices.getDeviceFromId(patch->sources[0].id);
            if (srcDevice == 0) {
                return BAD_VALUE;
            }

            //update source and sink with our own data as the data passed in the patch may
            // be incomplete.
            PatchBuilder patchBuilder;
            audio_port_config sourcePortConfig = {};

            // if first sink is to MSD, establish single MSD patch
            if (getMsdAudioOutDevices().contains(
                        mAvailableOutputDevices.getDeviceFromId(patch->sinks[0].id))) {
                ALOGV("%s patching to MSD", __FUNCTION__);
                patchBuilder = buildMsdPatch(false /*msdIsSource*/, srcDevice);
                goto installPatch;
            }

            srcDevice->toAudioPortConfig(&sourcePortConfig, &patch->sources[0]);
            patchBuilder.addSource(sourcePortConfig);

            for (size_t i = 0; i < patch->num_sinks; i++) {
                if (patch->sinks[i].type != AUDIO_PORT_TYPE_DEVICE) {
                    ALOGV("%s source device but one sink is not a device", __func__);
                    return INVALID_OPERATION;
                }
                sp<DeviceDescriptor> sinkDevice =
                        mAvailableOutputDevices.getDeviceFromId(patch->sinks[i].id);
                if (sinkDevice == 0) {
                    return BAD_VALUE;
                }
                audio_port_config sinkPortConfig = {};
                sinkDevice->toAudioPortConfig(&sinkPortConfig, &patch->sinks[i]);
                patchBuilder.addSink(sinkPortConfig);

                // Whatever Sw or Hw bridge, we do attach an SwOutput to an Audio Source for
                // volume management purpose (tracking activity)
                // In case of Hw bridge, it is a Work Around. The mixPort used is the one declared
                // in config XML to reach the sink so that is can be declared as available.
                audio_io_handle_t output = AUDIO_IO_HANDLE_NONE;
                sp<SwAudioOutputDescriptor> outputDesc = nullptr;
                if (!sourceDesc->isInternal()) {
                    // take care of dynamic routing for SwOutput selection,
                    audio_attributes_t attributes = sourceDesc->attributes();
                    audio_stream_type_t stream = sourceDesc->stream();
                    audio_attributes_t resultAttr;
                    audio_config_t config = AUDIO_CONFIG_INITIALIZER;
                    config.sample_rate = sourceDesc->config().sample_rate;
                    config.channel_mask = sourceDesc->config().channel_mask;
                    config.format = sourceDesc->config().format;
                    audio_output_flags_t flags = AUDIO_OUTPUT_FLAG_NONE;
                    audio_port_handle_t selectedDeviceId = AUDIO_PORT_HANDLE_NONE;
                    bool isRequestedDeviceForExclusiveUse = false;
                    output_type_t outputType;
                    bool isSpatialized;
                    getOutputForAttrInt(&resultAttr, &output, AUDIO_SESSION_NONE, &attributes,
                                        &stream, sourceDesc->uid(), &config, &flags,
                                        &selectedDeviceId, &isRequestedDeviceForExclusiveUse,
                                        nullptr, &outputType, &isSpatialized);
                    if (output == AUDIO_IO_HANDLE_NONE) {
                        ALOGV("%s no output for device %s",
                              __FUNCTION__, sinkDevice->toString().c_str());
                        return INVALID_OPERATION;
                    }
                    outputDesc = mOutputs.valueFor(output);
                    if (outputDesc->isDuplicated()) {
                        ALOGE("%s output is duplicated", __func__);
                        return INVALID_OPERATION;
                    }
                    sourceDesc->setSwOutput(outputDesc);
                } else {
                    // Same for "raw patches" aka created from createAudioPatch API
                    SortedVector<audio_io_handle_t> outputs =
                            getOutputsForDevices(DeviceVector(sinkDevice), mOutputs);
                    // if the sink device is reachable via an opened output stream, request to
                    // go via this output stream by adding a second source to the patch
                    // description
                    output = selectOutput(outputs);
                    if (output == AUDIO_IO_HANDLE_NONE) {
                        ALOGE("%s no output available for internal patch sink", __func__);
                        return INVALID_OPERATION;
                    }
                    outputDesc = mOutputs.valueFor(output);
                    if (outputDesc->isDuplicated()) {
                        ALOGV("%s output for device %s is duplicated",
                              __func__, sinkDevice->toString().c_str());
                        return INVALID_OPERATION;
                    }
                    sourceDesc->setSwOutput(outputDesc);
                }
                // create a software bridge in PatchPanel if:
                // - source and sink devices are on different HW modules OR
                // - audio HAL version is < 3.0
                // - audio HAL version is >= 3.0 but no route has been declared between devices
                // - called from startAudioSource (aka sourceDesc is not internal) and source device
                //   does not have a gain controller
                if (!srcDevice->hasSameHwModuleAs(sinkDevice) ||
                        (srcDevice->getModuleVersionMajor() < 3) ||
                        !srcDevice->getModule()->supportsPatch(srcDevice, sinkDevice) ||
                        (!sourceDesc->isInternal() &&
                         srcDevice->getAudioPort()->getGains().size() == 0)) {
                    // support only one sink device for now to simplify output selection logic
                    if (patch->num_sinks > 1) {
                        return INVALID_OPERATION;
                    }
                    sourceDesc->setUseSwBridge();
                    if (outputDesc != nullptr) {
                        audio_port_config srcMixPortConfig = {};
                        outputDesc->toAudioPortConfig(&srcMixPortConfig, nullptr);
                        // for volume control, we may need a valid stream
                        srcMixPortConfig.ext.mix.usecase.stream = !sourceDesc->isInternal() ?
                                    mEngine->getStreamTypeForAttributes(sourceDesc->attributes()) :
                                    AUDIO_STREAM_PATCH;
                        patchBuilder.addSource(srcMixPortConfig);
                    }
                }
            }
            // TODO: check from routing capabilities in config file and other conflicting patches

installPatch:
            status_t status = installPatch(
                        __func__, index, handle, patchBuilder.patch(), delayMs, uid, &patchDesc);
            if (status != NO_ERROR) {
                ALOGW("%s patch panel could not connect device patch, error %d", __func__, status);
                return INVALID_OPERATION;
            }
        } else {
            return BAD_VALUE;
        }
    } else {
        return BAD_VALUE;
    }
    return NO_ERROR;
}

status_t AudioPolicyManager::releaseAudioPatch(audio_patch_handle_t handle, uid_t uid)
{
    ALOGV("%s patch %d", __func__, handle);
    ssize_t index = mAudioPatches.indexOfKey(handle);

    if (index < 0) {
        return BAD_VALUE;
    }
    sp<AudioPatch> patchDesc = mAudioPatches.valueAt(index);
    ALOGV("%s() mUidCached %d patchDesc->mUid %d uid %d",
          __func__, mUidCached, patchDesc->getUid(), uid);
    if (patchDesc->getUid() != mUidCached && uid != patchDesc->getUid()) {
        return INVALID_OPERATION;
    }
    audio_port_handle_t portId = AUDIO_PORT_HANDLE_NONE;
    for (size_t i = 0; i < mAudioSources.size(); i++)  {
        sp<SourceClientDescriptor> sourceDesc = mAudioSources.valueAt(i);
        if (sourceDesc != nullptr && sourceDesc->getPatchHandle() == handle) {
            portId = sourceDesc->portId();
            break;
        }
    }
    return portId != AUDIO_PORT_HANDLE_NONE ?
                stopAudioSource(portId) : releaseAudioPatchInternal(handle);
}

status_t AudioPolicyManager::releaseAudioPatchInternal(audio_patch_handle_t handle,
                                                       uint32_t delayMs,
                                                       const sp<SourceClientDescriptor>& sourceDesc)
{
    ALOGV("%s patch %d", __func__, handle);
    if (mAudioPatches.indexOfKey(handle) < 0) {
        ALOGE("%s: no patch found with handle=%d", __func__, handle);
        return BAD_VALUE;
    }
    sp<AudioPatch> patchDesc = mAudioPatches.valueFor(handle);
    struct audio_patch *patch = &patchDesc->mPatch;
    patchDesc->setUid(mUidCached);
    if (patch->sources[0].type == AUDIO_PORT_TYPE_MIX) {
        sp<SwAudioOutputDescriptor> outputDesc = mOutputs.getOutputFromId(patch->sources[0].id);
        if (outputDesc == NULL) {
            ALOGV("%s output not found for id %d", __func__, patch->sources[0].id);
            return BAD_VALUE;
        }

        setOutputDevices(outputDesc,
                         getNewOutputDevices(outputDesc, true /*fromCache*/),
                         true,
                         0,
                         NULL);
    } else if (patch->sources[0].type == AUDIO_PORT_TYPE_DEVICE) {
        if (patch->sinks[0].type == AUDIO_PORT_TYPE_MIX) {
            sp<AudioInputDescriptor> inputDesc = mInputs.getInputFromId(patch->sinks[0].id);
            if (inputDesc == NULL) {
                ALOGV("%s input not found for id %d", __func__, patch->sinks[0].id);
                return BAD_VALUE;
            }
            setInputDevice(inputDesc->mIoHandle,
                           getNewInputDevice(inputDesc),
                           true,
                           NULL);
        } else if (patch->sinks[0].type == AUDIO_PORT_TYPE_DEVICE) {
            status_t status =
                    mpClientInterface->releaseAudioPatch(patchDesc->getAfHandle(), delayMs);
            ALOGV("%s patch panel returned %d patchHandle %d",
                  __func__, status, patchDesc->getAfHandle());
            removeAudioPatch(patchDesc->getHandle());
            nextAudioPortGeneration();
            mpClientInterface->onAudioPatchListUpdate();
            // SW or HW Bridge
            sp<SwAudioOutputDescriptor> outputDesc = nullptr;
            audio_patch_handle_t patchHandle = AUDIO_PATCH_HANDLE_NONE;
            if (patch->num_sources > 1 && patch->sources[1].type == AUDIO_PORT_TYPE_MIX) {
                outputDesc = mOutputs.getOutputFromId(patch->sources[1].id);
            } else if (patch->num_sources == 1 && sourceDesc != nullptr) {
                outputDesc = sourceDesc->swOutput().promote();
            }
            if (outputDesc == nullptr) {
                ALOGW("%s no output for id %d", __func__, patch->sources[0].id);
                // releaseOutput has already called closeOutput in case of direct output
                return NO_ERROR;
            }
            if (!outputDesc->isActive() && !sourceDesc->useSwBridge()) {
                resetOutputDevice(outputDesc);
            } else {
                // Reuse patch handle if still valid / do not force rerouting if still routed
                patchHandle = outputDesc->getPatchHandle();
                setOutputDevices(outputDesc,
                                 getNewOutputDevices(outputDesc, true /*fromCache*/),
                                 patchHandle == AUDIO_PATCH_HANDLE_NONE, /*force*/
                                 0,
                                 patchHandle == AUDIO_PATCH_HANDLE_NONE ? nullptr : &patchHandle);
            }
        } else {
            return BAD_VALUE;
        }
    } else {
        return BAD_VALUE;
    }
    return NO_ERROR;
}

status_t AudioPolicyManager::listAudioPatches(unsigned int *num_patches,
                                              struct audio_patch *patches,
                                              unsigned int *generation)
{
    if (generation == NULL) {
        return BAD_VALUE;
    }
    *generation = curAudioPortGeneration();
    return mAudioPatches.listAudioPatches(num_patches, patches);
}

status_t AudioPolicyManager::setAudioPortConfig(const struct audio_port_config *config)
{
    ALOGV("setAudioPortConfig()");

    if (config == NULL) {
        return BAD_VALUE;
    }
    ALOGV("setAudioPortConfig() on port handle %d", config->id);
    // Only support gain configuration for now
    if (config->config_mask != AUDIO_PORT_CONFIG_GAIN) {
        return INVALID_OPERATION;
    }

    sp<AudioPortConfig> audioPortConfig;
    if (config->type == AUDIO_PORT_TYPE_MIX) {
        if (config->role == AUDIO_PORT_ROLE_SOURCE) {
            sp<SwAudioOutputDescriptor> outputDesc = mOutputs.getOutputFromId(config->id);
            if (outputDesc == NULL) {
                return BAD_VALUE;
            }
            ALOG_ASSERT(!outputDesc->isDuplicated(),
                        "setAudioPortConfig() called on duplicated output %d",
                        outputDesc->mIoHandle);
            audioPortConfig = outputDesc;
        } else if (config->role == AUDIO_PORT_ROLE_SINK) {
            sp<AudioInputDescriptor> inputDesc = mInputs.getInputFromId(config->id);
            if (inputDesc == NULL) {
                return BAD_VALUE;
            }
            audioPortConfig = inputDesc;
        } else {
            return BAD_VALUE;
        }
    } else if (config->type == AUDIO_PORT_TYPE_DEVICE) {
        sp<DeviceDescriptor> deviceDesc;
        if (config->role == AUDIO_PORT_ROLE_SOURCE) {
            deviceDesc = mAvailableInputDevices.getDeviceFromId(config->id);
        } else if (config->role == AUDIO_PORT_ROLE_SINK) {
            deviceDesc = mAvailableOutputDevices.getDeviceFromId(config->id);
        } else {
            return BAD_VALUE;
        }
        if (deviceDesc == NULL) {
            return BAD_VALUE;
        }
        audioPortConfig = deviceDesc;
    } else {
        return BAD_VALUE;
    }

    struct audio_port_config backupConfig = {};
    status_t status = audioPortConfig->applyAudioPortConfig(config, &backupConfig);
    if (status == NO_ERROR) {
        struct audio_port_config newConfig = {};
        audioPortConfig->toAudioPortConfig(&newConfig, config);
        status = mpClientInterface->setAudioPortConfig(&newConfig, 0);
    }
    if (status != NO_ERROR) {
        audioPortConfig->applyAudioPortConfig(&backupConfig);
    }

    return status;
}

void AudioPolicyManager::releaseResourcesForUid(uid_t uid)
{
    clearAudioSources(uid);
    clearAudioPatches(uid);
    clearSessionRoutes(uid);
}

void AudioPolicyManager::clearAudioPatches(uid_t uid)
{
    for (ssize_t i = (ssize_t)mAudioPatches.size() - 1; i >= 0; i--)  {
        sp<AudioPatch> patchDesc = mAudioPatches.valueAt(i);
        if (patchDesc->getUid() == uid) {
            releaseAudioPatch(mAudioPatches.keyAt(i), uid);
        }
    }
}

void AudioPolicyManager::checkStrategyRoute(product_strategy_t ps, audio_io_handle_t ouptutToSkip)
{
    // Take the first attributes following the product strategy as it is used to retrieve the routed
    // device. All attributes wihin a strategy follows the same "routing strategy"
    auto attributes = mEngine->getAllAttributesForProductStrategy(ps).front();
    DeviceVector devices = mEngine->getOutputDevicesForAttributes(attributes, nullptr, false);
    SortedVector<audio_io_handle_t> outputs = getOutputsForDevices(devices, mOutputs);
    for (size_t j = 0; j < mOutputs.size(); j++) {
        if (mOutputs.keyAt(j) == ouptutToSkip) {
            continue;
        }
        sp<SwAudioOutputDescriptor> outputDesc = mOutputs.valueAt(j);
        if (!outputDesc->isStrategyActive(ps)) {
            continue;
        }
        // If the default device for this strategy is on another output mix,
        // invalidate all tracks in this strategy to force re connection.
        // Otherwise select new device on the output mix.
        if (outputs.indexOf(mOutputs.keyAt(j)) < 0) {
            for (auto stream : mEngine->getStreamTypesForProductStrategy(ps)) {
                mpClientInterface->invalidateStream(stream);
            }
        } else {
            setOutputDevices(
                        outputDesc, getNewOutputDevices(outputDesc, false /*fromCache*/), false);
        }
    }
}

void AudioPolicyManager::clearSessionRoutes(uid_t uid)
{
    // remove output routes associated with this uid
    std::vector<product_strategy_t> affectedStrategies;
    for (size_t i = 0; i < mOutputs.size(); i++) {
        sp<AudioOutputDescriptor> outputDesc = mOutputs.valueAt(i);
        for (const auto& client : outputDesc->getClientIterable()) {
            if (client->hasPreferredDevice() && client->uid() == uid) {
                client->setPreferredDeviceId(AUDIO_PORT_HANDLE_NONE);
                auto clientStrategy = client->strategy();
                if (std::find(begin(affectedStrategies), end(affectedStrategies), clientStrategy) !=
                        end(affectedStrategies)) {
                    continue;
                }
                affectedStrategies.push_back(client->strategy());
            }
        }
    }
    // reroute outputs if necessary
    for (const auto& strategy : affectedStrategies) {
        checkStrategyRoute(strategy, AUDIO_IO_HANDLE_NONE);
    }

    // remove input routes associated with this uid
    SortedVector<audio_source_t> affectedSources;
    for (size_t i = 0; i < mInputs.size(); i++) {
        sp<AudioInputDescriptor> inputDesc = mInputs.valueAt(i);
        for (const auto& client : inputDesc->getClientIterable()) {
            if (client->hasPreferredDevice() && client->uid() == uid) {
                client->setPreferredDeviceId(AUDIO_PORT_HANDLE_NONE);
                affectedSources.add(client->source());
            }
        }
    }
    // reroute inputs if necessary
    SortedVector<audio_io_handle_t> inputsToClose;
    for (size_t i = 0; i < mInputs.size(); i++) {
        sp<AudioInputDescriptor> inputDesc = mInputs.valueAt(i);
        if (affectedSources.indexOf(inputDesc->source()) >= 0) {
            inputsToClose.add(inputDesc->mIoHandle);
        }
    }
    for (const auto& input : inputsToClose) {
        closeInput(input);
    }
}

void AudioPolicyManager::clearAudioSources(uid_t uid)
{
    for (ssize_t i = (ssize_t)mAudioSources.size() - 1; i >= 0; i--)  {
        sp<SourceClientDescriptor> sourceDesc = mAudioSources.valueAt(i);
        if (sourceDesc->uid() == uid) {
            stopAudioSource(mAudioSources.keyAt(i));
        }
    }
}

status_t AudioPolicyManager::acquireSoundTriggerSession(audio_session_t *session,
                                       audio_io_handle_t *ioHandle,
                                       audio_devices_t *device)
{
    *session = (audio_session_t)mpClientInterface->newAudioUniqueId(AUDIO_UNIQUE_ID_USE_SESSION);
    *ioHandle = (audio_io_handle_t)mpClientInterface->newAudioUniqueId(AUDIO_UNIQUE_ID_USE_INPUT);
    audio_attributes_t attr = { .source = AUDIO_SOURCE_HOTWORD };
    *device = mEngine->getInputDeviceForAttributes(attr)->type();

    return mSoundTriggerSessions.acquireSession(*session, *ioHandle);
}

status_t AudioPolicyManager::startAudioSource(const struct audio_port_config *source,
                                              const audio_attributes_t *attributes,
                                              audio_port_handle_t *portId,
                                              uid_t uid)
{
    ALOGV("%s", __FUNCTION__);
    *portId = AUDIO_PORT_HANDLE_NONE;

    if (source == NULL || attributes == NULL || portId == NULL) {
        ALOGW("%s invalid argument: source %p attributes %p handle %p",
              __FUNCTION__, source, attributes, portId);
        return BAD_VALUE;
    }

    if (source->role != AUDIO_PORT_ROLE_SOURCE ||
            source->type != AUDIO_PORT_TYPE_DEVICE) {
        ALOGW("%s INVALID_OPERATION source->role %d source->type %d",
              __FUNCTION__, source->role, source->type);
        return INVALID_OPERATION;
    }

    sp<DeviceDescriptor> srcDevice =
            mAvailableInputDevices.getDevice(source->ext.device.type,
                                             String8(source->ext.device.address),
                                             AUDIO_FORMAT_DEFAULT);
    if (srcDevice == 0) {
        ALOGW("%s source->ext.device.type %08x not found", __FUNCTION__, source->ext.device.type);
        return BAD_VALUE;
    }

    *portId = PolicyAudioPort::getNextUniqueId();

    sp<SourceClientDescriptor> sourceDesc =
        new SourceClientDescriptor(*portId, uid, *attributes, *source, srcDevice,
                                   mEngine->getStreamTypeForAttributes(*attributes),
                                   mEngine->getProductStrategyForAttributes(*attributes),
                                   toVolumeSource(*attributes));

    status_t status = connectAudioSource(sourceDesc);
    if (status == NO_ERROR) {
        mAudioSources.add(*portId, sourceDesc);
    }
    return status;
}

sp<SourceClientDescriptor> AudioPolicyManager::startAudioSourceInternal(
        const struct audio_port_config *source, const audio_attributes_t *attributes, uid_t uid)
{
    ALOGV("%s", __FUNCTION__);
    audio_port_handle_t portId = AUDIO_PORT_HANDLE_NONE;

    status_t status = startAudioSource(source, attributes, &portId, uid);
    ALOGE_IF(status != OK, "%s: failed to start audio source (%d)", __func__, status);
    return mAudioSources.valueFor(portId);
}


status_t AudioPolicyManager::connectAudioSource(const sp<SourceClientDescriptor>& sourceDesc)
{
    ALOGV("%s handle %d", __FUNCTION__, sourceDesc->portId());

    // make sure we only have one patch per source.
    disconnectAudioSource(sourceDesc);

    audio_attributes_t attributes = sourceDesc->attributes();
    // May the device (dynamic) have been disconnected/reconnected, id has changed.
    sp<DeviceDescriptor> srcDevice = mAvailableInputDevices.getDevice(
                sourceDesc->srcDevice()->type(),
                String8(sourceDesc->srcDevice()->address().c_str()),
                AUDIO_FORMAT_DEFAULT);
    DeviceVector sinkDevices =
            mEngine->getOutputDevicesForAttributes(attributes, nullptr, false /*fromCache*/);
    ALOG_ASSERT(!sinkDevices.isEmpty(), "connectAudioSource(): no device found for attributes");
    sp<DeviceDescriptor> sinkDevice = sinkDevices.itemAt(0);
    if (!mAvailableOutputDevices.contains(sinkDevice)) {
        ALOGE("%s Device %s not available", __func__, sinkDevice->toString().c_str());
        return INVALID_OPERATION;
    }
    PatchBuilder patchBuilder;
    patchBuilder.addSink(sinkDevice).addSource(srcDevice);
    audio_patch_handle_t handle = AUDIO_PATCH_HANDLE_NONE;

    return connectAudioSourceToSink(
                sourceDesc, sinkDevice, patchBuilder.patch(), handle, mUidCached, 0 /*delayMs*/);
}

status_t AudioPolicyManager::stopAudioSource(audio_port_handle_t portId)
{
    sp<SourceClientDescriptor> sourceDesc = mAudioSources.valueFor(portId);
    ALOGV("%s port ID %d", __FUNCTION__, portId);
    if (sourceDesc == 0) {
        ALOGW("%s unknown source for port ID %d", __FUNCTION__, portId);
        return BAD_VALUE;
    }
    status_t status = disconnectAudioSource(sourceDesc);

    mAudioSources.removeItem(portId);
    return status;
}

status_t AudioPolicyManager::setMasterMono(bool mono)
{
    if (mMasterMono == mono) {
        return NO_ERROR;
    }
    mMasterMono = mono;
    // if enabling mono we close all offloaded devices, which will invalidate the
    // corresponding AudioTrack. The AudioTrack client/MediaPlayer is responsible
    // for recreating the new AudioTrack as non-offloaded PCM.
    //
    // If disabling mono, we leave all tracks as is: we don't know which clients
    // and tracks are able to be recreated as offloaded. The next "song" should
    // play back offloaded.
    if (mMasterMono) {
        Vector<audio_io_handle_t> offloaded;
        for (size_t i = 0; i < mOutputs.size(); ++i) {
            sp<SwAudioOutputDescriptor> desc = mOutputs.valueAt(i);
            if (desc->mFlags & AUDIO_OUTPUT_FLAG_COMPRESS_OFFLOAD ||
                desc->mFlags == AUDIO_OUTPUT_FLAG_DIRECT) {
                offloaded.push(desc->mIoHandle);
            }
        }
        for (const auto& handle : offloaded) {
            closeOutput(handle);
        }
    }
    // update master mono for all remaining outputs
    for (size_t i = 0; i < mOutputs.size(); ++i) {
        updateMono(mOutputs.keyAt(i));
    }
    return NO_ERROR;
}

status_t AudioPolicyManager::getMasterMono(bool *mono)
{
    *mono = mMasterMono;
    return NO_ERROR;
}

float AudioPolicyManager::getStreamVolumeDB(
        audio_stream_type_t stream, int index, audio_devices_t device)
{
    return computeVolume(getVolumeCurves(stream), toVolumeSource(stream), index, {device});
}

status_t AudioPolicyManager::getSurroundFormats(unsigned int *numSurroundFormats,
                                                audio_format_t *surroundFormats,
                                                bool *surroundFormatsEnabled)
{
    if (numSurroundFormats == nullptr || (*numSurroundFormats != 0 &&
            (surroundFormats == nullptr || surroundFormatsEnabled == nullptr))) {
        return BAD_VALUE;
    }
    ALOGV("%s() numSurroundFormats %d surroundFormats %p surroundFormatsEnabled %p",
            __func__, *numSurroundFormats, surroundFormats, surroundFormatsEnabled);

    size_t formatsWritten = 0;
    size_t formatsMax = *numSurroundFormats;

    *numSurroundFormats = mConfig.getSurroundFormats().size();
    audio_policy_forced_cfg_t forceUse = mEngine->getForceUse(
            AUDIO_POLICY_FORCE_FOR_ENCODED_SURROUND);
    for (const auto& format: mConfig.getSurroundFormats()) {
        if (formatsWritten < formatsMax) {
            surroundFormats[formatsWritten] = format.first;
            bool formatEnabled = true;
            switch (forceUse) {
                case AUDIO_POLICY_FORCE_ENCODED_SURROUND_MANUAL:
                    formatEnabled = mManualSurroundFormats.count(format.first) != 0;
                    break;
                case AUDIO_POLICY_FORCE_ENCODED_SURROUND_NEVER:
                    formatEnabled = false;
                    break;
                default: // AUTO or ALWAYS => true
                    break;
            }
            surroundFormatsEnabled[formatsWritten++] = formatEnabled;
        }
    }
    return NO_ERROR;
}

status_t AudioPolicyManager::getReportedSurroundFormats(unsigned int *numSurroundFormats,
                                                        audio_format_t *surroundFormats) {
    if (numSurroundFormats == nullptr || (*numSurroundFormats != 0 && surroundFormats == nullptr)) {
        return BAD_VALUE;
    }
    ALOGV("%s() numSurroundFormats %d surroundFormats %p",
            __func__, *numSurroundFormats, surroundFormats);

    size_t formatsWritten = 0;
    size_t formatsMax = *numSurroundFormats;
    std::unordered_set<audio_format_t> formats; // Uses primary surround formats only

    // Return formats from all device profiles that have already been resolved by
    // checkOutputsForDevice().
    for (size_t i = 0; i < mAvailableOutputDevices.size(); i++) {
        sp<DeviceDescriptor> device = mAvailableOutputDevices[i];
        audio_devices_t deviceType = device->type();
        // Enabling/disabling formats are applied to only HDMI devices. So, this function
        // returns formats reported by HDMI devices.
        if (deviceType != AUDIO_DEVICE_OUT_HDMI) {
            continue;
        }
        // Formats reported by sink devices
        std::unordered_set<audio_format_t> formatset;
        if (auto it = mReportedFormatsMap.find(device); it != mReportedFormatsMap.end()) {
            formatset.insert(it->second.begin(), it->second.end());
        }

        // Formats hard-coded in the in policy configuration file (if any).
        FormatVector encodedFormats = device->encodedFormats();
        formatset.insert(encodedFormats.begin(), encodedFormats.end());
        // Filter the formats which are supported by the vendor hardware.
        for (auto it = formatset.begin(); it != formatset.end(); ++it) {
            if (mConfig.getSurroundFormats().count(*it) != 0) {
                formats.insert(*it);
            } else {
                for (const auto& pair : mConfig.getSurroundFormats()) {
                    if (pair.second.count(*it) != 0) {
                        formats.insert(pair.first);
                        break;
                    }
                }
            }
        }
    }
    *numSurroundFormats = formats.size();
    for (const auto& format: formats) {
        if (formatsWritten < formatsMax) {
            surroundFormats[formatsWritten++] = format;
        }
    }
    return NO_ERROR;
}

status_t AudioPolicyManager::setSurroundFormatEnabled(audio_format_t audioFormat, bool enabled)
{
    ALOGV("%s() format 0x%X enabled %d", __func__, audioFormat, enabled);
    const auto& formatIter = mConfig.getSurroundFormats().find(audioFormat);
    if (formatIter == mConfig.getSurroundFormats().end()) {
        ALOGW("%s() format 0x%X is not a known surround format", __func__, audioFormat);
        return BAD_VALUE;
    }

    if (mEngine->getForceUse(AUDIO_POLICY_FORCE_FOR_ENCODED_SURROUND) !=
            AUDIO_POLICY_FORCE_ENCODED_SURROUND_MANUAL) {
        ALOGW("%s() not in manual mode for surround sound format selection", __func__);
        return INVALID_OPERATION;
    }

    if ((mManualSurroundFormats.count(audioFormat) != 0) == enabled) {
        return NO_ERROR;
    }

    std::unordered_set<audio_format_t> surroundFormatsBackup(mManualSurroundFormats);
    if (enabled) {
        mManualSurroundFormats.insert(audioFormat);
        for (const auto& subFormat : formatIter->second) {
            mManualSurroundFormats.insert(subFormat);
        }
    } else {
        mManualSurroundFormats.erase(audioFormat);
        for (const auto& subFormat : formatIter->second) {
            mManualSurroundFormats.erase(subFormat);
        }
    }

    sp<SwAudioOutputDescriptor> outputDesc;
    bool profileUpdated = false;
    DeviceVector hdmiOutputDevices = mAvailableOutputDevices.getDevicesFromType(
        AUDIO_DEVICE_OUT_HDMI);
    for (size_t i = 0; i < hdmiOutputDevices.size(); i++) {
        // Simulate reconnection to update enabled surround sound formats.
        String8 address = String8(hdmiOutputDevices[i]->address().c_str());
        std::string name = hdmiOutputDevices[i]->getName();
        status_t status = setDeviceConnectionStateInt(AUDIO_DEVICE_OUT_HDMI,
                                                      AUDIO_POLICY_DEVICE_STATE_UNAVAILABLE,
                                                      address.c_str(),
                                                      name.c_str(),
                                                      AUDIO_FORMAT_DEFAULT);
        if (status != NO_ERROR) {
            continue;
        }
        status = setDeviceConnectionStateInt(AUDIO_DEVICE_OUT_HDMI,
                                             AUDIO_POLICY_DEVICE_STATE_AVAILABLE,
                                             address.c_str(),
                                             name.c_str(),
                                             AUDIO_FORMAT_DEFAULT);
        profileUpdated |= (status == NO_ERROR);
    }
    // FIXME: Why doing this for input HDMI devices if we don't augment their reported formats?
    DeviceVector hdmiInputDevices = mAvailableInputDevices.getDevicesFromType(
                AUDIO_DEVICE_IN_HDMI);
    for (size_t i = 0; i < hdmiInputDevices.size(); i++) {
        // Simulate reconnection to update enabled surround sound formats.
        String8 address = String8(hdmiInputDevices[i]->address().c_str());
        std::string name = hdmiInputDevices[i]->getName();
        status_t status = setDeviceConnectionStateInt(AUDIO_DEVICE_IN_HDMI,
                                                      AUDIO_POLICY_DEVICE_STATE_UNAVAILABLE,
                                                      address.c_str(),
                                                      name.c_str(),
                                                      AUDIO_FORMAT_DEFAULT);
        if (status != NO_ERROR) {
            continue;
        }
        status = setDeviceConnectionStateInt(AUDIO_DEVICE_IN_HDMI,
                                             AUDIO_POLICY_DEVICE_STATE_AVAILABLE,
                                             address.c_str(),
                                             name.c_str(),
                                             AUDIO_FORMAT_DEFAULT);
        profileUpdated |= (status == NO_ERROR);
    }

    if (!profileUpdated) {
        ALOGW("%s() no audio profiles updated, undoing surround formats change", __func__);
        mManualSurroundFormats = std::move(surroundFormatsBackup);
    }

    return profileUpdated ? NO_ERROR : INVALID_OPERATION;
}

void AudioPolicyManager::setAppState(audio_port_handle_t portId, app_state_t state)
{
    ALOGV("%s(portId:%d, state:%d)", __func__, portId, state);
    for (size_t i = 0; i < mInputs.size(); i++) {
        mInputs.valueAt(i)->setAppState(portId, state);
    }
}

bool AudioPolicyManager::isHapticPlaybackSupported()
{
    for (const auto& hwModule : mHwModules) {
        const OutputProfileCollection &outputProfiles = hwModule->getOutputProfiles();
        for (const auto &outProfile : outputProfiles) {
            struct audio_port audioPort;
            outProfile->toAudioPort(&audioPort);
            for (size_t i = 0; i < audioPort.num_channel_masks; i++) {
                if (audioPort.channel_masks[i] & AUDIO_CHANNEL_HAPTIC_ALL) {
                    return true;
                }
            }
        }
    }
    return false;
}

bool AudioPolicyManager::isUltrasoundSupported()
{
    bool hasUltrasoundOutput = false;
    bool hasUltrasoundInput = false;
    for (const auto& hwModule : mHwModules) {
        const OutputProfileCollection &outputProfiles = hwModule->getOutputProfiles();
        if (!hasUltrasoundOutput) {
            for (const auto &outProfile : outputProfiles) {
                if (outProfile->getFlags() & AUDIO_OUTPUT_FLAG_ULTRASOUND) {
                    hasUltrasoundOutput = true;
                    break;
                }
            }
        }

        const InputProfileCollection &inputProfiles = hwModule->getInputProfiles();
        if (!hasUltrasoundInput) {
            for (const auto &inputProfile : inputProfiles) {
                if (inputProfile->getFlags() & AUDIO_INPUT_FLAG_ULTRASOUND) {
                    hasUltrasoundInput = true;
                    break;
                }
            }
        }

        if (hasUltrasoundOutput && hasUltrasoundInput)
            return true;
    }
    return false;
}

bool AudioPolicyManager::isCallScreenModeSupported()
{
    return getConfig().isCallScreenModeSupported();
}


status_t AudioPolicyManager::disconnectAudioSource(const sp<SourceClientDescriptor>& sourceDesc)
{
    ALOGV("%s port Id %d", __FUNCTION__, sourceDesc->portId());
    if (!sourceDesc->isConnected()) {
        ALOGV("%s port Id %d already disconnected", __FUNCTION__, sourceDesc->portId());
        return NO_ERROR;
    }
    sp<SwAudioOutputDescriptor> swOutput = sourceDesc->swOutput().promote();
    if (swOutput != 0) {
        status_t status = stopSource(swOutput, sourceDesc);
        if (status == NO_ERROR) {
            swOutput->stop();
        }
        if (releaseOutput(sourceDesc->portId())) {
            // The output descriptor is reopened to query dynamic profiles. In that case, there is
            // no need to release audio patch here but just return NO_ERROR.
            return NO_ERROR;
        }
    } else {
        sp<HwAudioOutputDescriptor> hwOutputDesc = sourceDesc->hwOutput().promote();
        if (hwOutputDesc != 0) {
          //   close Hwoutput and remove from mHwOutputs
        } else {
            ALOGW("%s source has neither SW nor HW output", __FUNCTION__);
        }
    }
    status_t status = releaseAudioPatchInternal(sourceDesc->getPatchHandle(), 0, sourceDesc);
    sourceDesc->disconnect();
    return status;
}

sp<SourceClientDescriptor> AudioPolicyManager::getSourceForAttributesOnOutput(
        audio_io_handle_t output, const audio_attributes_t &attr)
{
    sp<SourceClientDescriptor> source;
    for (size_t i = 0; i < mAudioSources.size(); i++)  {
        sp<SourceClientDescriptor> sourceDesc = mAudioSources.valueAt(i);
        sp<SwAudioOutputDescriptor> outputDesc = sourceDesc->swOutput().promote();
        if (followsSameRouting(attr, sourceDesc->attributes()) &&
                               outputDesc != 0 && outputDesc->mIoHandle == output) {
            source = sourceDesc;
            break;
        }
    }
    return source;
}

/* static */
bool AudioPolicyManager::isChannelMaskSpatialized(audio_channel_mask_t channels) {
    switch (channels) {
        case AUDIO_CHANNEL_OUT_5POINT1:
        case AUDIO_CHANNEL_OUT_5POINT1POINT2:
        case AUDIO_CHANNEL_OUT_5POINT1POINT4:
        case AUDIO_CHANNEL_OUT_7POINT1:
        case AUDIO_CHANNEL_OUT_7POINT1POINT2:
        case AUDIO_CHANNEL_OUT_7POINT1POINT4:
            return true;
        default:
            return false;
    }
}

bool AudioPolicyManager::canBeSpatializedInt(const audio_attributes_t *attr,
                                      const audio_config_t *config,
                                      const AudioDeviceTypeAddrVector &devices,
                                      bool allowCurrentOutputReconfig)  const
{
    // The caller can have the audio attributes criteria ignored by either passing a null ptr or
    // the AUDIO_ATTRIBUTES_INITIALIZER value.
    // If attributes are specified, current policy is to only allow spatialization for media
    // and game usages.
    if (attr != nullptr && *attr != AUDIO_ATTRIBUTES_INITIALIZER) {
        if (attr->usage != AUDIO_USAGE_MEDIA && attr->usage != AUDIO_USAGE_GAME) {
            return false;
        }
        if ((attr->flags & (AUDIO_FLAG_CONTENT_SPATIALIZED | AUDIO_FLAG_NEVER_SPATIALIZE)) != 0) {
            return false;
        }
    }

    // The caller can have the devices criteria ignored by passing and empty vector, and
    // getSpatializerOutputProfile() will ignore the devices when looking for a match.
    // Otherwise an output profile supporting a spatializer effect that can be routed
    // to the specified devices must exist.
    sp<IOProfile> profile =
            getSpatializerOutputProfile(config, devices);
    if (profile == nullptr) {
        return false;
    }

    // The caller can have the audio config criteria ignored by either passing a null ptr or
    // the AUDIO_CONFIG_INITIALIZER value.
    // If an audio config is specified, current policy is to only allow spatialization for
    // some positional channel masks.
    // If the spatializer output is already opened, only channel masks included in the
    // spatializer output mixer channel mask are allowed.

    if (config != nullptr && *config != AUDIO_CONFIG_INITIALIZER) {
        if (!isChannelMaskSpatialized(config->channel_mask)) {
            return false;
        }
        if (!allowCurrentOutputReconfig && mSpatializerOutput != nullptr
                && mSpatializerOutput->mProfile == profile) {
            if ((config->channel_mask & mSpatializerOutput->mMixerChannelMask)
                    != config->channel_mask) {
                return false;
            }
        }
    }
    return true;
}

void AudioPolicyManager::checkVirtualizerClientRoutes() {
    std::set<audio_stream_type_t> streamsToInvalidate;
    for (size_t i = 0; i < mOutputs.size(); i++) {
        const sp<SwAudioOutputDescriptor>& desc = mOutputs[i];
        for (const sp<TrackClientDescriptor>& client : desc->getClientIterable()) {
            audio_attributes_t attr = client->attributes();
            DeviceVector devices = mEngine->getOutputDevicesForAttributes(attr, nullptr, false);
            AudioDeviceTypeAddrVector devicesTypeAddress = devices.toTypeAddrVector();
            audio_config_base_t clientConfig = client->config();
            audio_config_t config = audio_config_initializer(&clientConfig);
            if (desc != mSpatializerOutput
                    && canBeSpatializedInt(&attr, &config,
                            devicesTypeAddress, false /* allowCurrentOutputReconfig */)) {
                streamsToInvalidate.insert(client->stream());
            }
        }
    }

    for (audio_stream_type_t stream : streamsToInvalidate) {
        mpClientInterface->invalidateStream(stream);
    }
}

status_t AudioPolicyManager::getSpatializerOutput(const audio_config_base_t *mixerConfig,
                                                        const audio_attributes_t *attr,
                                                        audio_io_handle_t *output) {
    *output = AUDIO_IO_HANDLE_NONE;

    DeviceVector devices = mEngine->getOutputDevicesForAttributes(*attr, nullptr, false);
    AudioDeviceTypeAddrVector devicesTypeAddress = devices.toTypeAddrVector();
    audio_config_t *configPtr = nullptr;
    audio_config_t config;
    if (mixerConfig != nullptr) {
        config = audio_config_initializer(mixerConfig);
        configPtr = &config;
    }
    if (!canBeSpatializedInt(
            attr, configPtr, devicesTypeAddress)) {
        ALOGW("%s provided attributes or mixer config cannot be spatialized", __func__);
        return BAD_VALUE;
    }

    sp<IOProfile> profile =
            getSpatializerOutputProfile(configPtr, devicesTypeAddress);
    if (profile == nullptr) {
        ALOGW("%s no suitable output profile for provided attributes or mixer config", __func__);
        return BAD_VALUE;
    }

    if (mSpatializerOutput != nullptr && mSpatializerOutput->mProfile == profile
            && configPtr != nullptr
            && configPtr->channel_mask == mSpatializerOutput->mMixerChannelMask) {
        *output = mSpatializerOutput->mIoHandle;
        ALOGV("%s returns current spatializer output %d", __func__, *output);
        return NO_ERROR;
    }
    mSpatializerOutput.clear();
    for (size_t i = 0; i < mOutputs.size(); i++) {
        sp<SwAudioOutputDescriptor> desc = mOutputs.valueAt(i);
        if (!desc->isDuplicated() && desc->mProfile == profile) {
            ALOGV("%s found output %d for spatializer profile", __func__, desc->mIoHandle);
            mSpatializerOutput = desc;
            break;
        }
    }
    if (mSpatializerOutput == nullptr) {
        ALOGW("%s no opened spatializer output for profile %s",
                __func__, profile->getName().c_str());
        return BAD_VALUE;
    }

    if (configPtr != nullptr
            && configPtr->channel_mask != mSpatializerOutput->mMixerChannelMask) {
        audio_config_base_t savedMixerConfig = {
            .sample_rate = mSpatializerOutput->getSamplingRate(),
            .format = mSpatializerOutput->getFormat(),
            .channel_mask = mSpatializerOutput->mMixerChannelMask,
        };
        DeviceVector savedDevices = mSpatializerOutput->devices();

        ALOGV("%s reopening spatializer output to match channel mask %#x (current mask %#x)",
            __func__, configPtr->channel_mask, mSpatializerOutput->mMixerChannelMask);

        closeOutput(mSpatializerOutput->mIoHandle);
        //from now on mSpatializerOutput is null

        sp<SwAudioOutputDescriptor> desc =
                openOutputWithProfileAndDevice(profile, devices, mixerConfig);
        if (desc == nullptr) {
            // re open the spatializer output with previous channel mask
            desc = openOutputWithProfileAndDevice(profile, savedDevices, &savedMixerConfig);
            if (desc == nullptr) {
                ALOGE("%s failed to restore mSpatializerOutput with previous config", __func__);
            } else {
                mSpatializerOutput = desc;
            }
            mPreviousOutputs = mOutputs;
            mpClientInterface->onAudioPortListUpdate();
            *output = AUDIO_IO_HANDLE_NONE;
            ALOGW("%s could not open spatializer output with requested config", __func__);
            return BAD_VALUE;
        }
        mSpatializerOutput = desc;
        mPreviousOutputs = mOutputs;
        mpClientInterface->onAudioPortListUpdate();
    }

    checkVirtualizerClientRoutes();

    *output = mSpatializerOutput->mIoHandle;
    ALOGV("%s returns new spatializer output %d", __func__, *output);
    return NO_ERROR;
}

status_t AudioPolicyManager::releaseSpatializerOutput(audio_io_handle_t output) {
    if (mSpatializerOutput == nullptr) {
        return INVALID_OPERATION;
    }
    if (mSpatializerOutput->mIoHandle != output) {
        return BAD_VALUE;
    }

    mSpatializerOutput.clear();

    checkVirtualizerClientRoutes();

    return NO_ERROR;
}

// ----------------------------------------------------------------------------
// AudioPolicyManager
// ----------------------------------------------------------------------------
uint32_t AudioPolicyManager::nextAudioPortGeneration()
{
    return mAudioPortGeneration++;
}

static status_t deserializeAudioPolicyXmlConfig(AudioPolicyConfig &config) {
    if (std::string audioPolicyXmlConfigFile = audio_get_audio_policy_config_file();
            !audioPolicyXmlConfigFile.empty()) {
        status_t ret = deserializeAudioPolicyFile(audioPolicyXmlConfigFile.c_str(), &config);
        if (ret == NO_ERROR) {
            config.setSource(audioPolicyXmlConfigFile);
        }
        return ret;
    }
    return BAD_VALUE;
}

AudioPolicyManager::AudioPolicyManager(AudioPolicyClientInterface *clientInterface,
                                       bool /*forTesting*/)
    :
    mUidCached(AID_AUDIOSERVER), // no need to call getuid(), there's only one of us running.
    mpClientInterface(clientInterface),
    mLimitRingtoneVolume(false), mLastVoiceVolume(-1.0f),
    mA2dpSuspended(false),
    mConfig(mHwModulesAll, mOutputDevicesAll, mInputDevicesAll, mDefaultOutputDevice),
    mAudioPortGeneration(1),
    mBeaconMuteRefCount(0),
    mBeaconPlayingRefCount(0),
    mBeaconMuted(false),
    mTtsOutputAvailable(false),
    mMasterMono(false),
    mMusicEffectOutput(AUDIO_IO_HANDLE_NONE)
{
}

AudioPolicyManager::AudioPolicyManager(AudioPolicyClientInterface *clientInterface)
        : AudioPolicyManager(clientInterface, false /*forTesting*/)
{
    loadConfig();
}

void AudioPolicyManager::loadConfig() {
    if (deserializeAudioPolicyXmlConfig(getConfig()) != NO_ERROR) {
        ALOGE("could not load audio policy configuration file, setting defaults");
        getConfig().setDefault();
    }
}

status_t AudioPolicyManager::initialize() {
    {
        auto engLib = EngineLibrary::load(
                        "libaudiopolicyengine" + getConfig().getEngineLibraryNameSuffix() + ".so");
        if (!engLib) {
            ALOGE("%s: Failed to load the engine library", __FUNCTION__);
            return NO_INIT;
        }
        mEngine = engLib->createEngine();
        if (mEngine == nullptr) {
            ALOGE("%s: Failed to instantiate the APM engine", __FUNCTION__);
            return NO_INIT;
        }
    }
    mEngine->setObserver(this);
    status_t status = mEngine->initCheck();
    if (status != NO_ERROR) {
        LOG_FATAL("Policy engine not initialized(err=%d)", status);
        return status;
    }

    mCommunnicationStrategy = mEngine->getProductStrategyForAttributes(
        mEngine->getAttributesForStreamType(AUDIO_STREAM_VOICE_CALL));

    // after parsing the config, mOutputDevicesAll and mInputDevicesAll contain all known devices;
    // open all output streams needed to access attached devices
    onNewAudioModulesAvailableInt(nullptr /*newDevices*/);

    // make sure default device is reachable
    if (mDefaultOutputDevice == 0 || !mAvailableOutputDevices.contains(mDefaultOutputDevice)) {
        ALOGE_IF(mDefaultOutputDevice != 0, "Default device %s is unreachable",
                 mDefaultOutputDevice->toString().c_str());
        status = NO_INIT;
    }
    // If microphones address is empty, set it according to device type
    for (size_t i = 0; i < mAvailableInputDevices.size(); i++) {
        if (mAvailableInputDevices[i]->address().empty()) {
            if (mAvailableInputDevices[i]->type() == AUDIO_DEVICE_IN_BUILTIN_MIC) {
                mAvailableInputDevices[i]->setAddress(AUDIO_BOTTOM_MICROPHONE_ADDRESS);
            } else if (mAvailableInputDevices[i]->type() == AUDIO_DEVICE_IN_BACK_MIC) {
                mAvailableInputDevices[i]->setAddress(AUDIO_BACK_MICROPHONE_ADDRESS);
            }
        }
    }

    ALOGW_IF(mPrimaryOutput == nullptr, "The policy configuration does not declare a primary output");

    // Silence ALOGV statements
    property_set("log.tag." LOG_TAG, "D");

    updateDevicesAndOutputs();
    return status;
}

AudioPolicyManager::~AudioPolicyManager()
{
   for (size_t i = 0; i < mOutputs.size(); i++) {
        mOutputs.valueAt(i)->close();
   }
   for (size_t i = 0; i < mInputs.size(); i++) {
        mInputs.valueAt(i)->close();
   }
   mAvailableOutputDevices.clear();
   mAvailableInputDevices.clear();
   mOutputs.clear();
   mInputs.clear();
   mHwModules.clear();
   mHwModulesAll.clear();
   mManualSurroundFormats.clear();
}

status_t AudioPolicyManager::initCheck()
{
    return hasPrimaryOutput() ? NO_ERROR : NO_INIT;
}

// ---

void AudioPolicyManager::onNewAudioModulesAvailable()
{
    DeviceVector newDevices;
    onNewAudioModulesAvailableInt(&newDevices);
    if (!newDevices.empty()) {
        nextAudioPortGeneration();
        mpClientInterface->onAudioPortListUpdate();
    }
}

void AudioPolicyManager::onNewAudioModulesAvailableInt(DeviceVector *newDevices)
{
    for (const auto& hwModule : mHwModulesAll) {
        if (std::find(mHwModules.begin(), mHwModules.end(), hwModule) != mHwModules.end()) {
            continue;
        }
        hwModule->setHandle(mpClientInterface->loadHwModule(hwModule->getName()));
        if (hwModule->getHandle() == AUDIO_MODULE_HANDLE_NONE) {
            ALOGW("could not open HW module %s", hwModule->getName());
            continue;
        }
        mHwModules.push_back(hwModule);
        // open all output streams needed to access attached devices.
        // direct outputs are closed immediately after checking the availability of attached devices
        // This also validates mAvailableOutputDevices list
        for (const auto& outProfile : hwModule->getOutputProfiles()) {
            if (!outProfile->canOpenNewIo()) {
                ALOGE("Invalid Output profile max open count %u for profile %s",
                      outProfile->maxOpenCount, outProfile->getTagName().c_str());
                continue;
            }
            if (!outProfile->hasSupportedDevices()) {
                ALOGW("Output profile contains no device on module %s", hwModule->getName());
                continue;
            }
            if ((outProfile->getFlags() & AUDIO_OUTPUT_FLAG_TTS) != 0 ||
                (outProfile->getFlags() & AUDIO_OUTPUT_FLAG_ULTRASOUND) != 0) {
                mTtsOutputAvailable = true;
            }

            const DeviceVector &supportedDevices = outProfile->getSupportedDevices();
            DeviceVector availProfileDevices = supportedDevices.filter(mOutputDevicesAll);
            sp<DeviceDescriptor> supportedDevice = 0;
            if (supportedDevices.contains(mDefaultOutputDevice)) {
                supportedDevice = mDefaultOutputDevice;
            } else {
                // choose first device present in profile's SupportedDevices also part of
                // mAvailableOutputDevices.
                if (availProfileDevices.isEmpty()) {
                    continue;
                }
                supportedDevice = availProfileDevices.itemAt(0);
            }
            if (!mOutputDevicesAll.contains(supportedDevice)) {
                continue;
            }
            sp<SwAudioOutputDescriptor> outputDesc = new SwAudioOutputDescriptor(outProfile,
                                                                                 mpClientInterface);
            audio_io_handle_t output = AUDIO_IO_HANDLE_NONE;
            status_t status = outputDesc->open(nullptr /* halConfig */, nullptr /* mixerConfig */,
                                               DeviceVector(supportedDevice),
                                               AUDIO_STREAM_DEFAULT,
                                               AUDIO_OUTPUT_FLAG_NONE, &output);
            if (status != NO_ERROR) {
                ALOGW("Cannot open output stream for devices %s on hw module %s",
                      supportedDevice->toString().c_str(), hwModule->getName());
                continue;
            }
            for (const auto &device : availProfileDevices) {
                // give a valid ID to an attached device once confirmed it is reachable
                if (!device->isAttached()) {
                    device->attach(hwModule);
                    mAvailableOutputDevices.add(device);
                    device->setEncapsulationInfoFromHal(mpClientInterface);
                    if (newDevices) newDevices->add(device);
                    setEngineDeviceConnectionState(device, AUDIO_POLICY_DEVICE_STATE_AVAILABLE);
                }
            }
            if (mPrimaryOutput == nullptr &&
                    outProfile->getFlags() & AUDIO_OUTPUT_FLAG_PRIMARY) {
                mPrimaryOutput = outputDesc;
            }
            if ((outProfile->getFlags() & AUDIO_OUTPUT_FLAG_DIRECT) != 0) {
                outputDesc->close();
            } else {
                addOutput(output, outputDesc);
                setOutputDevices(outputDesc,
                                 DeviceVector(supportedDevice),
                                 true,
                                 0,
                                 NULL);
            }
        }
        // open input streams needed to access attached devices to validate
        // mAvailableInputDevices list
        for (const auto& inProfile : hwModule->getInputProfiles()) {
            if (!inProfile->canOpenNewIo()) {
                ALOGE("Invalid Input profile max open count %u for profile %s",
                      inProfile->maxOpenCount, inProfile->getTagName().c_str());
                continue;
            }
            if (!inProfile->hasSupportedDevices()) {
                ALOGW("Input profile contains no device on module %s", hwModule->getName());
                continue;
            }
            // chose first device present in profile's SupportedDevices also part of
            // available input devices
            const DeviceVector &supportedDevices = inProfile->getSupportedDevices();
            DeviceVector availProfileDevices = supportedDevices.filter(mInputDevicesAll);
            if (availProfileDevices.isEmpty()) {
                ALOGV("%s: Input device list is empty! for profile %s",
                    __func__, inProfile->getTagName().c_str());
                continue;
            }
            sp<AudioInputDescriptor> inputDesc =
                    new AudioInputDescriptor(inProfile, mpClientInterface);

            audio_io_handle_t input = AUDIO_IO_HANDLE_NONE;
            status_t status = inputDesc->open(nullptr,
                                              availProfileDevices.itemAt(0),
                                              AUDIO_SOURCE_MIC,
                                              AUDIO_INPUT_FLAG_NONE,
                                              &input);
            if (status != NO_ERROR) {
                ALOGW("Cannot open input stream for device %s on hw module %s",
                      availProfileDevices.toString().c_str(),
                      hwModule->getName());
                continue;
            }
            for (const auto &device : availProfileDevices) {
                // give a valid ID to an attached device once confirmed it is reachable
                if (!device->isAttached()) {
                    device->attach(hwModule);
                    device->importAudioPortAndPickAudioProfile(inProfile, true);
                    mAvailableInputDevices.add(device);
                    if (newDevices) newDevices->add(device);
                    setEngineDeviceConnectionState(device, AUDIO_POLICY_DEVICE_STATE_AVAILABLE);
                }
            }
            inputDesc->close();
        }
    }
}

void AudioPolicyManager::addOutput(audio_io_handle_t output,
                                   const sp<SwAudioOutputDescriptor>& outputDesc)
{
    mOutputs.add(output, outputDesc);
    applyStreamVolumes(outputDesc, DeviceTypeSet(), 0 /* delayMs */, true /* force */);
    updateMono(output); // update mono status when adding to output list
    selectOutputForMusicEffects();
    nextAudioPortGeneration();
}

void AudioPolicyManager::removeOutput(audio_io_handle_t output)
{
    if (mPrimaryOutput != 0 && mPrimaryOutput == mOutputs.valueFor(output)) {
        ALOGV("%s: removing primary output", __func__);
        mPrimaryOutput = nullptr;
    }
    mOutputs.removeItem(output);
    selectOutputForMusicEffects();
}

void AudioPolicyManager::addInput(audio_io_handle_t input,
                                  const sp<AudioInputDescriptor>& inputDesc)
{
    mInputs.add(input, inputDesc);
    nextAudioPortGeneration();
}

status_t AudioPolicyManager::checkOutputsForDevice(const sp<DeviceDescriptor>& device,
                                                   audio_policy_dev_state_t state,
                                                   SortedVector<audio_io_handle_t>& outputs)
{
    audio_devices_t deviceType = device->type();
    const String8 &address = String8(device->address().c_str());
    sp<SwAudioOutputDescriptor> desc;

    if (audio_device_is_digital(deviceType)) {
        // erase all current sample rates, formats and channel masks
        device->clearAudioProfiles();
    }

    if (state == AUDIO_POLICY_DEVICE_STATE_AVAILABLE) {
        // first call getAudioPort to get the supported attributes from the HAL
        struct audio_port_v7 port = {};
        device->toAudioPort(&port);
        status_t status = mpClientInterface->getAudioPort(&port);
        if (status == NO_ERROR) {
            device->importAudioPort(port);
        }

        // then list already open outputs that can be routed to this device
        for (size_t i = 0; i < mOutputs.size(); i++) {
            desc = mOutputs.valueAt(i);
            if (!desc->isDuplicated() && desc->supportsDevice(device)
                    && desc->devicesSupportEncodedFormats({deviceType})) {
                ALOGV("checkOutputsForDevice(): adding opened output %d on device %s",
                      mOutputs.keyAt(i), device->toString().c_str());
                outputs.add(mOutputs.keyAt(i));
            }
        }
        // then look for output profiles that can be routed to this device
        SortedVector< sp<IOProfile> > profiles;
        for (const auto& hwModule : mHwModules) {
            for (size_t j = 0; j < hwModule->getOutputProfiles().size(); j++) {
                sp<IOProfile> profile = hwModule->getOutputProfiles()[j];
                if (profile->supportsDevice(device)) {
                    profiles.add(profile);
                    ALOGV("checkOutputsForDevice(): adding profile %zu from module %s",
                          j, hwModule->getName());
                }
            }
        }

        ALOGV("  found %zu profiles, %zu outputs", profiles.size(), outputs.size());

        if (profiles.isEmpty() && outputs.isEmpty()) {
            ALOGW("checkOutputsForDevice(): No output available for device %04x", deviceType);
            return BAD_VALUE;
        }

        // open outputs for matching profiles if needed. Direct outputs are also opened to
        // query for dynamic parameters and will be closed later by setDeviceConnectionState()
        for (ssize_t profile_index = 0; profile_index < (ssize_t)profiles.size(); profile_index++) {
            sp<IOProfile> profile = profiles[profile_index];

            // nothing to do if one output is already opened for this profile
            size_t j;
            for (j = 0; j < outputs.size(); j++) {
                desc = mOutputs.valueFor(outputs.itemAt(j));
                if (!desc->isDuplicated() && desc->mProfile == profile) {
                    // matching profile: save the sample rates, format and channel masks supported
                    // by the profile in our device descriptor
                    if (audio_device_is_digital(deviceType)) {
                        device->importAudioPortAndPickAudioProfile(profile);
                    }
                    break;
                }
            }
            if (j != outputs.size()) {
                continue;
            }

            if (!profile->canOpenNewIo()) {
                ALOGW("Max Output number %u already opened for this profile %s",
                      profile->maxOpenCount, profile->getTagName().c_str());
                continue;
            }

            ALOGV("opening output for device %08x with params %s profile %p name %s",
                  deviceType, address.string(), profile.get(), profile->getName().c_str());
            desc = openOutputWithProfileAndDevice(profile, DeviceVector(device));
            audio_io_handle_t output = desc == nullptr ? AUDIO_IO_HANDLE_NONE : desc->mIoHandle;
            if (output == AUDIO_IO_HANDLE_NONE) {
                ALOGW("checkOutputsForDevice() could not open output for device %x", deviceType);
                profiles.removeAt(profile_index);
                profile_index--;
            } else {
                outputs.add(output);
                // Load digital format info only for digital devices
                if (audio_device_is_digital(deviceType)) {
                    // TODO: when getAudioPort is ready, it may not be needed to import the audio
                    // port but just pick audio profile
                    device->importAudioPortAndPickAudioProfile(profile);
                }

                if (device_distinguishes_on_address(deviceType)) {
                    ALOGV("checkOutputsForDevice(): setOutputDevices %s",
                            device->toString().c_str());
                    setOutputDevices(desc, DeviceVector(device), true/*force*/, 0/*delay*/,
                                     NULL/*patch handle*/);
                }
                ALOGV("checkOutputsForDevice(): adding output %d", output);
            }
        }

        if (profiles.isEmpty()) {
            ALOGW("checkOutputsForDevice(): No output available for device %04x", deviceType);
            return BAD_VALUE;
        }
    } else { // Disconnect
        // check if one opened output is not needed any more after disconnecting one device
        for (size_t i = 0; i < mOutputs.size(); i++) {
            desc = mOutputs.valueAt(i);
            if (!desc->isDuplicated()) {
                // exact match on device
                if (device_distinguishes_on_address(deviceType) && desc->supportsDevice(device)
                        && desc->containsSingleDeviceSupportingEncodedFormats(device)) {
                    outputs.add(mOutputs.keyAt(i));
                } else if (!mAvailableOutputDevices.containsAtLeastOne(desc->supportedDevices())) {
                    ALOGV("checkOutputsForDevice(): disconnecting adding output %d",
                            mOutputs.keyAt(i));
                    outputs.add(mOutputs.keyAt(i));
                }
            }
        }
        // Clear any profiles associated with the disconnected device.
        for (const auto& hwModule : mHwModules) {
            for (size_t j = 0; j < hwModule->getOutputProfiles().size(); j++) {
                sp<IOProfile> profile = hwModule->getOutputProfiles()[j];
                if (!profile->supportsDevice(device)) {
                    continue;
                }
                ALOGV("checkOutputsForDevice(): "
                        "clearing direct output profile %zu on module %s",
                        j, hwModule->getName());
                profile->clearAudioProfiles();
                if (!profile->hasDynamicAudioProfile()) {
                    continue;
                }
                // When a device is disconnected, if there is an IOProfile that contains dynamic
                // profiles and supports the disconnected device, call getAudioPort to repopulate
                // the capabilities of the devices that is supported by the IOProfile.
                for (const auto& supportedDevice : profile->getSupportedDevices()) {
                    if (supportedDevice == device ||
                            !mAvailableOutputDevices.contains(supportedDevice)) {
                        continue;
                    }
                    struct audio_port_v7 port;
                    supportedDevice->toAudioPort(&port);
                    status_t status = mpClientInterface->getAudioPort(&port);
                    if (status == NO_ERROR) {
                        supportedDevice->importAudioPort(port);
                    }
                }
            }
        }
    }
    return NO_ERROR;
}

status_t AudioPolicyManager::checkInputsForDevice(const sp<DeviceDescriptor>& device,
                                                  audio_policy_dev_state_t state)
{
    sp<AudioInputDescriptor> desc;

    if (audio_device_is_digital(device->type())) {
        // erase all current sample rates, formats and channel masks
        device->clearAudioProfiles();
    }

    if (state == AUDIO_POLICY_DEVICE_STATE_AVAILABLE) {
        // look for input profiles that can be routed to this device
        SortedVector< sp<IOProfile> > profiles;
        for (const auto& hwModule : mHwModules) {
            for (size_t profile_index = 0;
                 profile_index < hwModule->getInputProfiles().size();
                 profile_index++) {
                sp<IOProfile> profile = hwModule->getInputProfiles()[profile_index];

                if (profile->supportsDevice(device)) {
                    profiles.add(profile);
                    ALOGV("checkInputsForDevice(): adding profile %zu from module %s",
                          profile_index, hwModule->getName());
                }
            }
        }

        if (profiles.isEmpty()) {
            ALOGW("%s: No input profile available for device %s",
                __func__, device->toString().c_str());
            return BAD_VALUE;
        }

        // open inputs for matching profiles if needed. Direct inputs are also opened to
        // query for dynamic parameters and will be closed later by setDeviceConnectionState()
        for (ssize_t profile_index = 0; profile_index < (ssize_t)profiles.size(); profile_index++) {

            sp<IOProfile> profile = profiles[profile_index];

            // nothing to do if one input is already opened for this profile
            size_t input_index;
            for (input_index = 0; input_index < mInputs.size(); input_index++) {
                desc = mInputs.valueAt(input_index);
                if (desc->mProfile == profile) {
                    if (audio_device_is_digital(device->type())) {
                        device->importAudioPortAndPickAudioProfile(profile);
                    }
                    break;
                }
            }
            if (input_index != mInputs.size()) {
                continue;
            }

            if (!profile->canOpenNewIo()) {
                ALOGW("Max Input number %u already opened for this profile %s",
                      profile->maxOpenCount, profile->getTagName().c_str());
                continue;
            }

            desc = new AudioInputDescriptor(profile, mpClientInterface);
            audio_io_handle_t input = AUDIO_IO_HANDLE_NONE;
            status_t status = desc->open(nullptr,
                                         device,
                                         AUDIO_SOURCE_MIC,
                                         AUDIO_INPUT_FLAG_NONE,
                                         &input);

            if (status == NO_ERROR) {
                const String8& address = String8(device->address().c_str());
                if (!address.isEmpty()) {
                    char *param = audio_device_address_to_parameter(device->type(), address);
                    mpClientInterface->setParameters(input, String8(param));
                    free(param);
                }
                updateAudioProfiles(device, input, profile->getAudioProfiles());
                if (!profile->hasValidAudioProfile()) {
                    ALOGW("checkInputsForDevice() direct input missing param");
                    desc->close();
                    input = AUDIO_IO_HANDLE_NONE;
                }

                if (input != AUDIO_IO_HANDLE_NONE) {
                    addInput(input, desc);
                }
            } // endif input != 0

            if (input == AUDIO_IO_HANDLE_NONE) {
                ALOGW("%s could not open input for device %s", __func__,
                       device->toString().c_str());
                profiles.removeAt(profile_index);
                profile_index--;
            } else {
                if (audio_device_is_digital(device->type())) {
                    device->importAudioPortAndPickAudioProfile(profile);
                }
                ALOGV("checkInputsForDevice(): adding input %d", input);
            }
        } // end scan profiles

        if (profiles.isEmpty()) {
            ALOGW("%s: No input available for device %s", __func__,  device->toString().c_str());
            return BAD_VALUE;
        }
    } else {
        // Disconnect
        // Clear any profiles associated with the disconnected device.
        for (const auto& hwModule : mHwModules) {
            for (size_t profile_index = 0;
                 profile_index < hwModule->getInputProfiles().size();
                 profile_index++) {
                sp<IOProfile> profile = hwModule->getInputProfiles()[profile_index];
                if (profile->supportsDevice(device)) {
                    ALOGV("checkInputsForDevice(): clearing direct input profile %zu on module %s",
                            profile_index, hwModule->getName());
                    profile->clearAudioProfiles();
                }
            }
        }
    } // end disconnect

    return NO_ERROR;
}


void AudioPolicyManager::closeOutput(audio_io_handle_t output)
{
    ALOGV("closeOutput(%d)", output);

    sp<SwAudioOutputDescriptor> closingOutput = mOutputs.valueFor(output);
    if (closingOutput == NULL) {
        ALOGW("closeOutput() unknown output %d", output);
        return;
    }
    const bool closingOutputWasActive = closingOutput->isActive();
    mPolicyMixes.closeOutput(closingOutput);

    // look for duplicated outputs connected to the output being removed.
    for (size_t i = 0; i < mOutputs.size(); i++) {
        sp<SwAudioOutputDescriptor> dupOutput = mOutputs.valueAt(i);
        if (dupOutput->isDuplicated() &&
                (dupOutput->mOutput1 == closingOutput || dupOutput->mOutput2 == closingOutput)) {
            sp<SwAudioOutputDescriptor> remainingOutput =
                dupOutput->mOutput1 == closingOutput ? dupOutput->mOutput2 : dupOutput->mOutput1;
            // As all active tracks on duplicated output will be deleted,
            // and as they were also referenced on the other output, the reference
            // count for their stream type must be adjusted accordingly on
            // the other output.
            const bool wasActive = remainingOutput->isActive();
            // Note: no-op on the closing output where all clients has already been set inactive
            dupOutput->setAllClientsInactive();
            // stop() will be a no op if the output is still active but is needed in case all
            // active streams refcounts where cleared above
            if (wasActive) {
                remainingOutput->stop();
            }
            audio_io_handle_t duplicatedOutput = mOutputs.keyAt(i);
            ALOGV("closeOutput() closing also duplicated output %d", duplicatedOutput);

            mpClientInterface->closeOutput(duplicatedOutput);
            removeOutput(duplicatedOutput);
        }
    }

    nextAudioPortGeneration();

    ssize_t index = mAudioPatches.indexOfKey(closingOutput->getPatchHandle());
    if (index >= 0) {
        sp<AudioPatch> patchDesc = mAudioPatches.valueAt(index);
        (void) /*status_t status*/ mpClientInterface->releaseAudioPatch(
                    patchDesc->getAfHandle(), 0);
        mAudioPatches.removeItemsAt(index);
        mpClientInterface->onAudioPatchListUpdate();
    }

    if (closingOutputWasActive) {
        closingOutput->stop();
    }
    closingOutput->close();

    removeOutput(output);
    mPreviousOutputs = mOutputs;
    if (closingOutput == mSpatializerOutput) {
        mSpatializerOutput.clear();
    }

    // MSD patches may have been released to support a non-MSD direct output. Reset MSD patch if
    // no direct outputs are open.
    if (!getMsdAudioOutDevices().isEmpty()) {
        bool directOutputOpen = false;
        for (size_t i = 0; i < mOutputs.size(); i++) {
            if (mOutputs[i]->mFlags & AUDIO_OUTPUT_FLAG_DIRECT) {
                directOutputOpen = true;
                break;
            }
        }
        if (!directOutputOpen) {
            ALOGV("no direct outputs open, reset MSD patches");
            // TODO: The MSD patches to be established here may differ to current MSD patches due to
            // how output devices for patching are resolved. Avoid by caching and reusing the
            // arguments to mEngine->getOutputDevicesForAttributes() when resolving which output
            // devices to patch to. This may be complicated by the fact that devices may become
            // unavailable.
            setMsdOutputPatches();
        }
    }
}

void AudioPolicyManager::closeInput(audio_io_handle_t input)
{
    ALOGV("closeInput(%d)", input);

    sp<AudioInputDescriptor> inputDesc = mInputs.valueFor(input);
    if (inputDesc == NULL) {
        ALOGW("closeInput() unknown input %d", input);
        return;
    }

    nextAudioPortGeneration();

    sp<DeviceDescriptor> device = inputDesc->getDevice();
    ssize_t index = mAudioPatches.indexOfKey(inputDesc->getPatchHandle());
    if (index >= 0) {
        sp<AudioPatch> patchDesc = mAudioPatches.valueAt(index);
        (void) /*status_t status*/ mpClientInterface->releaseAudioPatch(
                    patchDesc->getAfHandle(), 0);
        mAudioPatches.removeItemsAt(index);
        mpClientInterface->onAudioPatchListUpdate();
    }

    inputDesc->close();
    mInputs.removeItem(input);

    DeviceVector primaryInputDevices = availablePrimaryModuleInputDevices();
    if (primaryInputDevices.contains(device) &&
            mInputs.activeInputsCountOnDevices(primaryInputDevices) == 0) {
        mpClientInterface->setSoundTriggerCaptureState(false);
    }
}

SortedVector<audio_io_handle_t> AudioPolicyManager::getOutputsForDevices(
            const DeviceVector &devices,
            const SwAudioOutputCollection& openOutputs)
{
    SortedVector<audio_io_handle_t> outputs;

    ALOGVV("%s() devices %s", __func__, devices.toString().c_str());
    for (size_t i = 0; i < openOutputs.size(); i++) {
        ALOGVV("output %zu isDuplicated=%d device=%s",
                i, openOutputs.valueAt(i)->isDuplicated(),
                openOutputs.valueAt(i)->supportedDevices().toString().c_str());
        if (openOutputs.valueAt(i)->supportsAllDevices(devices)
                && openOutputs.valueAt(i)->devicesSupportEncodedFormats(devices.types())) {
            ALOGVV("%s() found output %d", __func__, openOutputs.keyAt(i));
            outputs.add(openOutputs.keyAt(i));
        }
    }
    return outputs;
}

void AudioPolicyManager::checkForDeviceAndOutputChanges(std::function<bool()> onOutputsChecked)
{
    // checkA2dpSuspend must run before checkOutputForAllStrategies so that A2DP
    // output is suspended before any tracks are moved to it
    checkA2dpSuspend();
    checkOutputForAllStrategies();
    checkSecondaryOutputs();
    if (onOutputsChecked != nullptr && onOutputsChecked()) checkA2dpSuspend();
    updateDevicesAndOutputs();
    if (mHwModules.getModuleFromName(AUDIO_HARDWARE_MODULE_ID_MSD) != 0) {
        // TODO: The MSD patches to be established here may differ to current MSD patches due to how
        // output devices for patching are resolved. Nevertheless, AudioTracks affected by device
        // configuration changes will ultimately be rerouted correctly. We can still avoid
        // unnecessary rerouting by caching and reusing the arguments to
        // mEngine->getOutputDevicesForAttributes() when resolving which output devices to patch to.
        // This may be complicated by the fact that devices may become unavailable.
        setMsdOutputPatches();
    }
    // an event that changed routing likely occurred, inform upper layers
    mpClientInterface->onRoutingUpdated();
}

bool AudioPolicyManager::followsSameRouting(const audio_attributes_t &lAttr,
                                            const audio_attributes_t &rAttr) const
{
    return mEngine->getProductStrategyForAttributes(lAttr) ==
            mEngine->getProductStrategyForAttributes(rAttr);
}

void AudioPolicyManager::checkAudioSourceForAttributes(const audio_attributes_t &attr)
{
    for (size_t i = 0; i < mAudioSources.size(); i++)  {
        sp<SourceClientDescriptor> sourceDesc = mAudioSources.valueAt(i);
        if (sourceDesc != nullptr && followsSameRouting(attr, sourceDesc->attributes())
                && sourceDesc->getPatchHandle() == AUDIO_PATCH_HANDLE_NONE
                && !isCallRxAudioSource(sourceDesc) && !sourceDesc->isInternal()) {
            connectAudioSource(sourceDesc);
        }
    }
}

void AudioPolicyManager::clearAudioSourcesForOutput(audio_io_handle_t output)
{
    for (size_t i = 0; i < mAudioSources.size(); i++)  {
        sp<SourceClientDescriptor> sourceDesc = mAudioSources.valueAt(i);
        if (sourceDesc != nullptr && sourceDesc->swOutput().promote() != nullptr
                && sourceDesc->swOutput().promote()->mIoHandle == output) {
            disconnectAudioSource(sourceDesc);
        }
    }
}

const unsigned int muteLatencyFactor = property_get_int32(
            "audio.sys.mute.latency.factor", DEFAULT_MUTE_LATENCY_FACTOR);

const unsigned int routingLatency = property_get_int32(
            "audio.sys.routing.latency", DEFAULT_ROUTING_LATENCY_MS);

bool AudioPolicyManager::isInvalidationOfMusicStreamNeeded(const audio_attributes_t &attr)
{
    if (followsSameRouting(attr, attributes_initializer(AUDIO_USAGE_MEDIA))) {
        for (size_t i = 0; i < mOutputs.size(); i++) {
            sp<SwAudioOutputDescriptor> newOutputDesc = mOutputs.valueAt(i);
            if (newOutputDesc->getFormat() == AUDIO_FORMAT_DSD)
                return false;
        }
    }
    return true;
}
void AudioPolicyManager::checkOutputForAttributes(const audio_attributes_t &attr)
{
    if (!isInvalidationOfMusicStreamNeeded(attr))
        return;
    auto psId = mEngine->getProductStrategyForAttributes(attr);

    DeviceVector oldDevices = mEngine->getOutputDevicesForAttributes(attr, 0, true /*fromCache*/);
    DeviceVector newDevices = mEngine->getOutputDevicesForAttributes(attr, 0, false /*fromCache*/);

    SortedVector<audio_io_handle_t> srcOutputs = getOutputsForDevices(oldDevices, mPreviousOutputs);
    SortedVector<audio_io_handle_t> dstOutputs = getOutputsForDevices(newDevices, mOutputs);

    uint32_t maxLatency = 0;
    bool invalidate = false;
    // take into account dynamic audio policies related changes: if a client is now associated
    // to a different policy mix than at creation time, invalidate corresponding stream
    for (size_t i = 0; i < mPreviousOutputs.size() && !invalidate; i++) {
        const sp<SwAudioOutputDescriptor>& desc = mPreviousOutputs.valueAt(i);
        if (desc->isDuplicated()) {
            continue;
        }
        for (const sp<TrackClientDescriptor>& client : desc->getClientIterable()) {
            if (mEngine->getProductStrategyForAttributes(client->attributes()) != psId) {
                continue;
            }
            sp<AudioPolicyMix> primaryMix;
            status_t status = mPolicyMixes.getOutputForAttr(client->attributes(), client->uid(),
                    client->flags(), primaryMix, nullptr);
            if (status != OK) {
                continue;
            }
            if (client->getPrimaryMix() != primaryMix || client->hasLostPrimaryMix()) {
                invalidate = true;
                if (desc->isStrategyActive(psId)) {
                    maxLatency = desc->latency();
                }
                break;
            }
        }
    }

    if (srcOutputs != dstOutputs || invalidate) {
        // get maximum latency of all source outputs to determine the minimum mute time guaranteeing
        // audio from invalidated tracks will be rendered when unmuting
        for (audio_io_handle_t srcOut : srcOutputs) {
            sp<SwAudioOutputDescriptor> desc = mPreviousOutputs.valueFor(srcOut);
            if (desc == nullptr) continue;

            if (desc->isStrategyActive(psId) && maxLatency < desc->latency()) {
                maxLatency = desc->latency();
            }

            if (invalidate) continue;

            for (auto client : desc->clientsList(false /*activeOnly*/)) {
                if (desc->isDuplicated() || !desc->mProfile->isDirectOutput()) {
                    // a client on a non direct outputs has necessarily a linear PCM format
                    // so we can call selectOutput() safely
                    const audio_io_handle_t newOutput = selectOutput(dstOutputs,
                                                                     client->flags(),
                                                                     client->config().format,
                                                                     client->config().channel_mask,
                                                                     client->config().sample_rate,
                                                                     client->session());
                    if (newOutput != srcOut) {
                        invalidate = true;
                        break;
                    }
                } else {
                    sp<IOProfile> profile = getProfileForOutput(newDevices,
                                   client->config().sample_rate,
                                   client->config().format,
                                   client->config().channel_mask,
                                   client->flags(),
                                   true /* directOnly */);
                    if (profile != desc->mProfile) {
                        invalidate = true;
                        break;
                    }
                }
            }
        }

        ALOGV_IF(!(srcOutputs.isEmpty() || dstOutputs.isEmpty()),
              "%s: strategy %d, moving from output %s to output %s", __func__, psId,
              std::to_string(srcOutputs[0]).c_str(),
              std::to_string(dstOutputs[0]).c_str());
        // mute strategy while moving tracks from one output to another
        for (audio_io_handle_t srcOut : srcOutputs) {
            sp<SwAudioOutputDescriptor> desc = mPreviousOutputs.valueFor(srcOut);
            if (desc == nullptr) continue;

            if (desc->isStrategyActive(psId) &&
                    (invalidate || oldDevices != newDevices)) {
                setStrategyMute(psId, true, desc);
                setStrategyMute(psId, false, desc,
                                (maxLatency * muteLatencyFactor) + routingLatency,
                                newDevices.types());
            }
            sp<SourceClientDescriptor> source = getSourceForAttributesOnOutput(srcOut, attr);
            if (source != nullptr && !isCallRxAudioSource(source) && !source->isInternal()) {
                connectAudioSource(source);
            }
        }

        // Move effects associated to this stream from previous output to new output
        if (followsSameRouting(attr, attributes_initializer(AUDIO_USAGE_MEDIA))) {
            selectOutputForMusicEffects();
        }
        // Move tracks associated to this stream (and linked) from previous output to new output
        if (invalidate) {
            for (auto stream :  mEngine->getStreamTypesForProductStrategy(psId)) {
                mpClientInterface->invalidateStream(stream);
            }
            for (audio_io_handle_t srcOut : srcOutputs) {
                sp<SwAudioOutputDescriptor> desc = mPreviousOutputs.valueFor(srcOut);
                if (desc == nullptr) continue;

                desc->setTracksInvalidatedStatusByStrategy(psId);
            }
        }
    }
}

void AudioPolicyManager::checkOutputForAllStrategies()
{
    for (const auto &strategy : mEngine->getOrderedProductStrategies()) {
        auto attributes = mEngine->getAllAttributesForProductStrategy(strategy).front();
        checkOutputForAttributes(attributes);
        checkAudioSourceForAttributes(attributes);
    }
}

void AudioPolicyManager::checkSecondaryOutputs() {
    std::set<audio_stream_type_t> streamsToInvalidate;
    TrackSecondaryOutputsMap trackSecondaryOutputs;
    for (size_t i = 0; i < mOutputs.size(); i++) {
        const sp<SwAudioOutputDescriptor>& outputDescriptor = mOutputs[i];
        for (const sp<TrackClientDescriptor>& client : outputDescriptor->getClientIterable()) {
            sp<AudioPolicyMix> primaryMix;
            std::vector<sp<AudioPolicyMix>> secondaryMixes;
            status_t status = mPolicyMixes.getOutputForAttr(client->attributes(), client->uid(),
                    client->flags(), primaryMix, &secondaryMixes);
            std::vector<sp<SwAudioOutputDescriptor>> secondaryDescs;
            for (auto &secondaryMix : secondaryMixes) {
                sp<SwAudioOutputDescriptor> outputDesc = secondaryMix->getOutput();
                if (outputDesc != nullptr &&
                    outputDesc->mIoHandle != AUDIO_IO_HANDLE_NONE) {
                    secondaryDescs.push_back(outputDesc);
                }
            }

            if (status != OK) {
                streamsToInvalidate.insert(client->stream());
            } else if (!std::equal(
                    client->getSecondaryOutputs().begin(),
                    client->getSecondaryOutputs().end(),
                    secondaryDescs.begin(), secondaryDescs.end())) {
                if (!audio_is_linear_pcm(client->config().format)) {
                    // If the format is not PCM, the tracks should be invalidated to get correct
                    // behavior when the secondary output is changed.
                    streamsToInvalidate.insert(client->stream());
                } else {
                    std::vector<wp<SwAudioOutputDescriptor>> weakSecondaryDescs;
                    std::vector<audio_io_handle_t> secondaryOutputIds;
                    for (const auto &secondaryDesc: secondaryDescs) {
                        secondaryOutputIds.push_back(secondaryDesc->mIoHandle);
                        weakSecondaryDescs.push_back(secondaryDesc);
                    }
                    trackSecondaryOutputs.emplace(client->portId(), secondaryOutputIds);
                    client->setSecondaryOutputs(std::move(weakSecondaryDescs));
                }
            }
        }
    }
    if (!trackSecondaryOutputs.empty()) {
        mpClientInterface->updateSecondaryOutputs(trackSecondaryOutputs);
    }
    for (audio_stream_type_t stream : streamsToInvalidate) {
        ALOGD("%s Invalidate stream %d due to fail getting output for attr", __func__, stream);
        mpClientInterface->invalidateStream(stream);
    }
}

bool AudioPolicyManager::isScoRequestedForComm() const {
    AudioDeviceTypeAddrVector devices;
    mEngine->getDevicesForRoleAndStrategy(mCommunnicationStrategy, DEVICE_ROLE_PREFERRED, devices);
    for (const auto &device : devices) {
        if (audio_is_bluetooth_out_sco_device(device.mType)) {
            return true;
        }
    }
    return false;
}

void AudioPolicyManager::checkA2dpSuspend()
{
    audio_io_handle_t a2dpOutput = mOutputs.getA2dpOutput();

    if (a2dpOutput == 0 || mOutputs.isA2dpOffloadedOnPrimary()) {
        mA2dpSuspended = false;
        return;
    }

    bool isScoConnected =
            (mAvailableInputDevices.types().count(AUDIO_DEVICE_IN_BLUETOOTH_SCO_HEADSET) != 0 ||
             !Intersection(mAvailableOutputDevices.types(), getAudioDeviceOutAllScoSet()).empty());
    bool isScoRequested = isScoRequestedForComm();

    // if suspended, restore A2DP output if:
    //      (A2DP output is present and not on primary output) &&
    //      ((SCO device is NOT connected) ||
    //       ((SCO is not requested) &&
    //        (phone state is NOT in call) && (phone state is NOT ringing)))
    //
    // if not suspended, suspend A2DP output if:
    //      (A2DP output is present and not on primary output) &&
    //      (SCO device is connected) &&
    //       ((SCO is requested) ||
    //       ((phone state is in call) || (phone state is ringing)))
    //
    if (mA2dpSuspended) {
        if (!isScoConnected ||
             (!isScoRequested &&
              (mEngine->getPhoneState() != AUDIO_MODE_IN_CALL) &&
              (mEngine->getPhoneState() != AUDIO_MODE_RINGTONE))) {
                mpClientInterface->restoreOutput(a2dpOutput);
            mA2dpSuspended = false;
        }
    } else {
        if (isScoConnected &&
             (isScoRequested ||
              (mEngine->getPhoneState() == AUDIO_MODE_IN_CALL) ||
              (mEngine->getPhoneState() == AUDIO_MODE_RINGTONE))) {
                mpClientInterface->suspendOutput(a2dpOutput);
            mA2dpSuspended = true;
        }
    }
}

DeviceVector AudioPolicyManager::getNewOutputDevices(const sp<SwAudioOutputDescriptor>& outputDesc,
                                                     bool fromCache)
{
    DeviceVector devices;

    ssize_t index = mAudioPatches.indexOfKey(outputDesc->getPatchHandle());
    if (index >= 0) {
        sp<AudioPatch> patchDesc = mAudioPatches.valueAt(index);
        if (patchDesc->getUid() != mUidCached) {
            ALOGV("%s device %s forced by patch %d", __func__,
                  outputDesc->devices().toString().c_str(), outputDesc->getPatchHandle());
            return  outputDesc->devices();
        }
    }

    // Do not retrieve engine device for outputs through MSD
    // TODO: support explicit routing requests by resetting MSD patch to engine device.
    if (outputDesc->devices() == getMsdAudioOutDevices()) {
        return outputDesc->devices();
    }

    // Honor explicit routing requests only if no client using default routing is active on this
    // input: a specific app can not force routing for other apps by setting a preferred device.
    bool active; // unused
    sp<DeviceDescriptor> device =
        findPreferredDevice(outputDesc, PRODUCT_STRATEGY_NONE, active, mAvailableOutputDevices);
    if (device != nullptr) {
        return DeviceVector(device);
    }

    // Legacy Engine cannot take care of bus devices and mix, so we need to handle the conflict
    // of setForceUse / Default Bus device here
    device = mPolicyMixes.getDeviceAndMixForOutput(outputDesc, mAvailableOutputDevices);
    if (device != nullptr) {
        return DeviceVector(device);
    }

    for (const auto &productStrategy : mEngine->getOrderedProductStrategies()) {
        StreamTypeVector streams = mEngine->getStreamTypesForProductStrategy(productStrategy);
        auto attr = mEngine->getAllAttributesForProductStrategy(productStrategy).front();
        auto hasStreamActive = [&](auto stream) {
            return hasStream(streams, stream) && isStreamActive(stream, 0);
        };

        auto doGetOutputDevicesForVoice = [&]() {
            return hasVoiceStream(streams) && (outputDesc == mPrimaryOutput ||
                outputDesc->isActive(toVolumeSource(AUDIO_STREAM_VOICE_CALL, false))) &&
                (isInCall() ||
                 mOutputs.isStrategyActiveOnSameModule(productStrategy, outputDesc)) &&
                !isStreamActive(AUDIO_STREAM_ENFORCED_AUDIBLE, 0);
        };

        // With low-latency playing on speaker, music on WFD, when the first low-latency
        // output is stopped, getNewOutputDevices checks for a product strategy
        // from the list, as STRATEGY_SONIFICATION comes prior to STRATEGY_MEDIA.
        // If an ALARM or ENFORCED_AUDIBLE stream is supported by the product strategy,
        // devices are returned for STRATEGY_SONIFICATION without checking whether the
        // stream is associated to the output descriptor.
        if (doGetOutputDevicesForVoice() || outputDesc->isStrategyActive(productStrategy) ||
               ((hasStreamActive(AUDIO_STREAM_ALARM) ||
                hasStreamActive(AUDIO_STREAM_ENFORCED_AUDIBLE)) &&
                (outputDesc->isActive(toVolumeSource(AUDIO_STREAM_VOICE_CALL)) ||
                 outputDesc == mPrimaryOutput) &&
                mOutputs.isStrategyActiveOnSameModule(productStrategy, outputDesc))) {
            // Retrieval of devices for voice DL is done on primary output profile, cannot
            // check the route (would force modifying configuration file for this profile)
            devices = mEngine->getOutputDevicesForAttributes(attr, nullptr, fromCache);
            break;
        }
    }
    ALOGV("%s selected devices %s", __func__, devices.toString().c_str());
    return devices;
}

sp<DeviceDescriptor> AudioPolicyManager::getNewInputDevice(
        const sp<AudioInputDescriptor>& inputDesc)
{
    sp<DeviceDescriptor> device;

    ssize_t index = mAudioPatches.indexOfKey(inputDesc->getPatchHandle());
    if (index >= 0) {
        sp<AudioPatch> patchDesc = mAudioPatches.valueAt(index);
        if (patchDesc->getUid() != mUidCached) {
            ALOGV("getNewInputDevice() device %s forced by patch %d",
                  inputDesc->getDevice()->toString().c_str(), inputDesc->getPatchHandle());
            return inputDesc->getDevice();
        }
    }

    // Honor explicit routing requests only if no client using default routing is active on this
    // input: a specific app can not force routing for other apps by setting a preferred device.
    bool active;
    device = findPreferredDevice(inputDesc, AUDIO_SOURCE_DEFAULT, active, mAvailableInputDevices);
    if (device != nullptr) {
        return device;
    }

    // If we are not in call and no client is active on this input, this methods returns
    // a null sp<>, causing the patch on the input stream to be released.
    audio_attributes_t attributes;
    uid_t uid;
    sp<RecordClientDescriptor> topClient = inputDesc->getHighestPriorityClient();
    if (topClient != nullptr) {
        attributes = topClient->attributes();
        uid = topClient->uid();
    } else {
        attributes = { .source = AUDIO_SOURCE_DEFAULT };
        uid = 0;
    }

    if ((attributes.source == AUDIO_SOURCE_DEFAULT ||
        attributes.source != AUDIO_SOURCE_ECHO_REFERENCE)
        && isInCall()) {
        attributes.source = AUDIO_SOURCE_VOICE_COMMUNICATION;
    }
    if (attributes.source != AUDIO_SOURCE_DEFAULT) {
        device = mEngine->getInputDeviceForAttributes(attributes, uid);
    }

    return device;
}

bool AudioPolicyManager::streamsMatchForvolume(audio_stream_type_t stream1,
                                               audio_stream_type_t stream2) {
    return (stream1 == stream2);
}

// TODO - consider MSD routes b/214971780
status_t AudioPolicyManager::getDevicesForAttributes(
        const audio_attributes_t &attr, AudioDeviceTypeAddrVector *devices, bool forVolume) {
    if (devices == nullptr) {
        return BAD_VALUE;
    }

    // Devices are determined in the following precedence:
    //
    // 1) Devices associated with a dynamic policy matching the attributes.  This is often
    //    a remote submix from MIX_ROUTE_FLAG_LOOP_BACK.
    //
    // If no such dynamic policy then
    // 2) Devices containing an active client using setPreferredDevice
    //    with same strategy as the attributes.
    //    (from the default Engine::getOutputDevicesForAttributes() implementation).
    //
    // If no corresponding active client with setPreferredDevice then
    // 3) Devices associated with the strategy determined by the attributes
    //    (from the default Engine::getOutputDevicesForAttributes() implementation).
    //
    // See related getOutputForAttrInt().

    // check dynamic policies but only for primary descriptors (secondary not used for audible
    // audio routing, only used for duplication for playback capture)
    sp<AudioPolicyMix> policyMix;
    status_t status = mPolicyMixes.getOutputForAttr(attr, 0 /*uid unknown here*/,
            AUDIO_OUTPUT_FLAG_NONE, policyMix, nullptr /* secondaryMixes */);
    if (status != OK) {
        return status;
    }

    DeviceVector curDevices;
    if (policyMix != nullptr && policyMix->getOutput() != nullptr &&
            // For volume control, skip LOOPBACK mixes which use AUDIO_DEVICE_OUT_REMOTE_SUBMIX
            // as they are unaffected by device/stream volume
            // (per SwAudioOutputDescriptor::isFixedVolume()).
            (!forVolume || policyMix->mDeviceType != AUDIO_DEVICE_OUT_REMOTE_SUBMIX)
            ) {
        sp<DeviceDescriptor> deviceDesc = mAvailableOutputDevices.getDevice(
                policyMix->mDeviceType, policyMix->mDeviceAddress, AUDIO_FORMAT_DEFAULT);
        curDevices.add(deviceDesc);
    } else {
        // The default Engine::getOutputDevicesForAttributes() uses findPreferredDevice()
        // which selects setPreferredDevice if active.  This means forVolume call
        // will take an active setPreferredDevice, if such exists.

        curDevices = mEngine->getOutputDevicesForAttributes(
                attr, nullptr /* preferredDevice */, false /* fromCache */);
    }

    if (forVolume) {
        // We alias the device AUDIO_DEVICE_OUT_SPEAKER_SAFE to AUDIO_DEVICE_OUT_SPEAKER
        // for single volume control in AudioService (such relationship should exist if
        // SPEAKER_SAFE is present).
        //
        // (This is unrelated to a different device grouping as Volume::getDeviceCategory)
        DeviceVector speakerSafeDevices =
                curDevices.getDevicesFromType(AUDIO_DEVICE_OUT_SPEAKER_SAFE);
        if (!speakerSafeDevices.isEmpty()) {
            curDevices.merge(
                    mAvailableOutputDevices.getDevicesFromType(AUDIO_DEVICE_OUT_SPEAKER));
            curDevices.remove(speakerSafeDevices);
        }
    }
    for (const auto& device : curDevices) {
        devices->push_back(device->getDeviceTypeAddr());
    }
    return NO_ERROR;
}

void AudioPolicyManager::handleNotificationRoutingForStream(audio_stream_type_t stream) {
    switch(stream) {
    case AUDIO_STREAM_MUSIC:
        checkOutputForAttributes(attributes_initializer(AUDIO_USAGE_NOTIFICATION));
        updateDevicesAndOutputs();
        break;
    default:
        break;
    }
}

uint32_t AudioPolicyManager::handleEventForBeacon(int event) {

    // skip beacon mute management if a dedicated TTS output is available
    if (mTtsOutputAvailable) {
        return 0;
    }

    switch(event) {
    case STARTING_OUTPUT:
        mBeaconMuteRefCount++;
        break;
    case STOPPING_OUTPUT:
        if (mBeaconMuteRefCount > 0) {
            mBeaconMuteRefCount--;
        }
        break;
    case STARTING_BEACON:
        mBeaconPlayingRefCount++;
        break;
    case STOPPING_BEACON:
        if (mBeaconPlayingRefCount > 0) {
            mBeaconPlayingRefCount--;
        }
        break;
    }

    if (mBeaconMuteRefCount > 0) {
        // any playback causes beacon to be muted
        return setBeaconMute(true);
    } else {
        // no other playback: unmute when beacon starts playing, mute when it stops
        return setBeaconMute(mBeaconPlayingRefCount == 0);
    }
}

uint32_t AudioPolicyManager::setBeaconMute(bool mute) {
    ALOGV("setBeaconMute(%d) mBeaconMuteRefCount=%d mBeaconPlayingRefCount=%d",
            mute, mBeaconMuteRefCount, mBeaconPlayingRefCount);
    // keep track of muted state to avoid repeating mute/unmute operations
    if (mBeaconMuted != mute) {
        // mute/unmute AUDIO_STREAM_TTS on all outputs
        ALOGV("\t muting %d", mute);
        uint32_t maxLatency = 0;
        auto ttsVolumeSource = toVolumeSource(AUDIO_STREAM_TTS, false);
        if (ttsVolumeSource == VOLUME_SOURCE_NONE) {
            ALOGV("\t no tts volume source available");
            return 0;
        }
        for (size_t i = 0; i < mOutputs.size(); i++) {
            sp<SwAudioOutputDescriptor> desc = mOutputs.valueAt(i);
            setVolumeSourceMute(ttsVolumeSource, mute/*on*/, desc, 0 /*delay*/, DeviceTypeSet());
            const uint32_t latency = desc->latency() * 2;
            if (desc->isActive(latency * 2) && latency > maxLatency) {
                maxLatency = latency;
            }
        }
        mBeaconMuted = mute;
        return maxLatency;
    }
    return 0;
}

void AudioPolicyManager::updateDevicesAndOutputs()
{
    mEngine->updateDeviceSelectionCache();
    mPreviousOutputs = mOutputs;
}

uint32_t AudioPolicyManager::checkDeviceMuteStrategies(const sp<AudioOutputDescriptor>& outputDesc,
                                                       const DeviceVector &prevDevices,
                                                       uint32_t delayMs)
{
    // mute/unmute strategies using an incompatible device combination
    // if muting, wait for the audio in pcm buffer to be drained before proceeding
    // if unmuting, unmute only after the specified delay
    if (outputDesc->isDuplicated()) {
        return 0;
    }

    uint32_t muteWaitMs = 0;
    DeviceVector devices = outputDesc->devices();
    bool shouldMute = outputDesc->isActive() && (devices.size() >= 2);

    auto productStrategies = mEngine->getOrderedProductStrategies();
    for (const auto &productStrategy : productStrategies) {
        auto attributes = mEngine->getAllAttributesForProductStrategy(productStrategy).front();
        DeviceVector curDevices =
                mEngine->getOutputDevicesForAttributes(attributes, nullptr, false/*fromCache*/);
        curDevices = curDevices.filter(outputDesc->supportedDevices());
        bool mute = shouldMute && curDevices.containsAtLeastOne(devices) && curDevices != devices;
        bool doMute = false;

        if (mute && !outputDesc->isStrategyMutedByDevice(productStrategy)) {
            doMute = true;
            outputDesc->setStrategyMutedByDevice(productStrategy, true);
        } else if (!mute && outputDesc->isStrategyMutedByDevice(productStrategy)) {
            doMute = true;
            outputDesc->setStrategyMutedByDevice(productStrategy, false);
        }
        if (doMute) {
            for (size_t j = 0; j < mOutputs.size(); j++) {
                sp<AudioOutputDescriptor> desc = mOutputs.valueAt(j);
                // skip output if it does not share any device with current output
                if (!desc->supportedDevices().containsAtLeastOne(outputDesc->supportedDevices())) {
                    continue;
                }
                ALOGVV("%s() %s (curDevice %s)", __func__,
                      mute ? "muting" : "unmuting", curDevices.toString().c_str());
                setStrategyMute(productStrategy, mute, desc, mute ? 0 : delayMs);
                if (desc->isStrategyActive(productStrategy)) {
                    if (mute) {
                        // FIXME: should not need to double latency if volume could be applied
                        // immediately by the audioflinger mixer. We must account for the delay
                        // between now and the next time the audioflinger thread for this output
                        // will process a buffer (which corresponds to one buffer size,
                        // usually 1/2 or 1/4 of the latency).
                        if (muteWaitMs < desc->latency() * 2) {
                            muteWaitMs = desc->latency() * 2;
                        }
                    }
                }
            }
        }
    }

    // temporary mute output if device selection changes to avoid volume bursts due to
    // different per device volumes
    if (outputDesc->isActive() && (devices != prevDevices)) {
        uint32_t tempMuteWaitMs = outputDesc->latency() * muteLatencyFactor;

        if (muteWaitMs < tempMuteWaitMs) {
            muteWaitMs = tempMuteWaitMs;
        }

        // If recommended duration is defined, replace temporary mute duration to avoid
        // truncated notifications at beginning, which depends on duration of changing path in HAL.
        // Otherwise, temporary mute duration is conservatively set to 4 times the reported latency.
        uint32_t tempRecommendedMuteDuration = outputDesc->getRecommendedMuteDurationMs();
        uint32_t tempMuteDurationMs = tempRecommendedMuteDuration > 0 ?
                tempRecommendedMuteDuration : (outputDesc->latency() * muteLatencyFactor)
                + routingLatency;

        for (const auto &activeVs : outputDesc->getActiveVolumeSources()) {
            // make sure that we do not start the temporary mute period too early in case of
            // delayed device change
            setVolumeSourceMute(activeVs, true, outputDesc, delayMs);
            setVolumeSourceMute(activeVs, false, outputDesc, delayMs + tempMuteDurationMs,
                                devices.types());
        }
    }

    // wait for the PCM output buffers to empty before proceeding with the rest of the command
    if (muteWaitMs > delayMs) {
        muteWaitMs -= delayMs;
        usleep(muteWaitMs * 1000);
        return muteWaitMs;
    }
    return 0;
}

uint32_t AudioPolicyManager::setOutputDevices(const sp<SwAudioOutputDescriptor>& outputDesc,
                                              const DeviceVector &devices,
                                              bool force,
                                              int delayMs,
                                              audio_patch_handle_t *patchHandle,
                                              bool requiresMuteCheck, bool requiresVolumeCheck)
{
    ALOGV("%s device %s delayMs %d", __func__, devices.toString().c_str(), delayMs);
    uint32_t muteWaitMs;

    if (outputDesc->isDuplicated()) {
        muteWaitMs = setOutputDevices(outputDesc->subOutput1(), devices, force, delayMs,
                nullptr /* patchHandle */, requiresMuteCheck);
        muteWaitMs += setOutputDevices(outputDesc->subOutput2(), devices, force, delayMs,
                nullptr /* patchHandle */, requiresMuteCheck);
        return muteWaitMs;
    }

    // filter devices according to output selected
    DeviceVector filteredDevices = outputDesc->filterSupportedDevices(devices);
    DeviceVector prevDevices = outputDesc->devices();
    DeviceVector availPrevDevices = mAvailableOutputDevices.filter(prevDevices);

    ALOGV("setOutputDevices() prevDevice %s", prevDevices.toString().c_str());

    if (!filteredDevices.isEmpty()) {
        outputDesc->setDevices(filteredDevices);
    }

    // if the outputs are not materially active, there is no need to mute.
    if (requiresMuteCheck) {
        muteWaitMs = checkDeviceMuteStrategies(outputDesc, prevDevices, delayMs);
    } else {
        ALOGV("%s: suppressing checkDeviceMuteStrategies", __func__);
        muteWaitMs = 0;
    }

    bool outputRouted = outputDesc->isRouted();

    // no need to proceed if new device is not AUDIO_DEVICE_NONE and not supported by current
    // output profile or if new device is not supported AND previous device(s) is(are) still
    // available (otherwise reset device must be done on the output)
    if (!devices.isEmpty() && filteredDevices.isEmpty() && !availPrevDevices.empty()) {
        ALOGV("%s: unsupported device %s for output", __func__, devices.toString().c_str());
        // restore previous device after evaluating strategy mute state
        outputDesc->setDevices(prevDevices);
        return muteWaitMs;
    }

    // Do not change the routing if:
    //      the requested device is AUDIO_DEVICE_NONE
    //      OR the requested device is the same as current device
    //  AND force is not specified
    //  AND the output is connected by a valid audio patch.
    // Doing this check here allows the caller to call setOutputDevices() without conditions
    if ((filteredDevices.isEmpty() || filteredDevices == prevDevices) && !force && outputRouted) {
        ALOGV("%s setting same device %s or null device, force=%d, patch handle=%d", __func__,
              filteredDevices.toString().c_str(), force, outputDesc->getPatchHandle());
        if (requiresVolumeCheck && !filteredDevices.isEmpty()) {
            ALOGV("%s setting same device on routed output, force apply volumes", __func__);
            applyStreamVolumes(outputDesc, filteredDevices.types(), delayMs, true /*force*/);
        }
        return muteWaitMs;
    }

    ALOGV("%s changing device to %s", __func__, filteredDevices.toString().c_str());

    // do the routing
    if (filteredDevices.isEmpty() || mAvailableOutputDevices.filter(filteredDevices).empty()) {
        resetOutputDevice(outputDesc, delayMs, NULL);
    } else {
        PatchBuilder patchBuilder;
        patchBuilder.addSource(outputDesc);
        ALOG_ASSERT(filteredDevices.size() <= AUDIO_PATCH_PORTS_MAX, "Too many sink ports");
        for (const auto &filteredDevice : filteredDevices) {
            patchBuilder.addSink(filteredDevice);
        }

        // Add half reported latency to delayMs when muteWaitMs is null in order
        // to avoid disordered sequence of muting volume and changing devices.
        installPatch(__func__, patchHandle, outputDesc.get(), patchBuilder.patch(),
                muteWaitMs == 0 ? (delayMs + (outputDesc->latency() / 2)) : delayMs);
    }

    // update stream volumes according to new device
    applyStreamVolumes(outputDesc, filteredDevices.types(), delayMs);

    return muteWaitMs;
}

status_t AudioPolicyManager::resetOutputDevice(const sp<AudioOutputDescriptor>& outputDesc,
                                               int delayMs,
                                               audio_patch_handle_t *patchHandle)
{
    ssize_t index;
    if (patchHandle == nullptr && !outputDesc->isRouted()) {
        return INVALID_OPERATION;
    }
    if (patchHandle) {
        index = mAudioPatches.indexOfKey(*patchHandle);
    } else {
        index = mAudioPatches.indexOfKey(outputDesc->getPatchHandle());
    }
    if (index < 0) {
        return INVALID_OPERATION;
    }
    sp< AudioPatch> patchDesc = mAudioPatches.valueAt(index);
    status_t status = mpClientInterface->releaseAudioPatch(patchDesc->getAfHandle(), delayMs);
    ALOGV("resetOutputDevice() releaseAudioPatch returned %d", status);
    outputDesc->setPatchHandle(AUDIO_PATCH_HANDLE_NONE);
    removeAudioPatch(patchDesc->getHandle());
    nextAudioPortGeneration();
    mpClientInterface->onAudioPatchListUpdate();
    return status;
}

status_t AudioPolicyManager::setInputDevice(audio_io_handle_t input,
                                            const sp<DeviceDescriptor> &device,
                                            bool force,
                                            audio_patch_handle_t *patchHandle)
{
    status_t status = NO_ERROR;

    sp<AudioInputDescriptor> inputDesc = mInputs.valueFor(input);
    if ((device != nullptr) && ((device != inputDesc->getDevice()) || force)) {
        inputDesc->setDevice(device);

        if (mAvailableInputDevices.contains(device)) {
            PatchBuilder patchBuilder;
            patchBuilder.addSink(inputDesc,
            // AUDIO_SOURCE_HOTWORD is for internal use only:
            // handled as AUDIO_SOURCE_VOICE_RECOGNITION by the audio HAL
                    [inputDesc](const PatchBuilder::mix_usecase_t& usecase) {
                        auto result = usecase;
                        if (result.source == AUDIO_SOURCE_HOTWORD && !inputDesc->isSoundTrigger()) {
                            result.source = AUDIO_SOURCE_VOICE_RECOGNITION;
                        }
                        return result; }).
            //only one input device for now
                    addSource(device);
            status = installPatch(__func__, patchHandle, inputDesc.get(), patchBuilder.patch(), 0);
        }
    }
    return status;
}

status_t AudioPolicyManager::resetInputDevice(audio_io_handle_t input,
                                              audio_patch_handle_t *patchHandle)
{
    sp<AudioInputDescriptor> inputDesc = mInputs.valueFor(input);
    ssize_t index;
    if (patchHandle) {
        index = mAudioPatches.indexOfKey(*patchHandle);
    } else {
        index = mAudioPatches.indexOfKey(inputDesc->getPatchHandle());
    }
    if (index < 0) {
        return INVALID_OPERATION;
    }
    sp< AudioPatch> patchDesc = mAudioPatches.valueAt(index);
    status_t status = mpClientInterface->releaseAudioPatch(patchDesc->getAfHandle(), 0);
    ALOGV("resetInputDevice() releaseAudioPatch returned %d", status);
    inputDesc->setPatchHandle(AUDIO_PATCH_HANDLE_NONE);
    removeAudioPatch(patchDesc->getHandle());
    nextAudioPortGeneration();
    mpClientInterface->onAudioPatchListUpdate();
    return status;
}

sp<IOProfile> AudioPolicyManager::getInputProfile(const sp<DeviceDescriptor> &device,
                                                  uint32_t& samplingRate,
                                                  audio_format_t& format,
                                                  audio_channel_mask_t& channelMask,
                                                  audio_input_flags_t flags)
{
    // Choose an input profile based on the requested capture parameters: select the first available
    // profile supporting all requested parameters.
    //
    // TODO: perhaps isCompatibleProfile should return a "matching" score so we can return
    // the best matching profile, not the first one.

    sp<IOProfile> firstInexact;
    uint32_t updatedSamplingRate = 0;
    audio_format_t updatedFormat = AUDIO_FORMAT_INVALID;
    audio_channel_mask_t updatedChannelMask = AUDIO_CHANNEL_INVALID;
    for (const auto& hwModule : mHwModules) {
        for (const auto& profile : hwModule->getInputProfiles()) {
            // profile->log();
            //updatedFormat = format;
            // Choose the input profile based on this priority:
            // 1. exact match with both channel mask and format
            // 2. exact match with channel mask and best match with format
            // 3. exact match with format and best match with channel mask
            // 4. best match with both channel mask and format
            if (profile->isCompatibleProfile(DeviceVector(device), samplingRate,
                                             &samplingRate  /*updatedSamplingRate*/,
                                             format,
                                             &format,       /*updatedFormat*/
                                             channelMask,
                                             &channelMask   /*updatedChannelMask*/,
                                             // FIXME ugly cast
                                             (audio_output_flags_t) flags,
                                             true /*exactMatchRequiredForInputFlags*/,
                                             true,
                                             true)) {

                return profile;
            }
            if (firstInexact == nullptr && profile->isCompatibleProfile(DeviceVector(device),
                                             samplingRate,
                                             &updatedSamplingRate,
                                             format,
                                             &updatedFormat,
                                             channelMask,
                                             &updatedChannelMask,
                                             // FIXME ugly cast
                                             (audio_output_flags_t) flags,
                                             false /*exactMatchRequiredForInputFlags*/,
                                             false,
                                             true)) {
                firstInexact = profile;
            }
            if (firstInexact == nullptr && profile->isCompatibleProfile(DeviceVector(device),
                                             samplingRate,
                                             &updatedSamplingRate,
                                             format,
                                             &updatedFormat,
                                             channelMask,
                                             &updatedChannelMask,
                                             // FIXME ugly cast
                                             (audio_output_flags_t) flags,
                                             false /*exactMatchRequiredForInputFlags*/,
                                             true,
                                             false)) {
                firstInexact = profile;
            }
            if (firstInexact == nullptr && profile->isCompatibleProfile(DeviceVector(device),
                                             samplingRate,
                                             &updatedSamplingRate,
                                             format,
                                             &updatedFormat,
                                             channelMask,
                                             &updatedChannelMask,
                                             // FIXME ugly cast
                                             (audio_output_flags_t) flags,
                                             false /*exactMatchRequiredForInputFlags*/,
                                             false,
                                             false)) {
                firstInexact = profile;
            }
        }
    }

    if (firstInexact != nullptr) {
        samplingRate = updatedSamplingRate;
        format = updatedFormat;
        channelMask = updatedChannelMask;
        return firstInexact;
    }
    return NULL;
}

float AudioPolicyManager::computeVolume(IVolumeCurves &curves,
                                        VolumeSource volumeSource,
                                        int index,
                                        const DeviceTypeSet& deviceTypes)
{
    float volumeDb = curves.volIndexToDb(Volume::getDeviceCategory(deviceTypes), index);

    // handle the case of accessibility active while a ringtone is playing: if the ringtone is much
    // louder than the accessibility prompt, the prompt cannot be heard, thus masking the touch
    // exploration of the dialer UI. In this situation, bring the accessibility volume closer to
    // the ringtone volume
    const auto callVolumeSrc = toVolumeSource(AUDIO_STREAM_VOICE_CALL, false);
    const auto ringVolumeSrc = toVolumeSource(AUDIO_STREAM_RING, false);
    const auto musicVolumeSrc = toVolumeSource(AUDIO_STREAM_MUSIC, false);
    const auto alarmVolumeSrc = toVolumeSource(AUDIO_STREAM_ALARM, false);
    const auto a11yVolumeSrc = toVolumeSource(AUDIO_STREAM_ACCESSIBILITY, false);

    if (volumeSource == a11yVolumeSrc
            && (AUDIO_MODE_RINGTONE == mEngine->getPhoneState()) &&
            mOutputs.isActive(ringVolumeSrc, 0)) {
        auto &ringCurves = getVolumeCurves(AUDIO_STREAM_RING);
        const float ringVolumeDb = computeVolume(ringCurves, ringVolumeSrc, index, deviceTypes);
        return ringVolumeDb - 4 > volumeDb ? ringVolumeDb - 4 : volumeDb;
    }

    // in-call: always cap volume by voice volume + some low headroom
    if ((volumeSource != callVolumeSrc && (isInCall() ||
                                           mOutputs.isActiveLocally(callVolumeSrc))) &&
            (volumeSource == toVolumeSource(AUDIO_STREAM_SYSTEM, false) ||
             volumeSource == ringVolumeSrc || volumeSource == musicVolumeSrc ||
             volumeSource == alarmVolumeSrc ||
             volumeSource == toVolumeSource(AUDIO_STREAM_NOTIFICATION, false) ||
             volumeSource == toVolumeSource(AUDIO_STREAM_ENFORCED_AUDIBLE, false) ||
             volumeSource == toVolumeSource(AUDIO_STREAM_DTMF, false) ||
             volumeSource == a11yVolumeSrc)) {
        auto &voiceCurves = getVolumeCurves(callVolumeSrc);
        int voiceVolumeIndex = voiceCurves.getVolumeIndex(deviceTypes);
        const float maxVoiceVolDb =
                computeVolume(voiceCurves, callVolumeSrc, voiceVolumeIndex, deviceTypes)
                + IN_CALL_EARPIECE_HEADROOM_DB;
        // FIXME: Workaround for call screening applications until a proper audio mode is defined
        // to support this scenario : Exempt the RING stream from the audio cap if the audio was
        // programmatically muted.
        // VOICE_CALL stream has minVolumeIndex > 0 : Users cannot set the volume of voice calls to
        // 0. We don't want to cap volume when the system has programmatically muted the voice call
        // stream. See setVolumeCurveIndex() for more information.
        bool exemptFromCapping =
                ((volumeSource == ringVolumeSrc) || (volumeSource == a11yVolumeSrc))
                && (voiceVolumeIndex == 0);
        ALOGV_IF(exemptFromCapping, "%s volume source %d at vol=%f not capped", __func__,
                 volumeSource, volumeDb);
        if ((volumeDb > maxVoiceVolDb) && !exemptFromCapping) {
            ALOGV("%s volume source %d at vol=%f overriden by volume group %d at vol=%f", __func__,
                  volumeSource, volumeDb, callVolumeSrc, maxVoiceVolDb);
            volumeDb = maxVoiceVolDb;
        }
    }
    // if a headset is connected, apply the following rules to ring tones and notifications
    // to avoid sound level bursts in user's ears:
    // - always attenuate notifications volume by 6dB
    // - attenuate ring tones volume by 6dB unless music is not playing and
    // speaker is part of the select devices
    // - if music is playing, always limit the volume to current music volume,
    // with a minimum threshold at -36dB so that notification is always perceived.
    if (!Intersection(deviceTypes,
            {AUDIO_DEVICE_OUT_BLUETOOTH_A2DP, AUDIO_DEVICE_OUT_BLUETOOTH_A2DP_HEADPHONES,
             AUDIO_DEVICE_OUT_WIRED_HEADSET, AUDIO_DEVICE_OUT_WIRED_HEADPHONE,
             AUDIO_DEVICE_OUT_USB_HEADSET, AUDIO_DEVICE_OUT_HEARING_AID,
             AUDIO_DEVICE_OUT_BLE_HEADSET}).empty() &&
            ((volumeSource == alarmVolumeSrc ||
              volumeSource == ringVolumeSrc) ||
             (volumeSource == toVolumeSource(AUDIO_STREAM_NOTIFICATION, false)) ||
             (volumeSource == toVolumeSource(AUDIO_STREAM_SYSTEM, false)) ||
             ((volumeSource == toVolumeSource(AUDIO_STREAM_ENFORCED_AUDIBLE, false)) &&
              (mEngine->getForceUse(AUDIO_POLICY_FORCE_FOR_SYSTEM) == AUDIO_POLICY_FORCE_NONE))) &&
            curves.canBeMuted()) {

        // when the phone is ringing we must consider that music could have been paused just before
        // by the music application and behave as if music was active if the last music track was
        // just stopped
        if (isStreamActive(AUDIO_STREAM_MUSIC, SONIFICATION_HEADSET_MUSIC_DELAY) ||
                mLimitRingtoneVolume) {
            volumeDb += SONIFICATION_HEADSET_VOLUME_FACTOR_DB;
            DeviceTypeSet musicDevice =
                    mEngine->getOutputDevicesForAttributes(attributes_initializer(AUDIO_USAGE_MEDIA),
                                                           nullptr, true /*fromCache*/).types();
            auto &musicCurves = getVolumeCurves(AUDIO_STREAM_MUSIC);
            float musicVolDb = computeVolume(musicCurves,
                                             musicVolumeSrc,
                                             musicCurves.getVolumeIndex(musicDevice),
                                             musicDevice);
            float minVolDb = (musicVolDb > SONIFICATION_HEADSET_VOLUME_MIN_DB) ?
                        musicVolDb : SONIFICATION_HEADSET_VOLUME_MIN_DB;
            if (volumeDb > minVolDb) {
                volumeDb = minVolDb;
                ALOGV("computeVolume limiting volume to %f musicVol %f", minVolDb, musicVolDb);
            }
            if (Volume::getDeviceForVolume(deviceTypes) != AUDIO_DEVICE_OUT_SPEAKER
                    &&  !Intersection(deviceTypes, {AUDIO_DEVICE_OUT_BLUETOOTH_A2DP,
                        AUDIO_DEVICE_OUT_BLUETOOTH_A2DP_HEADPHONES}).empty()) {
                // on A2DP, also ensure notification volume is not too low compared to media when
                // intended to be played
                if ((volumeDb > -96.0f) &&
                        (musicVolDb - SONIFICATION_A2DP_MAX_MEDIA_DIFF_DB > volumeDb)) {
                    ALOGV("%s increasing volume for volume source=%d device=%s from %f to %f",
                          __func__, volumeSource, dumpDeviceTypes(deviceTypes).c_str(), volumeDb,
                          musicVolDb - SONIFICATION_A2DP_MAX_MEDIA_DIFF_DB);
                    volumeDb = musicVolDb - SONIFICATION_A2DP_MAX_MEDIA_DIFF_DB;
                }
            }
        } else if ((Volume::getDeviceForVolume(deviceTypes) != AUDIO_DEVICE_OUT_SPEAKER) ||
                   (!(volumeSource == alarmVolumeSrc || volumeSource == ringVolumeSrc))) {
            volumeDb += SONIFICATION_HEADSET_VOLUME_FACTOR_DB;
        }
    }

    return volumeDb;
}

int AudioPolicyManager::rescaleVolumeIndex(int srcIndex,
                                           VolumeSource fromVolumeSource,
                                           VolumeSource toVolumeSource)
{
    if (fromVolumeSource == toVolumeSource) {
        return srcIndex;
    }
    auto &srcCurves = getVolumeCurves(fromVolumeSource);
    auto &dstCurves = getVolumeCurves(toVolumeSource);
    float minSrc = (float)srcCurves.getVolumeIndexMin();
    float maxSrc = (float)srcCurves.getVolumeIndexMax();
    float minDst = (float)dstCurves.getVolumeIndexMin();
    float maxDst = (float)dstCurves.getVolumeIndexMax();

    // preserve mute request or correct range
    if (srcIndex < minSrc) {
        if (srcIndex == 0) {
            return 0;
        }
        srcIndex = minSrc;
    } else if (srcIndex > maxSrc) {
        srcIndex = maxSrc;
    }
    return (int)(minDst + ((srcIndex - minSrc) * (maxDst - minDst)) / (maxSrc - minSrc));
}

status_t AudioPolicyManager::checkAndSetVolume(IVolumeCurves &curves,
                                               VolumeSource volumeSource,
                                               int index,
                                               const sp<AudioOutputDescriptor>& outputDesc,
                                               DeviceTypeSet deviceTypes,
                                               int delayMs,
                                               bool force)
{
    // do not change actual attributes volume if the attributes is muted
    if (outputDesc->isMuted(volumeSource)) {
        ALOGVV("%s: volume source %d muted count %d active=%d", __func__, volumeSource,
               outputDesc->getMuteCount(volumeSource), outputDesc->isActive(volumeSource));
        return NO_ERROR;
    }
    VolumeSource callVolSrc = toVolumeSource(AUDIO_STREAM_VOICE_CALL, false);
    VolumeSource btScoVolSrc = toVolumeSource(AUDIO_STREAM_BLUETOOTH_SCO, false);
    bool isVoiceVolSrc = (volumeSource != VOLUME_SOURCE_NONE) && (callVolSrc == volumeSource);
    bool isBtScoVolSrc = (volumeSource != VOLUME_SOURCE_NONE) && (btScoVolSrc == volumeSource);

    bool isScoRequested = isScoRequestedForComm();
    // do not change in call volume if bluetooth is connected and vice versa
    // if sco and call follow same curves, bypass forceUseForComm
    if ((callVolSrc != btScoVolSrc) &&
            ((isVoiceVolSrc && isScoRequested) ||
             (isBtScoVolSrc && !isScoRequested))) {
        ALOGV("%s cannot set volume group %d volume when is%srequested for comm", __func__,
             volumeSource, isScoRequested ? " " : "n ot ");
        // Do not return an error here as AudioService will always set both voice call
        // and bluetooth SCO volumes due to stream aliasing.
        return NO_ERROR;
    }
    if (deviceTypes.empty()) {
        deviceTypes = outputDesc->devices().types();
    }

    float volumeDb = computeVolume(curves, volumeSource, index, deviceTypes);
    if (outputDesc->isFixedVolume(deviceTypes) ||
            // Force VoIP volume to max for bluetooth SCO device except if muted
            (index != 0 && (isVoiceVolSrc || isBtScoVolSrc) &&
                    isSingleDeviceType(deviceTypes, audio_is_bluetooth_out_sco_device))) {
        volumeDb = 0.0f;
    }
    const bool muted = (index == 0) && (volumeDb != 0.0f);
    outputDesc->setVolume(
            volumeDb, muted, volumeSource, curves.getStreamTypes(), deviceTypes, delayMs, force);

    if (outputDesc == mPrimaryOutput && (isVoiceVolSrc || isBtScoVolSrc)) {
        float voiceVolume;
        // Force voice volume to max or mute for Bluetooth SCO as other attenuations are managed by the headset
        if (isVoiceVolSrc) {
            voiceVolume = (float)index/(float)curves.getVolumeIndexMax();
        } else {
            voiceVolume = index == 0 ? 0.0 : 1.0;
        }
        if (voiceVolume != mLastVoiceVolume) {
            mpClientInterface->setVoiceVolume(voiceVolume, delayMs);
            mLastVoiceVolume = voiceVolume;
        }
    }
    return NO_ERROR;
}

void AudioPolicyManager::applyStreamVolumes(const sp<AudioOutputDescriptor>& outputDesc,
                                            const DeviceTypeSet& deviceTypes,
                                            int delayMs,
                                            bool force)
{
    ALOGVV("applyStreamVolumes() for device %s", dumpDeviceTypes(deviceTypes).c_str());
    for (const auto &volumeGroup : mEngine->getVolumeGroups()) {
        auto &curves = getVolumeCurves(toVolumeSource(volumeGroup));
        checkAndSetVolume(curves, toVolumeSource(volumeGroup),
                          curves.getVolumeIndex(deviceTypes),
                          outputDesc, deviceTypes, delayMs, force);
    }
}

void AudioPolicyManager::setStrategyMute(product_strategy_t strategy,
                                         bool on,
                                         const sp<AudioOutputDescriptor>& outputDesc,
                                         int delayMs,
                                         DeviceTypeSet deviceTypes)
{
    std::vector<VolumeSource> sourcesToMute;
    for (auto attributes: mEngine->getAllAttributesForProductStrategy(strategy)) {
        ALOGVV("%s() attributes %s, mute %d, output ID %d", __func__,
               toString(attributes).c_str(), on, outputDesc->getId());
        VolumeSource source = toVolumeSource(attributes, false);
        if ((source != VOLUME_SOURCE_NONE) &&
                (std::find(begin(sourcesToMute), end(sourcesToMute), source)
                        == end(sourcesToMute))) {
            sourcesToMute.push_back(source);
        }
    }
    for (auto source : sourcesToMute) {
        setVolumeSourceMute(source, on, outputDesc, delayMs, deviceTypes);
    }

}

void AudioPolicyManager::setVolumeSourceMute(VolumeSource volumeSource,
                                             bool on,
                                             const sp<AudioOutputDescriptor>& outputDesc,
                                             int delayMs,
                                             DeviceTypeSet deviceTypes)
{
    if (deviceTypes.empty()) {
        deviceTypes = outputDesc->devices().types();
    }
    auto &curves = getVolumeCurves(volumeSource);
    if (on) {
        if (!outputDesc->isMuted(volumeSource)) {
            if (curves.canBeMuted() &&
                    (volumeSource != toVolumeSource(AUDIO_STREAM_ENFORCED_AUDIBLE, false) ||
                     (mEngine->getForceUse(AUDIO_POLICY_FORCE_FOR_SYSTEM) ==
                      AUDIO_POLICY_FORCE_NONE))) {
                checkAndSetVolume(curves, volumeSource, 0, outputDesc, deviceTypes, delayMs);
            }
        }
        // increment mMuteCount after calling checkAndSetVolume() so that volume change is not
        // ignored
        outputDesc->incMuteCount(volumeSource);
    } else {
        if (!outputDesc->isMuted(volumeSource)) {
            ALOGV("%s unmuting non muted attributes!", __func__);
            return;
        }
        if (outputDesc->decMuteCount(volumeSource) == 0) {
            checkAndSetVolume(curves, volumeSource,
                              curves.getVolumeIndex(deviceTypes),
                              outputDesc,
                              deviceTypes,
                              delayMs);
        }
    }
}

bool AudioPolicyManager::isValidAttributes(const audio_attributes_t *paa)
{
    // has flags that map to a stream type?
    if ((paa->flags & (AUDIO_FLAG_AUDIBILITY_ENFORCED | AUDIO_FLAG_SCO | AUDIO_FLAG_BEACON)) != 0) {
        return true;
    }

    // has known usage?
    switch (paa->usage) {
    case AUDIO_USAGE_UNKNOWN:
    case AUDIO_USAGE_MEDIA:
    case AUDIO_USAGE_VOICE_COMMUNICATION:
    case AUDIO_USAGE_VOICE_COMMUNICATION_SIGNALLING:
    case AUDIO_USAGE_ALARM:
    case AUDIO_USAGE_NOTIFICATION:
    case AUDIO_USAGE_NOTIFICATION_TELEPHONY_RINGTONE:
    case AUDIO_USAGE_NOTIFICATION_COMMUNICATION_REQUEST:
    case AUDIO_USAGE_NOTIFICATION_COMMUNICATION_INSTANT:
    case AUDIO_USAGE_NOTIFICATION_COMMUNICATION_DELAYED:
    case AUDIO_USAGE_NOTIFICATION_EVENT:
    case AUDIO_USAGE_ASSISTANCE_ACCESSIBILITY:
    case AUDIO_USAGE_ASSISTANCE_NAVIGATION_GUIDANCE:
    case AUDIO_USAGE_ASSISTANCE_SONIFICATION:
    case AUDIO_USAGE_GAME:
    case AUDIO_USAGE_VIRTUAL_SOURCE:
    case AUDIO_USAGE_ASSISTANT:
    case AUDIO_USAGE_CALL_ASSISTANT:
    case AUDIO_USAGE_EMERGENCY:
    case AUDIO_USAGE_SAFETY:
    case AUDIO_USAGE_VEHICLE_STATUS:
    case AUDIO_USAGE_ANNOUNCEMENT:
        break;
    default:
        return false;
    }
    return true;
}

audio_policy_forced_cfg_t AudioPolicyManager::getForceUse(audio_policy_force_use_t usage)
{
    return mEngine->getForceUse(usage);
}

bool AudioPolicyManager::isInCall()
{
    return isStateInCall(mEngine->getPhoneState());
}

bool AudioPolicyManager::isStateInCall(int state)
{
    return is_state_in_call(state);
}

bool AudioPolicyManager::isCallAudioAccessible()
{
    audio_mode_t mode = mEngine->getPhoneState();
    return (mode == AUDIO_MODE_IN_CALL)
            || (mode == AUDIO_MODE_CALL_SCREEN)
            || (mode == AUDIO_MODE_CALL_REDIRECT);
}

void AudioPolicyManager::cleanUpForDevice(const sp<DeviceDescriptor>& deviceDesc)
{
    for (ssize_t i = (ssize_t)mAudioSources.size() - 1; i >= 0; i--)  {
        sp<SourceClientDescriptor> sourceDesc = mAudioSources.valueAt(i);
        if (sourceDesc->isConnected() && (sourceDesc->srcDevice()->equals(deviceDesc) ||
                                          sourceDesc->sinkDevice()->equals(deviceDesc))
                && !isCallRxAudioSource(sourceDesc)) {
            disconnectAudioSource(sourceDesc);
        }
    }

    for (ssize_t i = (ssize_t)mAudioPatches.size() - 1; i >= 0; i--)  {
        sp<AudioPatch> patchDesc = mAudioPatches.valueAt(i);
        bool release = false;
        for (size_t j = 0; j < patchDesc->mPatch.num_sources && !release; j++)  {
            const struct audio_port_config *source = &patchDesc->mPatch.sources[j];
            if (source->type == AUDIO_PORT_TYPE_DEVICE &&
                    source->ext.device.type == deviceDesc->type()) {
                release = true;
            }
        }
        const char *address = deviceDesc->address().c_str();
        for (size_t j = 0; j < patchDesc->mPatch.num_sinks && !release; j++)  {
            const struct audio_port_config *sink = &patchDesc->mPatch.sinks[j];
            if (sink->type == AUDIO_PORT_TYPE_DEVICE &&
                    sink->ext.device.type == deviceDesc->type() &&
                    (strnlen(address, AUDIO_DEVICE_MAX_ADDRESS_LEN) == 0
                     || strncmp(sink->ext.device.address, address,
                                 AUDIO_DEVICE_MAX_ADDRESS_LEN) == 0)) {
                release = true;
            }
        }
        if (release) {
            ALOGV("%s releasing patch %u", __FUNCTION__, patchDesc->getHandle());
            releaseAudioPatch(patchDesc->getHandle(), patchDesc->getUid());
        }
    }

    mInputs.clearSessionRoutesForDevice(deviceDesc);

    mHwModules.cleanUpForDevice(deviceDesc);
}

void AudioPolicyManager::modifySurroundFormats(
        const sp<DeviceDescriptor>& devDesc, FormatVector *formatsPtr) {
    std::unordered_set<audio_format_t> enforcedSurround(
            devDesc->encodedFormats().begin(), devDesc->encodedFormats().end());
    std::unordered_set<audio_format_t> allSurround;  // A flat set of all known surround formats
    for (const auto& pair : mConfig.getSurroundFormats()) {
        allSurround.insert(pair.first);
        for (const auto& subformat : pair.second) allSurround.insert(subformat);
    }

    audio_policy_forced_cfg_t forceUse = mEngine->getForceUse(
            AUDIO_POLICY_FORCE_FOR_ENCODED_SURROUND);
    ALOGD("%s: forced use = %d", __FUNCTION__, forceUse);
    // This is the resulting set of formats depending on the surround mode:
    //   'all surround' = allSurround
    //   'enforced surround' = enforcedSurround [may include IEC69137 which isn't raw surround fmt]
    //   'non-surround' = not in 'all surround' and not in 'enforced surround'
    //   'manual surround' = mManualSurroundFormats
    // AUTO:   formats v 'enforced surround'
    // ALWAYS: formats v 'all surround' v 'enforced surround'
    // NEVER:  formats ^ 'non-surround'
    // MANUAL: formats ^ ('non-surround' v 'manual surround' v (IEC69137 ^ 'enforced surround'))

    std::unordered_set<audio_format_t> formatSet;
    if (forceUse == AUDIO_POLICY_FORCE_ENCODED_SURROUND_MANUAL
            || forceUse == AUDIO_POLICY_FORCE_ENCODED_SURROUND_NEVER) {
        // formatSet is (formats ^ 'non-surround')
        for (auto formatIter = formatsPtr->begin(); formatIter != formatsPtr->end(); ++formatIter) {
            if (allSurround.count(*formatIter) == 0 && enforcedSurround.count(*formatIter) == 0) {
                formatSet.insert(*formatIter);
            }
        }
    } else {
        formatSet.insert(formatsPtr->begin(), formatsPtr->end());
    }
    formatsPtr->clear();  // Re-filled from the formatSet at the end.

    if (forceUse == AUDIO_POLICY_FORCE_ENCODED_SURROUND_MANUAL) {
        formatSet.insert(mManualSurroundFormats.begin(), mManualSurroundFormats.end());
        // Enable IEC61937 when in MANUAL mode if it's enforced for this device.
        if (enforcedSurround.count(AUDIO_FORMAT_IEC61937) != 0) {
            formatSet.insert(AUDIO_FORMAT_IEC61937);
        }
    } else if (forceUse != AUDIO_POLICY_FORCE_ENCODED_SURROUND_NEVER) { // AUTO or ALWAYS
        if (forceUse == AUDIO_POLICY_FORCE_ENCODED_SURROUND_ALWAYS) {
            formatSet.insert(allSurround.begin(), allSurround.end());
        }
        formatSet.insert(enforcedSurround.begin(), enforcedSurround.end());
    }
    for (const auto& format : formatSet) {
        formatsPtr->push_back(format);
    }
}

void AudioPolicyManager::modifySurroundChannelMasks(ChannelMaskSet *channelMasksPtr) {
    ChannelMaskSet &channelMasks = *channelMasksPtr;
    audio_policy_forced_cfg_t forceUse = mEngine->getForceUse(
            AUDIO_POLICY_FORCE_FOR_ENCODED_SURROUND);

    // If NEVER, then remove support for channelMasks > stereo.
    if (forceUse == AUDIO_POLICY_FORCE_ENCODED_SURROUND_NEVER) {
        for (auto it = channelMasks.begin(); it != channelMasks.end();) {
            audio_channel_mask_t channelMask = *it;
            if (channelMask & ~AUDIO_CHANNEL_OUT_STEREO) {
                ALOGV("%s: force NEVER, so remove channelMask 0x%08x", __FUNCTION__, channelMask);
                it = channelMasks.erase(it);
            } else {
                ++it;
            }
        }
    // If ALWAYS or MANUAL, then make sure we at least support 5.1
    } else if (forceUse == AUDIO_POLICY_FORCE_ENCODED_SURROUND_ALWAYS
            || forceUse == AUDIO_POLICY_FORCE_ENCODED_SURROUND_MANUAL) {
        bool supports5dot1 = false;
        // Are there any channel masks that can be considered "surround"?
        for (audio_channel_mask_t channelMask : channelMasks) {
            if ((channelMask & AUDIO_CHANNEL_OUT_5POINT1) == AUDIO_CHANNEL_OUT_5POINT1) {
                supports5dot1 = true;
                break;
            }
        }
        // If not then add 5.1 support.
        if (!supports5dot1) {
            channelMasks.insert(AUDIO_CHANNEL_OUT_5POINT1);
            ALOGV("%s: force MANUAL or ALWAYS, so adding channelMask for 5.1 surround", __func__);
        }
    }
}

void AudioPolicyManager::updateAudioProfiles(const sp<DeviceDescriptor>& devDesc,
                                             audio_io_handle_t ioHandle,
                                             AudioProfileVector &profiles)
{
    String8 reply;
    audio_devices_t device = devDesc->type();

    // Format MUST be checked first to update the list of AudioProfile
    if (profiles.hasDynamicFormat()) {
        reply = mpClientInterface->getParameters(
                ioHandle, String8(AudioParameter::keyStreamSupportedFormats));
        ALOGV("%s: supported formats %d, %s", __FUNCTION__, ioHandle, reply.string());
        AudioParameter repliedParameters(reply);
        if (repliedParameters.get(
                String8(AudioParameter::keyStreamSupportedFormats), reply) != NO_ERROR) {
            ALOGE("%s: failed to retrieve format, bailing out", __FUNCTION__);
            return;
        }
        FormatVector formats = formatsFromString(reply.string());
        mReportedFormatsMap[devDesc] = formats;
        if (device == AUDIO_DEVICE_OUT_HDMI
                || isDeviceOfModule(devDesc, AUDIO_HARDWARE_MODULE_ID_MSD)) {
            modifySurroundFormats(devDesc, &formats);
        }
        addProfilesForFormats(profiles, formats);
    }

    for (audio_format_t format : profiles.getSupportedFormats()) {
        ChannelMaskSet channelMasks;
        SampleRateSet samplingRates;
        AudioParameter requestedParameters;
        requestedParameters.addInt(String8(AudioParameter::keyFormat), format);

        if (profiles.hasDynamicRateFor(format)) {
            reply = mpClientInterface->getParameters(
                    ioHandle,
                    requestedParameters.toString() + ";" +
                    AudioParameter::keyStreamSupportedSamplingRates);
            ALOGV("%s: supported sampling rates %s", __FUNCTION__, reply.string());
            AudioParameter repliedParameters(reply);
            if (repliedParameters.get(
                    String8(AudioParameter::keyStreamSupportedSamplingRates), reply) == NO_ERROR) {
                samplingRates = samplingRatesFromString(reply.string());
            }
        }
        if (profiles.hasDynamicChannelsFor(format)) {
            reply = mpClientInterface->getParameters(ioHandle,
                                                     requestedParameters.toString() + ";" +
                                                     AudioParameter::keyStreamSupportedChannels);
            ALOGV("%s: supported channel masks %s", __FUNCTION__, reply.string());
            AudioParameter repliedParameters(reply);
            if (repliedParameters.get(
                    String8(AudioParameter::keyStreamSupportedChannels), reply) == NO_ERROR) {
                channelMasks = channelMasksFromString(reply.string());
                if (device == AUDIO_DEVICE_OUT_HDMI
                        || isDeviceOfModule(devDesc, AUDIO_HARDWARE_MODULE_ID_MSD)) {
                    modifySurroundChannelMasks(&channelMasks);
                }
            }
        }
        addDynamicAudioProfileAndSort(
                profiles, new AudioProfile(format, channelMasks, samplingRates));
    }
}

status_t AudioPolicyManager::installPatch(const char *caller,
                                          audio_patch_handle_t *patchHandle,
                                          AudioIODescriptorInterface *ioDescriptor,
                                          const struct audio_patch *patch,
                                          int delayMs)
{
    ssize_t index = mAudioPatches.indexOfKey(
            patchHandle && *patchHandle != AUDIO_PATCH_HANDLE_NONE ?
            *patchHandle : ioDescriptor->getPatchHandle());
    sp<AudioPatch> patchDesc;
    status_t status = installPatch(
            caller, index, patchHandle, patch, delayMs, mUidCached, &patchDesc);
    if (status == NO_ERROR) {
        ioDescriptor->setPatchHandle(patchDesc->getHandle());
    }
    return status;
}

status_t AudioPolicyManager::installPatch(const char *caller,
                                          ssize_t index,
                                          audio_patch_handle_t *patchHandle,
                                          const struct audio_patch *patch,
                                          int delayMs,
                                          uid_t uid,
                                          sp<AudioPatch> *patchDescPtr)
{
    sp<AudioPatch> patchDesc;
    audio_patch_handle_t afPatchHandle = AUDIO_PATCH_HANDLE_NONE;
    if (index >= 0) {
        patchDesc = mAudioPatches.valueAt(index);
        afPatchHandle = patchDesc->getAfHandle();
    }

    status_t status = mpClientInterface->createAudioPatch(patch, &afPatchHandle, delayMs);
    ALOGV("%s() AF::createAudioPatch returned %d patchHandle %d num_sources %d num_sinks %d",
            caller, status, afPatchHandle, patch->num_sources, patch->num_sinks);
    if (status == NO_ERROR) {
        if (index < 0) {
            patchDesc = new AudioPatch(patch, uid);
            addAudioPatch(patchDesc->getHandle(), patchDesc);
        } else {
            patchDesc->mPatch = *patch;
        }
        patchDesc->setAfHandle(afPatchHandle);
        if (patchHandle) {
            *patchHandle = patchDesc->getHandle();
        }
        nextAudioPortGeneration();
        mpClientInterface->onAudioPatchListUpdate();
    }
    if (patchDescPtr) *patchDescPtr = patchDesc;
    return status;
}

bool AudioPolicyManager::areAllActiveTracksRerouted(const sp<SwAudioOutputDescriptor>& output)
{
    const TrackClientVector activeClients = output->getActiveClients();
    if (activeClients.empty()) {
        return true;
    }
    ssize_t index = mAudioPatches.indexOfKey(output->getPatchHandle());
    if (index < 0) {
        ALOGE("%s, no audio patch found while there are active clients on output %d",
                __func__, output->getId());
        return false;
    }
    sp<AudioPatch> patchDesc = mAudioPatches.valueAt(index);
    DeviceVector routedDevices;
    for (int i = 0; i < patchDesc->mPatch.num_sinks; ++i) {
        sp<DeviceDescriptor> device = mAvailableOutputDevices.getDeviceFromId(
                patchDesc->mPatch.sinks[i].id);
        if (device == nullptr) {
            ALOGE("%s, no audio device found with id(%d)",
                    __func__, patchDesc->mPatch.sinks[i].id);
            return false;
        }
        routedDevices.add(device);
    }
    for (const auto& client : activeClients) {
        if (client->isInvalid()) {
            // No need to take care about invalidated clients.
            continue;
        }
        sp<DeviceDescriptor> preferredDevice =
                mAvailableOutputDevices.getDeviceFromId(client->preferredDeviceId());
        if (mEngine->getOutputDevicesForAttributes(
                client->attributes(), preferredDevice, false) == routedDevices) {
            return false;
        }
    }
    return true;
}

sp<SwAudioOutputDescriptor> AudioPolicyManager::openOutputWithProfileAndDevice(
        const sp<IOProfile>& profile, const DeviceVector& devices,
        const audio_config_base_t *mixerConfig)
{
    for (const auto& device : devices) {
        // TODO: This should be checking if the profile supports the device combo.
        if (!profile->supportsDevice(device)) {
            return nullptr;
        }
    }
    sp<SwAudioOutputDescriptor> desc = new SwAudioOutputDescriptor(profile, mpClientInterface);
    audio_io_handle_t output = AUDIO_IO_HANDLE_NONE;
    status_t status = desc->open(nullptr /* halConfig */, mixerConfig, devices,
            AUDIO_STREAM_DEFAULT, AUDIO_OUTPUT_FLAG_NONE, &output);
    if (status != NO_ERROR) {
        return nullptr;
    }

    // Here is where the out_set_parameters() for card & device gets called
    sp<DeviceDescriptor> device = devices.getDeviceForOpening();
    const audio_devices_t deviceType = device->type();
    const String8 &address = String8(device->address().c_str());
    if (!address.isEmpty()) {
        char *param = audio_device_address_to_parameter(deviceType, address.c_str());
        mpClientInterface->setParameters(output, String8(param));
        free(param);
    }
    updateAudioProfiles(device, output, profile->getAudioProfiles());
    if (!profile->hasValidAudioProfile()) {
        ALOGW("%s() missing param", __func__);
        desc->close();
        return nullptr;
    } else if (profile->hasDynamicAudioProfile()) {
        desc->close();
        output = AUDIO_IO_HANDLE_NONE;
        audio_config_t config = AUDIO_CONFIG_INITIALIZER;
        profile->pickAudioProfile(
                config.sample_rate, config.channel_mask, config.format);
        config.offload_info.sample_rate = config.sample_rate;
        config.offload_info.channel_mask = config.channel_mask;
        config.offload_info.format = config.format;

        status = desc->open(&config, mixerConfig, devices,
                            AUDIO_STREAM_DEFAULT, AUDIO_OUTPUT_FLAG_NONE, &output);
        if (status != NO_ERROR) {
            return nullptr;
        }
    }

    addOutput(output, desc);

    if (audio_is_remote_submix_device(deviceType) && address != "0") {
        sp<AudioPolicyMix> policyMix;
        if (mPolicyMixes.getAudioPolicyMix(deviceType, address, policyMix) == NO_ERROR) {
            policyMix->setOutput(desc);
            desc->mPolicyMix = policyMix;
        } else {
            ALOGW("checkOutputsForDevice() cannot find policy for address %s",
                    address.string());
        }

    } else if (hasPrimaryOutput() && profile->getModule()
                != mHwModules.getModuleFromName(AUDIO_HARDWARE_MODULE_ID_PRIMARY)
            && ((desc->mFlags & AUDIO_OUTPUT_FLAG_DIRECT) == 0)) {
        // no duplicated output for:
        // - direct outputs
        // - outputs used by dynamic policy mixes
        // - outputs opened on the primary HW module
        audio_io_handle_t duplicatedOutput = AUDIO_IO_HANDLE_NONE;

        //TODO: configure audio effect output stage here

        // open a duplicating output thread for the new output and the primary output
        sp<SwAudioOutputDescriptor> dupOutputDesc =
                new SwAudioOutputDescriptor(nullptr, mpClientInterface);
        status = dupOutputDesc->openDuplicating(mPrimaryOutput, desc, &duplicatedOutput);
        if (status == NO_ERROR) {
            // add duplicated output descriptor
            addOutput(duplicatedOutput, dupOutputDesc);
        } else {
            ALOGW("checkOutputsForDevice() could not open dup output for %d and %d",
                  mPrimaryOutput->mIoHandle, output);
            desc->close();
            removeOutput(output);
            nextAudioPortGeneration();
            return nullptr;
        }
    }
    if (mPrimaryOutput == nullptr && profile->getFlags() & AUDIO_OUTPUT_FLAG_PRIMARY) {
        ALOGV("%s(): re-assigning mPrimaryOutput", __func__);
        mPrimaryOutput = desc;
    }
    return desc;
}

void AudioPolicyManager::chkDpConnAndAllowedForVoice(audio_devices_t device,
                                                     audio_policy_dev_state_t state)
{
    if (device == AUDIO_DEVICE_OUT_AUX_DIGITAL) {
        bool allowed = false;
        bool connect = (state == AUDIO_POLICY_DEVICE_STATE_AVAILABLE);
        if (connect) {
            String8 value;
            String8 reply = mpClientInterface->getParameters(AUDIO_IO_HANDLE_NONE,
                                                                String8("dp_for_voice"));
            AudioParameter repliedParameters = AudioParameter(reply);
            if (repliedParameters.get(String8("dp_for_voice"), value) == NO_ERROR) {
                allowed = value.contains("true");
            }
        }
        mEngine->setDpConnAndAllowedForVoice(connect & allowed);
    }
}

} // namespace android<|MERGE_RESOLUTION|>--- conflicted
+++ resolved
@@ -1410,13 +1410,8 @@
     checkAndUpdateOffloadInfoForDirectTracks(attr, stream, &directConfig, flags);
 
     status_t status = getOutputForAttrInt(&resultAttr, output, session, attr, stream, uid,
-<<<<<<< HEAD
             &directConfig, flags, selectedDeviceId, &isRequestedDeviceForExclusiveUse,
-            secondaryOutputs != nullptr ? &secondaryMixes : nullptr, outputType);
-=======
-            config, flags, selectedDeviceId, &isRequestedDeviceForExclusiveUse,
             secondaryOutputs != nullptr ? &secondaryMixes : nullptr, outputType, isSpatialized);
->>>>>>> f4be6ce3
     if (status != NO_ERROR) {
         return status;
     }
