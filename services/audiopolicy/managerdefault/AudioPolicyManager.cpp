--- conflicted
+++ resolved
@@ -6727,16 +6727,6 @@
                     }
                 }
             }
-<<<<<<< HEAD
-            // mute strategy while moving tracks from one output to another
-            if (invalidate) {
-                invalidatedOutputs.push_back(desc);
-                if (desc->isStrategyActive(psId) &&
-                    (invalidate || oldDevices != newDevices)) {
-                    setStrategyMute(psId, false, desc,
-                                (maxLatency * muteLatencyFactor) + routingLatency,
-                                newDevices.types());
-=======
 
             // mute strategy while moving tracks from one output to another
             if (invalidate) {
@@ -6745,7 +6735,6 @@
                     setStrategyMute(psId, true, desc);
                     setStrategyMute(psId, false, desc, maxLatency * LATENCY_MUTE_FACTOR,
                                     newDevices.types());
->>>>>>> 46754743
                 }
             }
             sp<SourceClientDescriptor> source = getSourceForAttributesOnOutput(srcOut, attr);
