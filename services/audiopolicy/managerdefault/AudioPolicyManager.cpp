/*
 * Copyright (C) 2009 The Android Open Source Project
 *
 * Licensed under the Apache License, Version 2.0 (the "License");
 * you may not use this file except in compliance with the License.
 * You may obtain a copy of the License at
 *
 *      http://www.apache.org/licenses/LICENSE-2.0
 *
 * Unless required by applicable law or agreed to in writing, software
 * distributed under the License is distributed on an "AS IS" BASIS,
 * WITHOUT WARRANTIES OR CONDITIONS OF ANY KIND, either express or implied.
 * See the License for the specific language governing permissions and
 * limitations under the License.
 */

#define LOG_TAG "APM_AudioPolicyManager"

// Need to keep the log statements even in production builds
// to enable VERBOSE logging dynamically.
// You can enable VERBOSE logging as follows:
// adb shell setprop log.tag.APM_AudioPolicyManager V
#define LOG_NDEBUG 0

//#define VERY_VERBOSE_LOGGING
#ifdef VERY_VERBOSE_LOGGING
#define ALOGVV ALOGV
#else
#define ALOGVV(a...) do { } while(0)
#endif

#define AUDIO_POLICY_XML_CONFIG_FILE_PATH_MAX_LENGTH 128
#define AUDIO_POLICY_XML_CONFIG_FILE_NAME "audio_policy_configuration.xml"
#define AUDIO_POLICY_A2DP_OFFLOAD_DISABLED_XML_CONFIG_FILE_NAME \
        "audio_policy_configuration_a2dp_offload_disabled.xml"

#include <inttypes.h>
#include <math.h>
#include <unordered_set>
#include <vector>

#include <AudioPolicyManagerInterface.h>
#include <AudioPolicyEngineInstance.h>
#include <cutils/properties.h>
#include <utils/Log.h>
#include <media/AudioParameter.h>
#include <media/AudioPolicyHelper.h>
#include <private/android_filesystem_config.h>
#include <soundtrigger/SoundTrigger.h>
#include <system/audio.h>
#include <audio_policy_conf.h>
#include "AudioPolicyManager.h"
#include <Serializer.h>
#include "TypeConverter.h"
#include <policy.h>

namespace android {

//FIXME: workaround for truncated touch sounds
// to be removed when the problem is handled by system UI
#define TOUCH_SOUND_FIXED_DELAY_MS 100

// Largest difference in dB on earpiece in call between the voice volume and another
// media / notification / system volume.
constexpr float IN_CALL_EARPIECE_HEADROOM_DB = 3.f;

// Compressed formats for MSD module, ordered from most preferred to least preferred.
static const std::vector<audio_format_t> compressedFormatsOrder = {{
        AUDIO_FORMAT_MAT_2_1, AUDIO_FORMAT_MAT_2_0, AUDIO_FORMAT_E_AC3,
        AUDIO_FORMAT_AC3, AUDIO_FORMAT_PCM_16_BIT }};
// Channel masks for MSD module, 3D > 2D > 1D ordering (most preferred to least preferred).
static const std::vector<audio_channel_mask_t> surroundChannelMasksOrder = {{
        AUDIO_CHANNEL_OUT_3POINT1POINT2, AUDIO_CHANNEL_OUT_3POINT0POINT2,
        AUDIO_CHANNEL_OUT_2POINT1POINT2, AUDIO_CHANNEL_OUT_2POINT0POINT2,
        AUDIO_CHANNEL_OUT_5POINT1, AUDIO_CHANNEL_OUT_STEREO }};

// ----------------------------------------------------------------------------
// AudioPolicyInterface implementation
// ----------------------------------------------------------------------------

status_t AudioPolicyManager::setDeviceConnectionState(audio_devices_t device,
                                                      audio_policy_dev_state_t state,
                                                      const char *device_address,
                                                      const char *device_name)
{
    status_t status = setDeviceConnectionStateInt(device, state, device_address, device_name);
    nextAudioPortGeneration();
    return status;
}

void AudioPolicyManager::broadcastDeviceConnectionState(audio_devices_t device,
                                                        audio_policy_dev_state_t state,
                                                        const String8 &device_address)
{
    AudioParameter param(device_address);
    const String8 key(state == AUDIO_POLICY_DEVICE_STATE_AVAILABLE ?
                AudioParameter::keyStreamConnect : AudioParameter::keyStreamDisconnect);
    param.addInt(key, device);
    mpClientInterface->setParameters(AUDIO_IO_HANDLE_NONE, param.toString());
}

status_t AudioPolicyManager::setDeviceConnectionStateInt(audio_devices_t device,
                                                         audio_policy_dev_state_t state,
                                                         const char *device_address,
                                                         const char *device_name)
{
    ALOGV("setDeviceConnectionStateInt() device: 0x%X, state %d, address %s name %s",
            device, state, device_address, device_name);

    // connect/disconnect only 1 device at a time
    if (!audio_is_output_device(device) && !audio_is_input_device(device)) return BAD_VALUE;

    sp<DeviceDescriptor> devDesc =
            mHwModules.getDeviceDescriptor(device, device_address, device_name);

    // handle output devices
    if (audio_is_output_device(device)) {
        SortedVector <audio_io_handle_t> outputs;

        ssize_t index = mAvailableOutputDevices.indexOf(devDesc);

        // save a copy of the opened output descriptors before any output is opened or closed
        // by checkOutputsForDevice(). This will be needed by checkOutputForAllStrategies()
        mPreviousOutputs = mOutputs;
        switch (state)
        {
        // handle output device connection
        case AUDIO_POLICY_DEVICE_STATE_AVAILABLE: {
            if (index >= 0) {
                ALOGW("setDeviceConnectionState() device already connected: %x", device);
                return INVALID_OPERATION;
            }
            ALOGV("setDeviceConnectionState() connecting device %x", device);

            // register new device as available
            index = mAvailableOutputDevices.add(devDesc);
            if (index >= 0) {
                sp<HwModule> module = mHwModules.getModuleForDevice(device);
                if (module == 0) {
                    ALOGD("setDeviceConnectionState() could not find HW module for device %08x",
                          device);
                    mAvailableOutputDevices.remove(devDesc);
                    return INVALID_OPERATION;
                }
                mAvailableOutputDevices[index]->attach(module);
            } else {
                return NO_MEMORY;
            }

            // Before checking outputs, broadcast connect event to allow HAL to retrieve dynamic
            // parameters on newly connected devices (instead of opening the outputs...)
            broadcastDeviceConnectionState(device, state, devDesc->address());

            if (checkOutputsForDevice(devDesc, state, outputs, devDesc->address()) != NO_ERROR) {
                mAvailableOutputDevices.remove(devDesc);

                broadcastDeviceConnectionState(device, AUDIO_POLICY_DEVICE_STATE_UNAVAILABLE,
                                               devDesc->address());
                return INVALID_OPERATION;
            }
            // Propagate device availability to Engine
            mEngine->setDeviceConnectionState(devDesc, state);

            // outputs should never be empty here
            ALOG_ASSERT(outputs.size() != 0, "setDeviceConnectionState():"
                    "checkOutputsForDevice() returned no outputs but status OK");
            ALOGV("setDeviceConnectionState() checkOutputsForDevice() returned %zu outputs",
                  outputs.size());

            } break;
        // handle output device disconnection
        case AUDIO_POLICY_DEVICE_STATE_UNAVAILABLE: {
            if (index < 0) {
                ALOGW("setDeviceConnectionState() device not connected: %x", device);
                return INVALID_OPERATION;
            }

            ALOGV("setDeviceConnectionState() disconnecting output device %x", device);

            // Send Disconnect to HALs
            broadcastDeviceConnectionState(device, state, devDesc->address());

            // remove device from available output devices
            mAvailableOutputDevices.remove(devDesc);

            checkOutputsForDevice(devDesc, state, outputs, devDesc->address());

            // Propagate device availability to Engine
            mEngine->setDeviceConnectionState(devDesc, state);
            } break;

        default:
            ALOGE("setDeviceConnectionState() invalid state: %x", state);
            return BAD_VALUE;
        }

        checkForDeviceAndOutputChanges([&]() {
            // outputs must be closed after checkOutputForAllStrategies() is executed
            if (!outputs.isEmpty()) {
                for (audio_io_handle_t output : outputs) {
                    sp<SwAudioOutputDescriptor> desc = mOutputs.valueFor(output);
                    // close unused outputs after device disconnection or direct outputs that have been
                    // opened by checkOutputsForDevice() to query dynamic parameters
                    if ((state == AUDIO_POLICY_DEVICE_STATE_UNAVAILABLE) ||
                            (((desc->mFlags & AUDIO_OUTPUT_FLAG_DIRECT) != 0) &&
                             (desc->mDirectOpenCount == 0))) {
                        closeOutput(output);
                    }
                }
                // check A2DP again after closing A2DP output to reset mA2dpSuspended if needed
                return true;
            }
            return false;
        });

        if (mEngine->getPhoneState() == AUDIO_MODE_IN_CALL && hasPrimaryOutput()) {
            audio_devices_t newDevice = getNewOutputDevice(mPrimaryOutput, false /*fromCache*/);
            updateCallRouting(newDevice);
        }
        const audio_devices_t msdOutDevice = getModuleDeviceTypes(
                mAvailableOutputDevices, AUDIO_HARDWARE_MODULE_ID_MSD);
        for (size_t i = 0; i < mOutputs.size(); i++) {
            sp<SwAudioOutputDescriptor> desc = mOutputs.valueAt(i);
            if ((mEngine->getPhoneState() != AUDIO_MODE_IN_CALL) || (desc != mPrimaryOutput)) {
                audio_devices_t newDevice = getNewOutputDevice(desc, true /*fromCache*/);
                // do not force device change on duplicated output because if device is 0, it will
                // also force a device 0 for the two outputs it is duplicated to which may override
                // a valid device selection on those outputs.
                bool force = (msdOutDevice == AUDIO_DEVICE_NONE || msdOutDevice != desc->device())
                        && !desc->isDuplicated()
                        && (!device_distinguishes_on_address(device)
                                // always force when disconnecting (a non-duplicated device)
                                || (state == AUDIO_POLICY_DEVICE_STATE_UNAVAILABLE));
                setOutputDevice(desc, newDevice, force, 0);
            }
        }

        if (state == AUDIO_POLICY_DEVICE_STATE_UNAVAILABLE) {
            cleanUpForDevice(devDesc);
        }

        mpClientInterface->onAudioPortListUpdate();
        return NO_ERROR;
    }  // end if is output device

    // handle input devices
    if (audio_is_input_device(device)) {
        SortedVector <audio_io_handle_t> inputs;

        ssize_t index = mAvailableInputDevices.indexOf(devDesc);
        switch (state)
        {
        // handle input device connection
        case AUDIO_POLICY_DEVICE_STATE_AVAILABLE: {
            if (index >= 0) {
                ALOGW("setDeviceConnectionState() device already connected: %d", device);
                return INVALID_OPERATION;
            }
            sp<HwModule> module = mHwModules.getModuleForDevice(device);
            if (module == NULL) {
                ALOGW("setDeviceConnectionState(): could not find HW module for device %08x",
                      device);
                return INVALID_OPERATION;
            }

            // Before checking intputs, broadcast connect event to allow HAL to retrieve dynamic
            // parameters on newly connected devices (instead of opening the inputs...)
            broadcastDeviceConnectionState(device, state, devDesc->address());

            if (checkInputsForDevice(devDesc, state, inputs, devDesc->address()) != NO_ERROR) {
                broadcastDeviceConnectionState(device, AUDIO_POLICY_DEVICE_STATE_UNAVAILABLE,
                                               devDesc->address());
                return INVALID_OPERATION;
            }

            index = mAvailableInputDevices.add(devDesc);
            if (index >= 0) {
                mAvailableInputDevices[index]->attach(module);
            } else {
                return NO_MEMORY;
            }

            // Propagate device availability to Engine
            mEngine->setDeviceConnectionState(devDesc, state);
        } break;

        // handle input device disconnection
        case AUDIO_POLICY_DEVICE_STATE_UNAVAILABLE: {
            if (index < 0) {
                ALOGW("setDeviceConnectionState() device not connected: %d", device);
                return INVALID_OPERATION;
            }

            ALOGV("setDeviceConnectionState() disconnecting input device %x", device);

            // Set Disconnect to HALs
            broadcastDeviceConnectionState(device, state, devDesc->address());

            checkInputsForDevice(devDesc, state, inputs, devDesc->address());
            mAvailableInputDevices.remove(devDesc);

            // Propagate device availability to Engine
            mEngine->setDeviceConnectionState(devDesc, state);
        } break;

        default:
            ALOGE("setDeviceConnectionState() invalid state: %x", state);
            return BAD_VALUE;
        }

        closeAllInputs();
        // As the input device list can impact the output device selection, update
        // getDeviceForStrategy() cache
        updateDevicesAndOutputs();

        if (mEngine->getPhoneState() == AUDIO_MODE_IN_CALL && hasPrimaryOutput()) {
            audio_devices_t newDevice = getNewOutputDevice(mPrimaryOutput, false /*fromCache*/);
            updateCallRouting(newDevice);
        }

        if (state == AUDIO_POLICY_DEVICE_STATE_UNAVAILABLE) {
            cleanUpForDevice(devDesc);
        }

        mpClientInterface->onAudioPortListUpdate();
        return NO_ERROR;
    } // end if is input device

    ALOGW("setDeviceConnectionState() invalid device: %x", device);
    return BAD_VALUE;
}

audio_policy_dev_state_t AudioPolicyManager::getDeviceConnectionState(audio_devices_t device,
                                                                      const char *device_address)
{
    sp<DeviceDescriptor> devDesc =
            mHwModules.getDeviceDescriptor(device, device_address, "",
                                           (strlen(device_address) != 0)/*matchAddress*/);

    if (devDesc == 0) {
        ALOGW("getDeviceConnectionState() undeclared device, type %08x, address: %s",
              device, device_address);
        return AUDIO_POLICY_DEVICE_STATE_UNAVAILABLE;
    }

    DeviceVector *deviceVector;

    if (audio_is_output_device(device)) {
        deviceVector = &mAvailableOutputDevices;
    } else if (audio_is_input_device(device)) {
        deviceVector = &mAvailableInputDevices;
    } else {
        ALOGW("getDeviceConnectionState() invalid device type %08x", device);
        return AUDIO_POLICY_DEVICE_STATE_UNAVAILABLE;
    }

    return (deviceVector->getDevice(device, String8(device_address)) != 0) ?
            AUDIO_POLICY_DEVICE_STATE_AVAILABLE : AUDIO_POLICY_DEVICE_STATE_UNAVAILABLE;
}

status_t AudioPolicyManager::handleDeviceConfigChange(audio_devices_t device,
                                                      const char *device_address,
                                                      const char *device_name)
{
    status_t status;
    String8 reply;
    AudioParameter param;
    int isReconfigA2dpSupported = 0;

    ALOGV("handleDeviceConfigChange(() device: 0x%X, address %s name %s",
          device, device_address, device_name);

    // connect/disconnect only 1 device at a time
    if (!audio_is_output_device(device) && !audio_is_input_device(device)) return BAD_VALUE;

    // Check if the device is currently connected
    sp<DeviceDescriptor> devDesc =
            mHwModules.getDeviceDescriptor(device, device_address, device_name);
    ssize_t index = mAvailableOutputDevices.indexOf(devDesc);
    if (index < 0) {
        // Nothing to do: device is not connected
        return NO_ERROR;
    }

    // For offloaded A2DP, Hw modules may have the capability to
    // configure codecs. Check if any of the loaded hw modules
    // supports this.
    // If supported, send a set parameter to configure A2DP codecs
    // and return. No need to toggle device state.
    if (device & AUDIO_DEVICE_OUT_ALL_A2DP) {
        reply = mpClientInterface->getParameters(
                    AUDIO_IO_HANDLE_NONE,
                    String8(AudioParameter::keyReconfigA2dpSupported));
        AudioParameter repliedParameters(reply);
        repliedParameters.getInt(
                String8(AudioParameter::keyReconfigA2dpSupported), isReconfigA2dpSupported);
        if (isReconfigA2dpSupported) {
            const String8 key(AudioParameter::keyReconfigA2dp);
            param.add(key, String8("true"));
            mpClientInterface->setParameters(AUDIO_IO_HANDLE_NONE, param.toString());
            return NO_ERROR;
        }
    }

    // Toggle the device state: UNAVAILABLE -> AVAILABLE
    // This will force reading again the device configuration
    status = setDeviceConnectionState(device,
                                      AUDIO_POLICY_DEVICE_STATE_UNAVAILABLE,
                                      device_address, device_name);
    if (status != NO_ERROR) {
        ALOGW("handleDeviceConfigChange() error disabling connection state: %d",
              status);
        return status;
    }

    status = setDeviceConnectionState(device,
                                      AUDIO_POLICY_DEVICE_STATE_AVAILABLE,
                                      device_address, device_name);
    if (status != NO_ERROR) {
        ALOGW("handleDeviceConfigChange() error enabling connection state: %d",
              status);
        return status;
    }

    return NO_ERROR;
}

uint32_t AudioPolicyManager::updateCallRouting(audio_devices_t rxDevice, uint32_t delayMs)
{
    bool createTxPatch = false;
    uint32_t muteWaitMs = 0;

    if(!hasPrimaryOutput() || mPrimaryOutput->device() == AUDIO_DEVICE_OUT_STUB) {
        return muteWaitMs;
    }
    audio_devices_t txDevice = getDeviceAndMixForInputSource(AUDIO_SOURCE_VOICE_COMMUNICATION);
    ALOGV("updateCallRouting device rxDevice %08x txDevice %08x", rxDevice, txDevice);

    // release existing RX patch if any
    if (mCallRxPatch != 0) {
        mpClientInterface->releaseAudioPatch(mCallRxPatch->mAfPatchHandle, 0);
        mCallRxPatch.clear();
    }
    // release TX patch if any
    if (mCallTxPatch != 0) {
        mpClientInterface->releaseAudioPatch(mCallTxPatch->mAfPatchHandle, 0);
        mCallTxPatch.clear();
    }

    // If the RX device is on the primary HW module, then use legacy routing method for voice calls
    // via setOutputDevice() on primary output.
    // Otherwise, create two audio patches for TX and RX path.
    if (availablePrimaryOutputDevices() & rxDevice) {
        muteWaitMs = setOutputDevice(mPrimaryOutput, rxDevice, true, delayMs);
        // If the TX device is also on the primary HW module, setOutputDevice() will take care
        // of it due to legacy implementation. If not, create a patch.
        if ((availablePrimaryInputDevices() & txDevice & ~AUDIO_DEVICE_BIT_IN)
                == AUDIO_DEVICE_NONE) {
            createTxPatch = true;
        }
    } else { // create RX path audio patch
        mCallRxPatch = createTelephonyPatch(true /*isRx*/, rxDevice, delayMs);
        createTxPatch = true;
    }
    if (createTxPatch) { // create TX path audio patch
        mCallTxPatch = createTelephonyPatch(false /*isRx*/, txDevice, delayMs);
    }

    return muteWaitMs;
}

sp<AudioPatch> AudioPolicyManager::createTelephonyPatch(
        bool isRx, audio_devices_t device, uint32_t delayMs) {
    PatchBuilder patchBuilder;

    sp<DeviceDescriptor> txSourceDeviceDesc;
    if (isRx) {
        patchBuilder.addSink(findDevice(mAvailableOutputDevices, device)).
                addSource(findDevice(mAvailableInputDevices, AUDIO_DEVICE_IN_TELEPHONY_RX));
    } else {
        patchBuilder.addSource(txSourceDeviceDesc = findDevice(mAvailableInputDevices, device)).
                addSink(findDevice(mAvailableOutputDevices, AUDIO_DEVICE_OUT_TELEPHONY_TX));
    }

    audio_devices_t outputDevice = isRx ? device : AUDIO_DEVICE_OUT_TELEPHONY_TX;
    SortedVector<audio_io_handle_t> outputs = getOutputsForDevice(outputDevice, mOutputs);
    audio_io_handle_t output = selectOutput(outputs);
    // request to reuse existing output stream if one is already opened to reach the target device
    if (output != AUDIO_IO_HANDLE_NONE) {
        sp<AudioOutputDescriptor> outputDesc = mOutputs.valueFor(output);
        ALOG_ASSERT(!outputDesc->isDuplicated(),
                "%s() %#x device output %d is duplicated", __func__, outputDevice, output);
        patchBuilder.addSource(outputDesc, { .stream = AUDIO_STREAM_PATCH });
    }

    if (!isRx) {
        // terminate active capture if on the same HW module as the call TX source device
        // FIXME: would be better to refine to only inputs whose profile connects to the
        // call TX device but this information is not in the audio patch and logic here must be
        // symmetric to the one in startInput()
        for (const auto& activeDesc : mInputs.getActiveInputs()) {
            if (activeDesc->hasSameHwModuleAs(txSourceDeviceDesc)) {
                closeActiveClients(activeDesc);
            }
        }
    }

    audio_patch_handle_t afPatchHandle = AUDIO_PATCH_HANDLE_NONE;
    status_t status = mpClientInterface->createAudioPatch(
            patchBuilder.patch(), &afPatchHandle, delayMs);
    ALOGW_IF(status != NO_ERROR,
            "%s() error %d creating %s audio patch", __func__, status, isRx ? "RX" : "TX");
    sp<AudioPatch> audioPatch;
    if (status == NO_ERROR) {
        audioPatch = new AudioPatch(patchBuilder.patch(), mUidCached);
        audioPatch->mAfPatchHandle = afPatchHandle;
        audioPatch->mUid = mUidCached;
    }
    return audioPatch;
}

sp<DeviceDescriptor> AudioPolicyManager::findDevice(
        const DeviceVector& devices, audio_devices_t device) const {
    DeviceVector deviceList = devices.getDevicesFromTypeMask(device);
    ALOG_ASSERT(!deviceList.isEmpty(),
            "%s() selected device type %#x is not in devices list", __func__, device);
    return deviceList.itemAt(0);
}

audio_devices_t AudioPolicyManager::getModuleDeviceTypes(
        const DeviceVector& devices, const char *moduleId) const {
    sp<HwModule> mod = mHwModules.getModuleFromName(moduleId);
    return mod != 0 ? devices.getDeviceTypesFromHwModule(mod->getHandle()) : AUDIO_DEVICE_NONE;
}

bool AudioPolicyManager::isDeviceOfModule(
        const sp<DeviceDescriptor>& devDesc, const char *moduleId) const {
    sp<HwModule> module = mHwModules.getModuleFromName(moduleId);
    if (module != 0) {
        return mAvailableOutputDevices.getDevicesFromHwModule(module->getHandle())
                .indexOf(devDesc) != NAME_NOT_FOUND
                || mAvailableInputDevices.getDevicesFromHwModule(module->getHandle())
                .indexOf(devDesc) != NAME_NOT_FOUND;
    }
    return false;
}

void AudioPolicyManager::setPhoneState(audio_mode_t state)
{
    ALOGV("setPhoneState() state %d", state);
    // store previous phone state for management of sonification strategy below
    int oldState = mEngine->getPhoneState();

    if (mEngine->setPhoneState(state) != NO_ERROR) {
        ALOGW("setPhoneState() invalid or same state %d", state);
        return;
    }
    /// Opens: can these line be executed after the switch of volume curves???
    if (isStateInCall(oldState)) {
        ALOGV("setPhoneState() in call state management: new state is %d", state);
        // force reevaluating accessibility routing when call stops
        mpClientInterface->invalidateStream(AUDIO_STREAM_ACCESSIBILITY);
    }

    /**
     * Switching to or from incall state or switching between telephony and VoIP lead to force
     * routing command.
     */
    bool force = ((is_state_in_call(oldState) != is_state_in_call(state))
                  || (is_state_in_call(state) && (state != oldState)));

    // check for device and output changes triggered by new phone state
    checkForDeviceAndOutputChanges();

    int delayMs = 0;
    if (isStateInCall(state)) {
        nsecs_t sysTime = systemTime();
        for (size_t i = 0; i < mOutputs.size(); i++) {
            sp<SwAudioOutputDescriptor> desc = mOutputs.valueAt(i);
            // mute media and sonification strategies and delay device switch by the largest
            // latency of any output where either strategy is active.
            // This avoid sending the ring tone or music tail into the earpiece or headset.
            if ((isStrategyActive(desc, STRATEGY_MEDIA,
                                  SONIFICATION_HEADSET_MUSIC_DELAY,
                                  sysTime) ||
                 isStrategyActive(desc, STRATEGY_SONIFICATION,
                                  SONIFICATION_HEADSET_MUSIC_DELAY,
                                  sysTime)) &&
                    (delayMs < (int)desc->latency()*2)) {
                delayMs = desc->latency()*2;
            }
            setStrategyMute(STRATEGY_MEDIA, true, desc);
            setStrategyMute(STRATEGY_MEDIA, false, desc, MUTE_TIME_MS,
                getDeviceForStrategy(STRATEGY_MEDIA, true /*fromCache*/));
            setStrategyMute(STRATEGY_SONIFICATION, true, desc);
            setStrategyMute(STRATEGY_SONIFICATION, false, desc, MUTE_TIME_MS,
                getDeviceForStrategy(STRATEGY_SONIFICATION, true /*fromCache*/));
        }
    }

    if (hasPrimaryOutput()) {
        // Note that despite the fact that getNewOutputDevice() is called on the primary output,
        // the device returned is not necessarily reachable via this output
        audio_devices_t rxDevice = getNewOutputDevice(mPrimaryOutput, false /*fromCache*/);
        // force routing command to audio hardware when ending call
        // even if no device change is needed
        if (isStateInCall(oldState) && rxDevice == AUDIO_DEVICE_NONE) {
            rxDevice = mPrimaryOutput->device();
        }

        if (state == AUDIO_MODE_IN_CALL) {
            updateCallRouting(rxDevice, delayMs);
        } else if (oldState == AUDIO_MODE_IN_CALL) {
            if (mCallRxPatch != 0) {
                mpClientInterface->releaseAudioPatch(mCallRxPatch->mAfPatchHandle, 0);
                mCallRxPatch.clear();
            }
            if (mCallTxPatch != 0) {
                mpClientInterface->releaseAudioPatch(mCallTxPatch->mAfPatchHandle, 0);
                mCallTxPatch.clear();
            }
            setOutputDevice(mPrimaryOutput, rxDevice, force, 0);
        } else {
            setOutputDevice(mPrimaryOutput, rxDevice, force, 0);
        }
    }

    // reevaluate routing on all outputs in case tracks have been started during the call
    for (size_t i = 0; i < mOutputs.size(); i++) {
        sp<SwAudioOutputDescriptor> desc = mOutputs.valueAt(i);
        audio_devices_t newDevice = getNewOutputDevice(desc, true /*fromCache*/);
        if (state != AUDIO_MODE_IN_CALL || desc != mPrimaryOutput) {
            setOutputDevice(desc, newDevice, (newDevice != AUDIO_DEVICE_NONE), 0 /*delayMs*/);
        }
    }

    if (isStateInCall(state)) {
        ALOGV("setPhoneState() in call state management: new state is %d", state);
        // force reevaluating accessibility routing when call starts
        mpClientInterface->invalidateStream(AUDIO_STREAM_ACCESSIBILITY);
    }

    // Flag that ringtone volume must be limited to music volume until we exit MODE_RINGTONE
    if (state == AUDIO_MODE_RINGTONE &&
        isStreamActive(AUDIO_STREAM_MUSIC, SONIFICATION_HEADSET_MUSIC_DELAY)) {
        mLimitRingtoneVolume = true;
    } else {
        mLimitRingtoneVolume = false;
    }
}

audio_mode_t AudioPolicyManager::getPhoneState() {
    return mEngine->getPhoneState();
}

void AudioPolicyManager::setForceUse(audio_policy_force_use_t usage,
                                         audio_policy_forced_cfg_t config)
{
    ALOGV("setForceUse() usage %d, config %d, mPhoneState %d", usage, config, mEngine->getPhoneState());
    if (config == mEngine->getForceUse(usage)) {
        return;
    }

    if (mEngine->setForceUse(usage, config) != NO_ERROR) {
        ALOGW("setForceUse() could not set force cfg %d for usage %d", config, usage);
        return;
    }
    bool forceVolumeReeval = (usage == AUDIO_POLICY_FORCE_FOR_COMMUNICATION) ||
            (usage == AUDIO_POLICY_FORCE_FOR_DOCK) ||
            (usage == AUDIO_POLICY_FORCE_FOR_SYSTEM);

    // check for device and output changes triggered by new force usage
    checkForDeviceAndOutputChanges();

    //FIXME: workaround for truncated touch sounds
    // to be removed when the problem is handled by system UI
    uint32_t delayMs = 0;
    uint32_t waitMs = 0;
    if (usage == AUDIO_POLICY_FORCE_FOR_COMMUNICATION) {
        delayMs = TOUCH_SOUND_FIXED_DELAY_MS;
    }
    if (mEngine->getPhoneState() == AUDIO_MODE_IN_CALL && hasPrimaryOutput()) {
        audio_devices_t newDevice = getNewOutputDevice(mPrimaryOutput, true /*fromCache*/);
        waitMs = updateCallRouting(newDevice, delayMs);
    }
    for (size_t i = 0; i < mOutputs.size(); i++) {
        sp<SwAudioOutputDescriptor> outputDesc = mOutputs.valueAt(i);
        audio_devices_t newDevice = getNewOutputDevice(outputDesc, true /*fromCache*/);
        if ((mEngine->getPhoneState() != AUDIO_MODE_IN_CALL) || (outputDesc != mPrimaryOutput)) {
            waitMs = setOutputDevice(outputDesc, newDevice, (newDevice != AUDIO_DEVICE_NONE),
                                     delayMs);
        }
        if (forceVolumeReeval && (newDevice != AUDIO_DEVICE_NONE)) {
            applyStreamVolumes(outputDesc, newDevice, waitMs, true);
        }
    }

    for (const auto& activeDesc : mInputs.getActiveInputs()) {
        audio_devices_t newDevice = getNewInputDevice(activeDesc);
        // Force new input selection if the new device can not be reached via current input
        if (activeDesc->mProfile->getSupportedDevices().types() &
                (newDevice & ~AUDIO_DEVICE_BIT_IN)) {
            setInputDevice(activeDesc->mIoHandle, newDevice);
        } else {
            closeInput(activeDesc->mIoHandle);
        }
    }
}

void AudioPolicyManager::setSystemProperty(const char* property, const char* value)
{
    ALOGV("setSystemProperty() property %s, value %s", property, value);
}

// Find an output profile compatible with the parameters passed. When "directOnly" is set, restrict
// search to profiles for direct outputs.
sp<IOProfile> AudioPolicyManager::getProfileForOutput(
                                                   audio_devices_t device,
                                                   uint32_t samplingRate,
                                                   audio_format_t format,
                                                   audio_channel_mask_t channelMask,
                                                   audio_output_flags_t flags,
                                                   bool directOnly)
{
    if (directOnly) {
        // only retain flags that will drive the direct output profile selection
        // if explicitly requested
        static const uint32_t kRelevantFlags =
                (AUDIO_OUTPUT_FLAG_HW_AV_SYNC | AUDIO_OUTPUT_FLAG_COMPRESS_OFFLOAD |
                 AUDIO_OUTPUT_FLAG_VOIP_RX);
        flags =
            (audio_output_flags_t)((flags & kRelevantFlags) | AUDIO_OUTPUT_FLAG_DIRECT);
    }

    sp<IOProfile> profile;

    for (const auto& hwModule : mHwModules) {
        for (const auto& curProfile : hwModule->getOutputProfiles()) {
            if (!curProfile->isCompatibleProfile(device, String8(""),
                    samplingRate, NULL /*updatedSamplingRate*/,
                    format, NULL /*updatedFormat*/,
                    channelMask, NULL /*updatedChannelMask*/,
                    flags)) {
                continue;
            }
            // reject profiles not corresponding to a device currently available
            if ((mAvailableOutputDevices.types() & curProfile->getSupportedDevicesType()) == 0) {
                continue;
            }
<<<<<<< HEAD
            // if several profiles are compatible, give priority to one with offload capability
            // exact match is also not skipped as it should be preferred over any existing selection

            if (profile != 0 && ((curProfile->getFlags() & AUDIO_OUTPUT_FLAG_COMPRESS_OFFLOAD) == 0) &&
               (curProfile->getFlags() != flags)) {
=======
            if (!directOnly) return curProfile;
            // when searching for direct outputs, if several profiles are compatible, give priority
            // to one with offload capability
            if (profile != 0 && ((curProfile->getFlags() & AUDIO_OUTPUT_FLAG_COMPRESS_OFFLOAD) == 0)) {
>>>>>>> 4fcae3a3
                continue;
            }
            profile = curProfile;
            if ((profile->getFlags() & AUDIO_OUTPUT_FLAG_COMPRESS_OFFLOAD) != 0) {
                break;
            }
        }
    }
    return profile;
}

audio_io_handle_t AudioPolicyManager::getOutput(audio_stream_type_t stream)
{
    routing_strategy strategy = getStrategy(stream);
    audio_devices_t device = getDeviceForStrategy(strategy, false /*fromCache*/);

    // Note that related method getOutputForAttr() uses getOutputForDevice() not selectOutput().
    // We use selectOutput() here since we don't have the desired AudioTrack sample rate,
    // format, flags, etc. This may result in some discrepancy for functions that utilize
    // getOutput() solely on audio_stream_type such as AudioSystem::getOutputFrameCount()
    // and AudioSystem::getOutputSamplingRate().

    SortedVector<audio_io_handle_t> outputs = getOutputsForDevice(device, mOutputs);
<<<<<<< HEAD
    audio_io_handle_t output;
    if (stream == AUDIO_STREAM_MUSIC  &&
            property_get_bool("audio.deep_buffer.media", false /* default_value */)) {
        // use DEEP_BUFFER as default output for music stream type
         output = selectOutput(outputs, AUDIO_OUTPUT_FLAG_DEEP_BUFFER, AUDIO_FORMAT_INVALID);
    }
    else{
          output = selectOutput(outputs, AUDIO_OUTPUT_FLAG_NONE, AUDIO_FORMAT_INVALID);
    }
=======
    audio_io_handle_t output = selectOutput(outputs);

>>>>>>> 4fcae3a3
    ALOGV("getOutput() stream %d selected device %08x, output %d", stream, device, output);
    return output;
}

status_t AudioPolicyManager::getAudioAttributes(audio_attributes_t *dstAttr,
                                                const audio_attributes_t *srcAttr,
                                                audio_stream_type_t srcStream)
{
    if (srcAttr != NULL) {
        if (!isValidAttributes(srcAttr)) {
            ALOGE("%s invalid attributes: usage=%d content=%d flags=0x%x tags=[%s]",
                    __func__,
                    srcAttr->usage, srcAttr->content_type, srcAttr->flags,
                    srcAttr->tags);
            return BAD_VALUE;
        }
        *dstAttr = *srcAttr;
    } else {
        if (srcStream < AUDIO_STREAM_MIN || srcStream >= AUDIO_STREAM_PUBLIC_CNT) {
            ALOGE("%s:  invalid stream type", __func__);
            return BAD_VALUE;
        }
        stream_type_to_audio_attributes(srcStream, dstAttr);
    }
    return NO_ERROR;
}

status_t AudioPolicyManager::getOutputForAttrInt(audio_attributes_t *resultAttr,
                                                 audio_io_handle_t *output,
                                                 audio_session_t session,
                                                 const audio_attributes_t *attr,
                                                 audio_stream_type_t *stream,
                                                 uid_t uid,
                                                 const audio_config_t *config,
                                                 audio_output_flags_t *flags,
                                                 audio_port_handle_t *selectedDeviceId)
{
    DeviceVector outputDevices;
    routing_strategy strategy;
    audio_devices_t device;
    const audio_port_handle_t requestedDeviceId = *selectedDeviceId;
    audio_devices_t msdDevice =
            getModuleDeviceTypes(mAvailableOutputDevices, AUDIO_HARDWARE_MODULE_ID_MSD);

    status_t status = getAudioAttributes(resultAttr, attr, *stream);
    if (status != NO_ERROR) {
        return status;
    }

    ALOGV("%s usage=%d, content=%d, tag=%s flags=%08x"
          " session %d selectedDeviceId %d",
          __func__,
          resultAttr->usage, resultAttr->content_type, resultAttr->tags, resultAttr->flags,
          session, requestedDeviceId);

    *stream = streamTypefromAttributesInt(resultAttr);

    strategy = getStrategyForAttr(resultAttr);

    // First check for explicit routing (eg. setPreferredDevice)
    if (requestedDeviceId != AUDIO_PORT_HANDLE_NONE) {
        sp<DeviceDescriptor> deviceDesc =
            mAvailableOutputDevices.getDeviceFromId(requestedDeviceId);
        device = deviceDesc->type();
    } else {
        // If no explict route, is there a matching dynamic policy that applies?
        sp<SwAudioOutputDescriptor> desc;
        if (mPolicyMixes.getOutputForAttr(*resultAttr, uid, desc) == NO_ERROR) {
            ALOG_ASSERT(desc != 0, "Invalid desc returned by getOutputForAttr");
            if (!audio_has_proportional_frames(config->format)) {
                return BAD_VALUE;
            }
            *stream = streamTypefromAttributesInt(resultAttr);
            *output = desc->mIoHandle;
            AudioMix *mix = desc->mPolicyMix;
            sp<DeviceDescriptor> deviceDesc =
                mAvailableOutputDevices.getDevice(mix->mDeviceType, mix->mDeviceAddress);
            *selectedDeviceId = deviceDesc != 0 ? deviceDesc->getId() : AUDIO_PORT_HANDLE_NONE;
            ALOGV("%s returns output %d", __func__, *output);
            return NO_ERROR;
        }

        // Virtual sources must always be dynamicaly or explicitly routed
        if (resultAttr->usage == AUDIO_USAGE_VIRTUAL_SOURCE) {
            ALOGW("%s no policy mix found for usage AUDIO_USAGE_VIRTUAL_SOURCE", __func__);
            return BAD_VALUE;
        }
        device = getDeviceForStrategy(strategy, false /*fromCache*/);
    }

    if ((resultAttr->flags & AUDIO_FLAG_HW_AV_SYNC) != 0) {
        *flags = (audio_output_flags_t)(*flags | AUDIO_OUTPUT_FLAG_HW_AV_SYNC);
    }

    // Set incall music only if device was explicitly set, and fallback to the device which is
    // chosen by the engine if not.
    // FIXME: provide a more generic approach which is not device specific and move this back
    // to getOutputForDevice.
    // TODO: Remove check of AUDIO_STREAM_MUSIC once migration is completed on the app side.
    if (device == AUDIO_DEVICE_OUT_TELEPHONY_TX &&
        (*stream == AUDIO_STREAM_MUSIC || resultAttr->usage == AUDIO_USAGE_VOICE_COMMUNICATION) &&
        audio_is_linear_pcm(config->format) &&
        isInCall()) {
        if (requestedDeviceId != AUDIO_PORT_HANDLE_NONE) {
            *flags = (audio_output_flags_t)AUDIO_OUTPUT_FLAG_INCALL_MUSIC;
        } else {
            // Get the devce type directly from the engine to bypass preferred route logic
            device = mEngine->getDeviceForStrategy(strategy);
        }
    }

    ALOGV("%s device 0x%x, sampling rate %d, format %#x, channel mask %#x, "
          "flags %#x",
          __func__, device, config->sample_rate, config->format, config->channel_mask, *flags);

    *output = AUDIO_IO_HANDLE_NONE;
    if (msdDevice != AUDIO_DEVICE_NONE) {
        *output = getOutputForDevice(msdDevice, session, *stream, config, flags);
        if (*output != AUDIO_IO_HANDLE_NONE && setMsdPatch(device) == NO_ERROR) {
            ALOGV("%s() Using MSD device 0x%x instead of device 0x%x",
                    __func__, msdDevice, device);
            device = msdDevice;
        } else {
            *output = AUDIO_IO_HANDLE_NONE;
        }
    }
    if (*output == AUDIO_IO_HANDLE_NONE) {
        *output = getOutputForDevice(device, session, *stream, config, flags);
    }
    if (*output == AUDIO_IO_HANDLE_NONE) {
        return INVALID_OPERATION;
    }

    outputDevices = mAvailableOutputDevices.getDevicesFromTypeMask(device);
    *selectedDeviceId = getFirstDeviceId(outputDevices);

    ALOGV("%s returns output %d selectedDeviceId %d", __func__, *output, *selectedDeviceId);

    return NO_ERROR;
}

status_t AudioPolicyManager::getOutputForAttr(const audio_attributes_t *attr,
                                              audio_io_handle_t *output,
                                              audio_session_t session,
                                              audio_stream_type_t *stream,
                                              uid_t uid,
                                              const audio_config_t *config,
                                              audio_output_flags_t *flags,
                                              audio_port_handle_t *selectedDeviceId,
                                              audio_port_handle_t *portId)
{
    // The supplied portId must be AUDIO_PORT_HANDLE_NONE
    if (*portId != AUDIO_PORT_HANDLE_NONE) {
        return INVALID_OPERATION;
    }
    const audio_port_handle_t requestedDeviceId = *selectedDeviceId;
    audio_attributes_t resultAttr;
    status_t status = getOutputForAttrInt(&resultAttr, output, session, attr, stream, uid,
            config, flags, selectedDeviceId);
    if (status != NO_ERROR) {
        return status;
    }

    audio_config_base_t clientConfig = {.sample_rate = config->sample_rate,
        .format = config->format,
        .channel_mask = config->channel_mask };
    *portId = AudioPort::getNextUniqueId();

    sp<TrackClientDescriptor> clientDesc =
        new TrackClientDescriptor(*portId, uid, session, resultAttr, clientConfig,
                                  requestedDeviceId, *stream,
                                  getStrategyForAttr(&resultAttr),
                                  *flags);
    sp<SwAudioOutputDescriptor> outputDesc = mOutputs.valueFor(*output);
    outputDesc->addClient(clientDesc);

    ALOGV("%s returns output %d selectedDeviceId %d for port ID %d",
          __func__, *output, requestedDeviceId, *portId);

    return NO_ERROR;
}

audio_io_handle_t AudioPolicyManager::getOutputForDevice(
        audio_devices_t device,
        audio_session_t session,
        audio_stream_type_t stream,
        const audio_config_t *config,
        audio_output_flags_t *flags)
{
    audio_io_handle_t output = AUDIO_IO_HANDLE_NONE;
    status_t status;

    // open a direct output if required by specified parameters
    //force direct flag if offload flag is set: offloading implies a direct output stream
    // and all common behaviors are driven by checking only the direct flag
    // this should normally be set appropriately in the policy configuration file
    if ((*flags & AUDIO_OUTPUT_FLAG_COMPRESS_OFFLOAD) != 0) {
        *flags = (audio_output_flags_t)(*flags | AUDIO_OUTPUT_FLAG_DIRECT);
    }
    if ((*flags & AUDIO_OUTPUT_FLAG_HW_AV_SYNC) != 0) {
        *flags = (audio_output_flags_t)(*flags | AUDIO_OUTPUT_FLAG_DIRECT);
    }
    // only allow deep buffering for music stream type
    if (stream != AUDIO_STREAM_MUSIC) {
        *flags = (audio_output_flags_t)(*flags &~AUDIO_OUTPUT_FLAG_DEEP_BUFFER);
    } else if (/* stream == AUDIO_STREAM_MUSIC && */
            *flags == AUDIO_OUTPUT_FLAG_NONE &&
            property_get_bool("audio.deep_buffer.media", false /* default_value */)) {
        // use DEEP_BUFFER as default output for music stream type
        *flags = (audio_output_flags_t)AUDIO_OUTPUT_FLAG_DEEP_BUFFER;
    }
    if (stream == AUDIO_STREAM_TTS) {
        *flags = AUDIO_OUTPUT_FLAG_TTS;
    } else if (stream == AUDIO_STREAM_VOICE_CALL &&
               audio_is_linear_pcm(config->format) &&
               (*flags & AUDIO_OUTPUT_FLAG_INCALL_MUSIC) == 0) {
        *flags = (audio_output_flags_t)(AUDIO_OUTPUT_FLAG_VOIP_RX |
                                       AUDIO_OUTPUT_FLAG_DIRECT);
        ALOGV("Set VoIP and Direct output flags for PCM format");
    }


    sp<IOProfile> profile;

    // skip direct output selection if the request can obviously be attached to a mixed output
    // and not explicitly requested
    if (((*flags & AUDIO_OUTPUT_FLAG_DIRECT) == 0) &&
            audio_is_linear_pcm(config->format) && config->sample_rate <= SAMPLE_RATE_HZ_MAX &&
            audio_channel_count_from_out_mask(config->channel_mask) <= 2) {
        goto non_direct_output;
    }

    // Do not allow Direct Output if one non offloadable effect is enabled or MasterMono is enabled.
    // This prevents creating an direct track and tearing it down immediately after start
    // when audioflinger detects there is an active non offloadable effect.
    // FIXME: We should check the audio session here but we do not have it in this context.
    // This may prevent offloading in rare situations where effects are left active by apps
    // in the background.

<<<<<<< HEAD
    if (!(mEffects.isNonOffloadableEffectEnabled() || mMasterMono)) {
        profile = getProfileForDirectOutput(device,
                                           config->sample_rate,
                                           config->format,
                                           config->channel_mask,
                                           (audio_output_flags_t)*flags);
=======
    if (((*flags & AUDIO_OUTPUT_FLAG_COMPRESS_OFFLOAD) == 0) ||
            !(mEffects.isNonOffloadableEffectEnabled() || mMasterMono)) {
        profile = getProfileForOutput(device,
                                   config->sample_rate,
                                   config->format,
                                   config->channel_mask,
                                   (audio_output_flags_t)*flags,
                                   true /* directOnly */);
>>>>>>> 4fcae3a3
    }

    if (profile != 0) {
        // exclusive outputs for MMAP and Offload are enforced by different session ids.
        for (size_t i = 0; i < mOutputs.size(); i++) {
            sp<SwAudioOutputDescriptor> desc = mOutputs.valueAt(i);
            if (!desc->isDuplicated() && (profile == desc->mProfile)) {
                // reuse direct output if currently open by the same client
                // and configured with same parameters
                if ((config->sample_rate == desc->mSamplingRate) &&
                    (config->format == desc->mFormat) &&
                    (config->channel_mask == desc->mChannelMask) &&
                    (session == desc->mDirectClientSession)) {
                    desc->mDirectOpenCount++;
                    ALOGI("getOutputForDevice() reusing direct output %d for session %d",
                        mOutputs.keyAt(i), session);
                    return mOutputs.keyAt(i);
                }
            }
        }

        if (!profile->canOpenNewIo()) {
            goto non_direct_output;
        }

        sp<SwAudioOutputDescriptor> outputDesc =
                new SwAudioOutputDescriptor(profile, mpClientInterface);

        DeviceVector outputDevices = mAvailableOutputDevices.getDevicesFromTypeMask(device);
        String8 address = getFirstDeviceAddress(outputDevices);

        // MSD patch may be using the only output stream that can service this request. Release
        // MSD patch to prioritize this request over any active output on MSD.
        AudioPatchCollection msdPatches = getMsdPatches();
        for (size_t i = 0; i < msdPatches.size(); i++) {
            const auto& patch = msdPatches[i];
            for (size_t j = 0; j < patch->mPatch.num_sinks; ++j) {
                const struct audio_port_config *sink = &patch->mPatch.sinks[j];
                if (sink->type == AUDIO_PORT_TYPE_DEVICE &&
                        (sink->ext.device.type & device) != AUDIO_DEVICE_NONE &&
                        (address.isEmpty() || strncmp(sink->ext.device.address, address.string(),
                                AUDIO_DEVICE_MAX_ADDRESS_LEN) == 0)) {
                    releaseAudioPatch(patch->mHandle, mUidCached);
                    break;
                }
            }
        }

        status = outputDesc->open(config, device, address, stream, *flags, &output);

        // only accept an output with the requested parameters
        if (status != NO_ERROR ||
            (config->sample_rate != 0 && config->sample_rate != outputDesc->mSamplingRate) ||
            (config->format != AUDIO_FORMAT_DEFAULT && config->format != outputDesc->mFormat) ||
            (config->channel_mask != 0 && config->channel_mask != outputDesc->mChannelMask)) {
            ALOGV("getOutputForDevice() failed opening direct output: output %d sample rate %d %d,"
                    "format %d %d, channel mask %04x %04x", output, config->sample_rate,
                    outputDesc->mSamplingRate, config->format, outputDesc->mFormat,
                    config->channel_mask, outputDesc->mChannelMask);
            if (output != AUDIO_IO_HANDLE_NONE) {
                outputDesc->close();
            }
            // fall back to mixer output if possible when the direct output could not be open
            if (audio_is_linear_pcm(config->format) &&
                    config->sample_rate  <= SAMPLE_RATE_HZ_MAX) {
                goto non_direct_output;
            }
            return AUDIO_IO_HANDLE_NONE;
        }
        outputDesc->mDirectOpenCount = 1;
        outputDesc->mDirectClientSession = session;

        addOutput(output, outputDesc);
        mPreviousOutputs = mOutputs;
        ALOGV("getOutputForDevice() returns new direct output %d", output);
        mpClientInterface->onAudioPortListUpdate();
        return output;
    }

non_direct_output:

    // A request for HW A/V sync cannot fallback to a mixed output because time
    // stamps are embedded in audio data
    if ((*flags & (AUDIO_OUTPUT_FLAG_HW_AV_SYNC | AUDIO_OUTPUT_FLAG_MMAP_NOIRQ)) != 0) {
        return AUDIO_IO_HANDLE_NONE;
    }

    // ignoring channel mask due to downmix capability in mixer

    // open a non direct output

    // for non direct outputs, only PCM is supported
    if (audio_is_linear_pcm(config->format)) {
        // get which output is suitable for the specified stream. The actual
        // routing change will happen when startOutput() will be called
        SortedVector<audio_io_handle_t> outputs = getOutputsForDevice(device, mOutputs);

        // at this stage we should ignore the DIRECT flag as no direct output could be found earlier
        *flags = (audio_output_flags_t)(*flags & ~AUDIO_OUTPUT_FLAG_DIRECT);
        output = selectOutput(outputs, *flags, config->format,
                config->channel_mask, config->sample_rate);
    }
    ALOGW_IF((output == 0), "getOutputForDevice() could not find output for stream %d, "
            "sampling rate %d, format %#x, channels %#x, flags %#x",
            stream, config->sample_rate, config->format, config->channel_mask, *flags);

    return output;
}

sp<DeviceDescriptor> AudioPolicyManager::getMsdAudioInDevice() const {
    sp<HwModule> msdModule = mHwModules.getModuleFromName(AUDIO_HARDWARE_MODULE_ID_MSD);
    if (msdModule != 0) {
        DeviceVector msdInputDevices = mAvailableInputDevices.getDevicesFromHwModule(
                msdModule->getHandle());
        if (!msdInputDevices.isEmpty()) return msdInputDevices.itemAt(0);
    }
    return 0;
}

const AudioPatchCollection AudioPolicyManager::getMsdPatches() const {
    AudioPatchCollection msdPatches;
    sp<HwModule> msdModule = mHwModules.getModuleFromName(AUDIO_HARDWARE_MODULE_ID_MSD);
    if (msdModule != 0) {
        for (size_t i = 0; i < mAudioPatches.size(); ++i) {
            sp<AudioPatch> patch = mAudioPatches.valueAt(i);
            for (size_t j = 0; j < patch->mPatch.num_sources; ++j) {
                const struct audio_port_config *source = &patch->mPatch.sources[j];
                if (source->type == AUDIO_PORT_TYPE_DEVICE &&
                        source->ext.device.hw_module == msdModule->getHandle()) {
                    msdPatches.addAudioPatch(patch->mHandle, patch);
                }
            }
        }
    }
    return msdPatches;
}

status_t AudioPolicyManager::getBestMsdAudioProfileFor(audio_devices_t outputDevice,
        bool hwAvSync, audio_port_config *sourceConfig, audio_port_config *sinkConfig) const
{
    sp<HwModule> msdModule = mHwModules.getModuleFromName(AUDIO_HARDWARE_MODULE_ID_MSD);
    if (msdModule == nullptr) {
        ALOGE("%s() unable to get MSD module", __func__);
        return NO_INIT;
    }
    sp<HwModule> deviceModule = mHwModules.getModuleForDevice(outputDevice);
    if (deviceModule == nullptr) {
        ALOGE("%s() unable to get module for %#x", __func__, outputDevice);
        return NO_INIT;
    }
    const InputProfileCollection &inputProfiles = msdModule->getInputProfiles();
    if (inputProfiles.isEmpty()) {
        ALOGE("%s() no input profiles for MSD module", __func__);
        return NO_INIT;
    }
    const OutputProfileCollection &outputProfiles = deviceModule->getOutputProfiles();
    if (outputProfiles.isEmpty()) {
        ALOGE("%s() no output profiles for device %#x", __func__, outputDevice);
        return NO_INIT;
    }
    AudioProfileVector msdProfiles;
    // Each IOProfile represents a MixPort from audio_policy_configuration.xml
    for (const auto &inProfile : inputProfiles) {
        if (hwAvSync == ((inProfile->getFlags() & AUDIO_INPUT_FLAG_HW_AV_SYNC) != 0)) {
            msdProfiles.appendVector(inProfile->getAudioProfiles());
        }
    }
    AudioProfileVector deviceProfiles;
    for (const auto &outProfile : outputProfiles) {
        if (hwAvSync == ((outProfile->getFlags() & AUDIO_OUTPUT_FLAG_HW_AV_SYNC) != 0)) {
            deviceProfiles.appendVector(outProfile->getAudioProfiles());
        }
    }
    struct audio_config_base bestSinkConfig;
    status_t result = msdProfiles.findBestMatchingOutputConfig(deviceProfiles,
            compressedFormatsOrder, surroundChannelMasksOrder, true /*preferHigherSamplingRates*/,
            &bestSinkConfig);
    if (result != NO_ERROR) {
        ALOGD("%s() no matching profiles found for device: %#x, hwAvSync: %d",
                __func__, outputDevice, hwAvSync);
        return result;
    }
    sinkConfig->sample_rate = bestSinkConfig.sample_rate;
    sinkConfig->channel_mask = bestSinkConfig.channel_mask;
    sinkConfig->format = bestSinkConfig.format;
    // For encoded streams force direct flag to prevent downstream mixing.
    sinkConfig->flags.output = static_cast<audio_output_flags_t>(
            sinkConfig->flags.output | AUDIO_OUTPUT_FLAG_DIRECT);
    sourceConfig->sample_rate = bestSinkConfig.sample_rate;
    // Specify exact channel mask to prevent guessing by bit count in PatchPanel.
    sourceConfig->channel_mask = audio_channel_mask_out_to_in(bestSinkConfig.channel_mask);
    sourceConfig->format = bestSinkConfig.format;
    // Copy input stream directly without any processing (e.g. resampling).
    sourceConfig->flags.input = static_cast<audio_input_flags_t>(
            sourceConfig->flags.input | AUDIO_INPUT_FLAG_DIRECT);
    if (hwAvSync) {
        sinkConfig->flags.output = static_cast<audio_output_flags_t>(
                sinkConfig->flags.output | AUDIO_OUTPUT_FLAG_HW_AV_SYNC);
        sourceConfig->flags.input = static_cast<audio_input_flags_t>(
                sourceConfig->flags.input | AUDIO_INPUT_FLAG_HW_AV_SYNC);
    }
    const unsigned int config_mask = AUDIO_PORT_CONFIG_SAMPLE_RATE |
            AUDIO_PORT_CONFIG_CHANNEL_MASK | AUDIO_PORT_CONFIG_FORMAT | AUDIO_PORT_CONFIG_FLAGS;
    sinkConfig->config_mask |= config_mask;
    sourceConfig->config_mask |= config_mask;
    return NO_ERROR;
}

PatchBuilder AudioPolicyManager::buildMsdPatch(audio_devices_t outputDevice) const
{
    PatchBuilder patchBuilder;
    patchBuilder.addSource(getMsdAudioInDevice()).
            addSink(findDevice(mAvailableOutputDevices, outputDevice));
    audio_port_config sourceConfig = patchBuilder.patch()->sources[0];
    audio_port_config sinkConfig = patchBuilder.patch()->sinks[0];
    // TODO: Figure out whether MSD module has HW_AV_SYNC flag set in the AP config file.
    // For now, we just forcefully try with HwAvSync first.
    status_t res = getBestMsdAudioProfileFor(outputDevice, true /*hwAvSync*/,
            &sourceConfig, &sinkConfig) == NO_ERROR ? NO_ERROR :
            getBestMsdAudioProfileFor(
                    outputDevice, false /*hwAvSync*/, &sourceConfig, &sinkConfig);
    if (res == NO_ERROR) {
        // Found a matching profile for encoded audio. Re-create PatchBuilder with this config.
        return (PatchBuilder()).addSource(sourceConfig).addSink(sinkConfig);
    }
    ALOGV("%s() no matching profile found. Fall through to default PCM patch"
            " supporting PCM format conversion.", __func__);
    return patchBuilder;
}

status_t AudioPolicyManager::setMsdPatch(audio_devices_t outputDevice) {
    ALOGV("%s() for outputDevice %#x", __func__, outputDevice);
    if (outputDevice == AUDIO_DEVICE_NONE) {
        // Use media strategy for unspecified output device. This should only
        // occur on checkForDeviceAndOutputChanges(). Device connection events may
        // therefore invalidate explicit routing requests.
        outputDevice = getDeviceForStrategy(STRATEGY_MEDIA, false /*fromCache*/);
    }
    PatchBuilder patchBuilder = buildMsdPatch(outputDevice);
    const struct audio_patch* patch = patchBuilder.patch();
    const AudioPatchCollection msdPatches = getMsdPatches();
    if (!msdPatches.isEmpty()) {
        LOG_ALWAYS_FATAL_IF(msdPatches.size() > 1,
                "The current MSD prototype only supports one output patch");
        sp<AudioPatch> currentPatch = msdPatches.valueAt(0);
        if (audio_patches_are_equal(&currentPatch->mPatch, patch)) {
            return NO_ERROR;
        }
        releaseAudioPatch(currentPatch->mHandle, mUidCached);
    }
    status_t status = installPatch(__func__, -1 /*index*/, nullptr /*patchHandle*/,
            patch, 0 /*delayMs*/, mUidCached, nullptr /*patchDescPtr*/);
    ALOGE_IF(status != NO_ERROR, "%s() error %d creating MSD audio patch", __func__, status);
    ALOGI_IF(status == NO_ERROR, "%s() Patch created from MSD_IN to "
           "device:%#x (format:%#x channels:%#x samplerate:%d)", __func__, outputDevice,
           patch->sources[0].format, patch->sources[0].channel_mask, patch->sources[0].sample_rate);
    return status;
}

audio_io_handle_t AudioPolicyManager::selectOutput(const SortedVector<audio_io_handle_t>& outputs,
                                                       audio_output_flags_t flags,
                                                       audio_format_t format,
                                                       audio_channel_mask_t channelMask,
                                                       uint32_t samplingRate)
{
    // select one output among several that provide a path to a particular device or set of
    // devices (the list was previously build by getOutputsForDevice()).
    // The priority is as follows:
    // 1: the output supporting haptic playback when requesting haptic playback
    // 2: the output with the highest number of requested policy flags
    // 3: the output with the bit depth the closest to the requested one
    // 4: the primary output
    // 5: the first output in the list

    if (outputs.size() == 0) {
        return AUDIO_IO_HANDLE_NONE;
    }
    if (outputs.size() == 1) {
        return outputs[0];
    }

    int maxCommonFlags = 0;
    const size_t hapticChannelCount = audio_channel_count_from_out_mask(
            channelMask & AUDIO_CHANNEL_HAPTIC_ALL);
    audio_io_handle_t outputForFlags = AUDIO_IO_HANDLE_NONE;
    audio_io_handle_t outputForPrimary = AUDIO_IO_HANDLE_NONE;
    audio_io_handle_t outputForFormat = AUDIO_IO_HANDLE_NONE;
    audio_format_t bestFormat = AUDIO_FORMAT_INVALID;
    audio_format_t bestFormatForFlags = AUDIO_FORMAT_INVALID;

    // Flags which must be present on both the request and the selected output
    static const audio_output_flags_t kMandatedFlags = (audio_output_flags_t)
        (AUDIO_OUTPUT_FLAG_HW_AV_SYNC | AUDIO_OUTPUT_FLAG_MMAP_NOIRQ);

    for (audio_io_handle_t output : outputs) {
        sp<SwAudioOutputDescriptor> outputDesc = mOutputs.valueFor(output);
        if (!outputDesc->isDuplicated()) {
            if (outputDesc->mFlags & AUDIO_OUTPUT_FLAG_DIRECT) {
                continue;
            }
            // If haptic channel is specified, use the haptic output if present.
            // When using haptic output, same audio format and sample rate are required.
            if (hapticChannelCount > 0) {
                // If haptic channel is specified, use the first output that
                // support haptic playback.
                if (audio_channel_count_from_out_mask(
                        outputDesc->mChannelMask & AUDIO_CHANNEL_HAPTIC_ALL) >= hapticChannelCount
                        && format == outputDesc->mFormat
                        && samplingRate == outputDesc->mSamplingRate) {
                    return output;
                }
            } else {
                // When haptic channel is not specified, skip haptic output.
                if (outputDesc->mChannelMask & AUDIO_CHANNEL_HAPTIC_ALL) {
                    continue;
                }
            }
            if ((kMandatedFlags & flags) !=
                (kMandatedFlags & outputDesc->mProfile->getFlags())) {
                continue;
            }

            // if a valid format is specified, skip output if not compatible
            if (format != AUDIO_FORMAT_INVALID) {
                if (!audio_is_linear_pcm(format)) {
                    continue;
                }
                if (AudioPort::isBetterFormatMatch(
                        outputDesc->mFormat, bestFormat, format)) {
                    outputForFormat = output;
                    bestFormat = outputDesc->mFormat;
                }
            }

            int commonFlags = popcount(outputDesc->mProfile->getFlags() & flags);
            if (commonFlags >= maxCommonFlags) {
                if (commonFlags == maxCommonFlags) {
                    if (format != AUDIO_FORMAT_INVALID
                            && AudioPort::isBetterFormatMatch(
                                    outputDesc->mFormat, bestFormatForFlags, format)) {
                        outputForFlags = output;
                        bestFormatForFlags = outputDesc->mFormat;
                    }
                } else {
                    outputForFlags = output;
                    maxCommonFlags = commonFlags;
                    bestFormatForFlags = outputDesc->mFormat;
                }
                ALOGV("selectOutput() commonFlags for output %d, %04x", output, commonFlags);
            }
            if (outputDesc->mProfile->getFlags() & AUDIO_OUTPUT_FLAG_PRIMARY) {
                outputForPrimary = output;
            }
        }
    }

    if (outputForFlags != AUDIO_IO_HANDLE_NONE) {
        return outputForFlags;
    }
    if (outputForFormat != AUDIO_IO_HANDLE_NONE) {
        return outputForFormat;
    }
    if (outputForPrimary != AUDIO_IO_HANDLE_NONE) {
        return outputForPrimary;
    }

    return outputs[0];
}

status_t AudioPolicyManager::startOutput(audio_port_handle_t portId)
{
    ALOGV("%s portId %d", __FUNCTION__, portId);

    sp<SwAudioOutputDescriptor> outputDesc = mOutputs.getOutputForClient(portId);
    if (outputDesc == 0) {
        ALOGW("startOutput() no output for client %d", portId);
        return BAD_VALUE;
    }
    sp<TrackClientDescriptor> client = outputDesc->getClient(portId);

    ALOGV("startOutput() output %d, stream %d, session %d",
          outputDesc->mIoHandle, client->stream(), client->session());

    status_t status = outputDesc->start();
    if (status != NO_ERROR) {
        return status;
    }

    uint32_t delayMs;
    status = startSource(outputDesc, client, &delayMs);

    if (status != NO_ERROR) {
        outputDesc->stop();
        return status;
    }
    if (delayMs != 0) {
        usleep(delayMs * 1000);
    }

    return status;
}

status_t AudioPolicyManager::startSource(const sp<SwAudioOutputDescriptor>& outputDesc,
                                         const sp<TrackClientDescriptor>& client,
                                         uint32_t *delayMs)
{
    // cannot start playback of STREAM_TTS if any other output is being used
    uint32_t beaconMuteLatency = 0;

    *delayMs = 0;
    audio_stream_type_t stream = client->stream();
    if (stream == AUDIO_STREAM_TTS) {
        ALOGV("\t found BEACON stream");
        if (!mTtsOutputAvailable && mOutputs.isAnyOutputActive(AUDIO_STREAM_TTS /*streamToIgnore*/)) {
            return INVALID_OPERATION;
        } else {
            beaconMuteLatency = handleEventForBeacon(STARTING_BEACON);
        }
    } else {
        // some playback other than beacon starts
        beaconMuteLatency = handleEventForBeacon(STARTING_OUTPUT);
    }

    // force device change if the output is inactive and no audio patch is already present.
    // check active before incrementing usage count
    bool force = !outputDesc->isActive() &&
            (outputDesc->getPatchHandle() == AUDIO_PATCH_HANDLE_NONE);

    audio_devices_t device = AUDIO_DEVICE_NONE;
    AudioMix *policyMix = NULL;
    const char *address = NULL;
    if (outputDesc->mPolicyMix != NULL) {
        policyMix = outputDesc->mPolicyMix;
        address = policyMix->mDeviceAddress.string();
        if ((policyMix->mRouteFlags & MIX_ROUTE_FLAG_RENDER) == MIX_ROUTE_FLAG_RENDER) {
            device = policyMix->mDeviceType;
        } else {
            device = AUDIO_DEVICE_OUT_REMOTE_SUBMIX;
        }
    }

    // requiresMuteCheck is false when we can bypass mute strategy.
    // It covers a common case when there is no materially active audio
    // and muting would result in unnecessary delay and dropped audio.
    const uint32_t outputLatencyMs = outputDesc->latency();
    bool requiresMuteCheck = outputDesc->isActive(outputLatencyMs * 2);  // account for drain

    // increment usage count for this stream on the requested output:
    // NOTE that the usage count is the same for duplicated output and hardware output which is
    // necessary for a correct control of hardware output routing by startOutput() and stopOutput()
    outputDesc->setClientActive(client, true);

    if (client->hasPreferredDevice(true)) {
        device = getNewOutputDevice(outputDesc, false /*fromCache*/);
        if (device != outputDesc->device()) {
            checkStrategyRoute(getStrategy(stream), outputDesc->mIoHandle);
        }
    }

    if (stream == AUDIO_STREAM_MUSIC) {
        selectOutputForMusicEffects();
    }

    if (outputDesc->streamActiveCount(stream) == 1 || device != AUDIO_DEVICE_NONE) {
        // starting an output being rerouted?
        if (device == AUDIO_DEVICE_NONE) {
            device = getNewOutputDevice(outputDesc, false /*fromCache*/);
        }

        routing_strategy strategy = getStrategy(stream);
        bool shouldWait = (strategy == STRATEGY_SONIFICATION) ||
                            (strategy == STRATEGY_SONIFICATION_RESPECTFUL) ||
                            (beaconMuteLatency > 0);
        uint32_t waitMs = beaconMuteLatency;
        for (size_t i = 0; i < mOutputs.size(); i++) {
            sp<AudioOutputDescriptor> desc = mOutputs.valueAt(i);
            if (desc != outputDesc) {
                // An output has a shared device if
                // - managed by the same hw module
                // - supports the currently selected device
                const bool sharedDevice = outputDesc->sharesHwModuleWith(desc)
                        && (desc->supportedDevices() & device) != AUDIO_DEVICE_NONE;

                // force a device change if any other output is:
                // - managed by the same hw module
                // - supports currently selected device
                // - has a current device selection that differs from selected device.
                // - has an active audio patch
                // In this case, the audio HAL must receive the new device selection so that it can
                // change the device currently selected by the other output.
                if (sharedDevice &&
                        desc->device() != device &&
                        desc->getPatchHandle() != AUDIO_PATCH_HANDLE_NONE) {
                    force = true;
                }
                // wait for audio on other active outputs to be presented when starting
                // a notification so that audio focus effect can propagate, or that a mute/unmute
                // event occurred for beacon
                const uint32_t latencyMs = desc->latency();
                const bool isActive = desc->isActive(latencyMs * 2);  // account for drain

                if (shouldWait && isActive && (waitMs < latencyMs)) {
                    waitMs = latencyMs;
                }

                // Require mute check if another output is on a shared device
                // and currently active to have proper drain and avoid pops.
                // Note restoring AudioTracks onto this output needs to invoke
                // a volume ramp if there is no mute.
                requiresMuteCheck |= sharedDevice && isActive;
            }
        }

        const uint32_t muteWaitMs =
                setOutputDevice(outputDesc, device, force, 0, NULL, address, requiresMuteCheck);

        // apply volume rules for current stream and device if necessary
        checkAndSetVolume(stream,
                          mVolumeCurves->getVolumeIndex(stream, outputDesc->device()),
                          outputDesc,
                          outputDesc->device());

        // update the outputs if starting an output with a stream that can affect notification
        // routing
        handleNotificationRoutingForStream(stream);

        // force reevaluating accessibility routing when ringtone or alarm starts
        if (strategy == STRATEGY_SONIFICATION) {
            mpClientInterface->invalidateStream(AUDIO_STREAM_ACCESSIBILITY);
        }

        if (waitMs > muteWaitMs) {
            *delayMs = waitMs - muteWaitMs;
        }

        // FIXME: A device change (muteWaitMs > 0) likely introduces a volume change.
        // A volume change enacted by APM with 0 delay is not synchronous, as it goes
        // via AudioCommandThread to AudioFlinger.  Hence it is possible that the volume
        // change occurs after the MixerThread starts and causes a stream volume
        // glitch.
        //
        // We do not introduce additional delay here.
    }

    if (stream == AUDIO_STREAM_ENFORCED_AUDIBLE &&
            mEngine->getForceUse(AUDIO_POLICY_FORCE_FOR_SYSTEM) == AUDIO_POLICY_FORCE_SYSTEM_ENFORCED) {
        setStrategyMute(STRATEGY_SONIFICATION, true, outputDesc);
    }

    // Automatically enable the remote submix input when output is started on a re routing mix
    // of type MIX_TYPE_RECORDERS
    if (audio_is_remote_submix_device(device) && policyMix != NULL &&
        policyMix->mMixType == MIX_TYPE_RECORDERS) {
        setDeviceConnectionStateInt(AUDIO_DEVICE_IN_REMOTE_SUBMIX,
                                    AUDIO_POLICY_DEVICE_STATE_AVAILABLE,
                                    address,
                                    "remote-submix");
    }

    return NO_ERROR;
}

status_t AudioPolicyManager::stopOutput(audio_port_handle_t portId)
{
    ALOGV("%s portId %d", __FUNCTION__, portId);

    sp<SwAudioOutputDescriptor> outputDesc = mOutputs.getOutputForClient(portId);
    if (outputDesc == 0) {
        ALOGW("stopOutput() no output for client %d", portId);
        return BAD_VALUE;
    }
    sp<TrackClientDescriptor> client = outputDesc->getClient(portId);

    ALOGV("stopOutput() output %d, stream %d, session %d",
          outputDesc->mIoHandle, client->stream(), client->session());

    status_t status = stopSource(outputDesc, client);

    if (status == NO_ERROR ) {
        outputDesc->stop();
    }
    return status;
}

status_t AudioPolicyManager::stopSource(const sp<SwAudioOutputDescriptor>& outputDesc,
                                        const sp<TrackClientDescriptor>& client)
{
    // always handle stream stop, check which stream type is stopping
    audio_stream_type_t stream = client->stream();

    handleEventForBeacon(stream == AUDIO_STREAM_TTS ? STOPPING_BEACON : STOPPING_OUTPUT);

    if (outputDesc->streamActiveCount(stream) > 0) {
        if (outputDesc->streamActiveCount(stream) == 1) {
            // Automatically disable the remote submix input when output is stopped on a
            // re routing mix of type MIX_TYPE_RECORDERS
            if (audio_is_remote_submix_device(outputDesc->mDevice) &&
                outputDesc->mPolicyMix != NULL &&
                outputDesc->mPolicyMix->mMixType == MIX_TYPE_RECORDERS) {
                setDeviceConnectionStateInt(AUDIO_DEVICE_IN_REMOTE_SUBMIX,
                                            AUDIO_POLICY_DEVICE_STATE_UNAVAILABLE,
                                            outputDesc->mPolicyMix->mDeviceAddress,
                                            "remote-submix");
            }
        }
        bool forceDeviceUpdate = false;
        if (client->hasPreferredDevice(true)) {
            checkStrategyRoute(getStrategy(stream), AUDIO_IO_HANDLE_NONE);
            forceDeviceUpdate = true;
        }

        // decrement usage count of this stream on the output
        outputDesc->setClientActive(client, false);

        // store time at which the stream was stopped - see isStreamActive()
        if (outputDesc->streamActiveCount(stream) == 0 || forceDeviceUpdate) {
            outputDesc->mStopTime[stream] = systemTime();
            audio_devices_t newDevice = getNewOutputDevice(outputDesc, false /*fromCache*/);
            // delay the device switch by twice the latency because stopOutput() is executed when
            // the track stop() command is received and at that time the audio track buffer can
            // still contain data that needs to be drained. The latency only covers the audio HAL
            // and kernel buffers. Also the latency does not always include additional delay in the
            // audio path (audio DSP, CODEC ...)
            setOutputDevice(outputDesc, newDevice, false, outputDesc->latency()*2);

            // force restoring the device selection on other active outputs if it differs from the
            // one being selected for this output
            uint32_t delayMs = outputDesc->latency()*2;
            for (size_t i = 0; i < mOutputs.size(); i++) {
                sp<AudioOutputDescriptor> desc = mOutputs.valueAt(i);
                if (desc != outputDesc &&
                        desc->isActive() &&
                        outputDesc->sharesHwModuleWith(desc) &&
                        (newDevice != desc->device())) {
                    audio_devices_t newDevice2 = getNewOutputDevice(desc, false /*fromCache*/);
                    bool force = desc->device() != newDevice2;

                    setOutputDevice(desc,
                                    newDevice2,
                                    force,
                                    delayMs);
                    // re-apply device specific volume if not done by setOutputDevice()
                    if (!force) {
                        applyStreamVolumes(desc, newDevice2, delayMs);
                    }
                }
            }
            // update the outputs if stopping one with a stream that can affect notification routing
            handleNotificationRoutingForStream(stream);
        }

        if (stream == AUDIO_STREAM_ENFORCED_AUDIBLE &&
                mEngine->getForceUse(AUDIO_POLICY_FORCE_FOR_SYSTEM) == AUDIO_POLICY_FORCE_SYSTEM_ENFORCED) {
            setStrategyMute(STRATEGY_SONIFICATION, false, outputDesc);
        }

        if (stream == AUDIO_STREAM_MUSIC) {
            selectOutputForMusicEffects();
        }
        return NO_ERROR;
    } else {
        ALOGW("stopOutput() refcount is already 0");
        return INVALID_OPERATION;
    }
}

void AudioPolicyManager::releaseOutput(audio_port_handle_t portId)
{
    ALOGV("%s portId %d", __FUNCTION__, portId);

    sp<SwAudioOutputDescriptor> outputDesc = mOutputs.getOutputForClient(portId);
    if (outputDesc == 0) {
        // If an output descriptor is closed due to a device routing change,
        // then there are race conditions with releaseOutput from tracks
        // that may be destroyed (with no PlaybackThread) or a PlaybackThread
        // destroyed shortly thereafter.
        //
        // Here we just log a warning, instead of a fatal error.
        ALOGW("releaseOutput() no output for client %d", portId);
        return;
    }

    ALOGV("releaseOutput() %d", outputDesc->mIoHandle);

    if (outputDesc->mFlags & AUDIO_OUTPUT_FLAG_DIRECT) {
        if (outputDesc->mDirectOpenCount <= 0) {
            ALOGW("releaseOutput() invalid open count %d for output %d",
                  outputDesc->mDirectOpenCount, outputDesc->mIoHandle);
            return;
        }
        if (--outputDesc->mDirectOpenCount == 0) {
            closeOutput(outputDesc->mIoHandle);
            mpClientInterface->onAudioPortListUpdate();
        }
    }
    // stopOutput() needs to be successfully called before releaseOutput()
    // otherwise there may be inaccurate stream reference counts.
    // This is checked in outputDesc->removeClient below.
    outputDesc->removeClient(portId);
}

status_t AudioPolicyManager::getInputForAttr(const audio_attributes_t *attr,
                                             audio_io_handle_t *input,
                                             audio_session_t session,
                                             uid_t uid,
                                             const audio_config_base_t *config,
                                             audio_input_flags_t flags,
                                             audio_port_handle_t *selectedDeviceId,
                                             input_type_t *inputType,
                                             audio_port_handle_t *portId)
{
    ALOGV("getInputForAttr() source %d, sampling rate %d, format %#x, channel mask %#x,"
            "session %d, flags %#x",
          attr->source, config->sample_rate, config->format, config->channel_mask, session, flags);

    status_t status = NO_ERROR;
    // handle legacy remote submix case where the address was not always specified
    String8 address = String8("");
    audio_source_t halInputSource;
    audio_source_t inputSource = attr->source;
    AudioMix *policyMix = NULL;
    DeviceVector inputDevices;
    sp<AudioInputDescriptor> inputDesc;
    sp<RecordClientDescriptor> clientDesc;
    audio_port_handle_t requestedDeviceId = *selectedDeviceId;
    bool isSoundTrigger;
    audio_devices_t device;

    // The supplied portId must be AUDIO_PORT_HANDLE_NONE
    if (*portId != AUDIO_PORT_HANDLE_NONE) {
        return INVALID_OPERATION;
    }

    if (inputSource == AUDIO_SOURCE_DEFAULT) {
        inputSource = AUDIO_SOURCE_MIC;
    }

    // Explicit routing?
    sp<DeviceDescriptor> deviceDesc = mAvailableInputDevices.getDeviceFromId(*selectedDeviceId);

    // special case for mmap capture: if an input IO handle is specified, we reuse this input if
    // possible
    if ((flags & AUDIO_INPUT_FLAG_MMAP_NOIRQ) == AUDIO_INPUT_FLAG_MMAP_NOIRQ &&
            *input != AUDIO_IO_HANDLE_NONE) {
        ssize_t index = mInputs.indexOfKey(*input);
        if (index < 0) {
            ALOGW("getInputForAttr() unknown MMAP input %d", *input);
            status = BAD_VALUE;
            goto error;
        }
        sp<AudioInputDescriptor> inputDesc = mInputs.valueAt(index);
        RecordClientVector clients = inputDesc->getClientsForSession(session);
        if (clients.size() == 0) {
            ALOGW("getInputForAttr() unknown session %d on input %d", session, *input);
            status = BAD_VALUE;
            goto error;
        }
        // For MMAP mode, the first call to getInputForAttr() is made on behalf of audioflinger.
        // The second call is for the first active client and sets the UID. Any further call
        // corresponds to a new client and is only permitted from the same UID.
        // If the first UID is silenced, allow a new UID connection and replace with new UID
        if (clients.size() > 1) {
            for (const auto& client : clients) {
                // The client map is ordered by key values (portId) and portIds are allocated
                // incrementaly. So the first client in this list is the one opened by audio flinger
                // when the mmap stream is created and should be ignored as it does not correspond
                // to an actual client
                if (client == *clients.cbegin()) {
                    continue;
                }
                if (uid != client->uid() && !client->isSilenced()) {
                    ALOGW("getInputForAttr() bad uid %d for client %d uid %d",
                          uid, client->portId(), client->uid());
                    status = INVALID_OPERATION;
                    goto error;
                }
            }
        }
        *inputType = API_INPUT_LEGACY;
        device = inputDesc->mDevice;

        ALOGI("%s reusing MMAP input %d for session %d", __FUNCTION__, *input, session);
        goto exit;
    }

    *input = AUDIO_IO_HANDLE_NONE;
    *inputType = API_INPUT_INVALID;

    halInputSource = inputSource;

    if (inputSource == AUDIO_SOURCE_REMOTE_SUBMIX &&
            strncmp(attr->tags, "addr=", strlen("addr=")) == 0) {
        status = mPolicyMixes.getInputMixForAttr(*attr, &policyMix);
        if (status != NO_ERROR) {
            goto error;
        }
        *inputType = API_INPUT_MIX_EXT_POLICY_REROUTE;
        device = AUDIO_DEVICE_IN_REMOTE_SUBMIX;
        address = String8(attr->tags + strlen("addr="));
    } else {
        if (deviceDesc != 0) {
            device = deviceDesc->type();
        } else {
            device = getDeviceAndMixForInputSource(inputSource, &policyMix);
        }
        if (device == AUDIO_DEVICE_NONE) {
            ALOGW("getInputForAttr() could not find device for source %d", inputSource);
            status = BAD_VALUE;
            goto error;
        }
        if (policyMix != NULL) {
            address = policyMix->mDeviceAddress;
            if (policyMix->mMixType == MIX_TYPE_RECORDERS) {
                // there is an external policy, but this input is attached to a mix of recorders,
                // meaning it receives audio injected into the framework, so the recorder doesn't
                // know about it and is therefore considered "legacy"
                *inputType = API_INPUT_LEGACY;
            } else {
                // recording a mix of players defined by an external policy, we're rerouting for
                // an external policy
                *inputType = API_INPUT_MIX_EXT_POLICY_REROUTE;
            }
        } else if (audio_is_remote_submix_device(device)) {
            address = String8("0");
            *inputType = API_INPUT_MIX_CAPTURE;
        } else if (device == AUDIO_DEVICE_IN_TELEPHONY_RX) {
            *inputType = API_INPUT_TELEPHONY_RX;
        } else {
            *inputType = API_INPUT_LEGACY;
        }

    }

    *input = getInputForDevice(device, address, session, inputSource,
                               config, flags,
                               policyMix);
    if (*input == AUDIO_IO_HANDLE_NONE) {
        status = INVALID_OPERATION;
        goto error;
    }

exit:

    inputDevices = mAvailableInputDevices.getDevicesFromTypeMask(device);
    *selectedDeviceId = getFirstDeviceId(inputDevices);

    isSoundTrigger = inputSource == AUDIO_SOURCE_HOTWORD &&
        mSoundTriggerSessions.indexOfKey(session) > 0;
    *portId = AudioPort::getNextUniqueId();

    clientDesc = new RecordClientDescriptor(*portId, uid, session,
                                  *attr, *config, requestedDeviceId,
                                  inputSource,flags, isSoundTrigger);
    inputDesc = mInputs.valueFor(*input);
    inputDesc->addClient(clientDesc);

    ALOGV("getInputForAttr() returns input %d type %d selectedDeviceId %d for port ID %d",
            *input, *inputType, *selectedDeviceId, *portId);

    return NO_ERROR;

error:
    return status;
}


audio_io_handle_t AudioPolicyManager::getInputForDevice(audio_devices_t device,
                                                        String8 address,
                                                        audio_session_t session,
                                                        audio_source_t inputSource,
                                                        const audio_config_base_t *config,
                                                        audio_input_flags_t flags,
                                                        AudioMix *policyMix)
{
    audio_io_handle_t input = AUDIO_IO_HANDLE_NONE;
    audio_source_t halInputSource = inputSource;
    bool isSoundTrigger = false;

    if (inputSource == AUDIO_SOURCE_HOTWORD) {
        ssize_t index = mSoundTriggerSessions.indexOfKey(session);
        if (index >= 0) {
            input = mSoundTriggerSessions.valueFor(session);
            isSoundTrigger = true;
            flags = (audio_input_flags_t)(flags | AUDIO_INPUT_FLAG_HW_HOTWORD);
            ALOGV("SoundTrigger capture on session %d input %d", session, input);
        } else {
            halInputSource = AUDIO_SOURCE_VOICE_RECOGNITION;
        }
    } else if (inputSource == AUDIO_SOURCE_VOICE_COMMUNICATION &&
               audio_is_linear_pcm(config->format)) {
        flags = (audio_input_flags_t)(flags | AUDIO_INPUT_FLAG_VOIP_TX);
    }

    // find a compatible input profile (not necessarily identical in parameters)
    sp<IOProfile> profile;
    // sampling rate and flags may be updated by getInputProfile
    uint32_t profileSamplingRate = (config->sample_rate == 0) ?
            SAMPLE_RATE_HZ_DEFAULT : config->sample_rate;
    audio_format_t profileFormat;
    audio_channel_mask_t profileChannelMask = config->channel_mask;
    audio_input_flags_t profileFlags = flags;
    for (;;) {
        profileFormat = config->format; // reset each time through loop, in case it is updated
        profile = getInputProfile(device, address,
                                  profileSamplingRate, profileFormat, profileChannelMask,
                                  profileFlags);
        if (profile != 0) {
            break; // success
        } else if (profileFlags & AUDIO_INPUT_FLAG_RAW) {
            profileFlags = (audio_input_flags_t) (profileFlags & ~AUDIO_INPUT_FLAG_RAW); // retry
        } else if (profileFlags != AUDIO_INPUT_FLAG_NONE) {
            profileFlags = AUDIO_INPUT_FLAG_NONE; // retry
        } else { // fail
            ALOGW("getInputForDevice() could not find profile for device 0x%X, "
                  "sampling rate %u, format %#x, channel mask 0x%X, flags %#x",
                    device, config->sample_rate, config->format, config->channel_mask, flags);
            return input;
        }
    }
    // Pick input sampling rate if not specified by client
    uint32_t samplingRate = config->sample_rate;
    if (samplingRate == 0) {
        samplingRate = profileSamplingRate;
    }

    if (profile->getModuleHandle() == 0) {
        ALOGE("getInputForAttr(): HW module %s not opened", profile->getModuleName());
        return input;
    }

    if (!profile->canOpenNewIo()) {
        for (size_t i = 0; i < mInputs.size(); ) {
            sp <AudioInputDescriptor> desc = mInputs.valueAt(i);
            if (desc->mProfile != profile) {
                continue;
            }
            // if sound trigger, reuse input if used by other sound trigger on same session
            // else
            //    reuse input if active client app is not in IDLE state
            //
            RecordClientVector clients = desc->clientsList();
            bool doClose = false;
            for (const auto& client : clients) {
                if (isSoundTrigger != client->isSoundTrigger()) {
                    continue;
                }
                if (client->isSoundTrigger()) {
                    if (session == client->session()) {
                        return desc->mIoHandle;
                    }
                    continue;
                }
                if (client->active() && client->appState() != APP_STATE_IDLE) {
                    return desc->mIoHandle;
                }
                doClose = true;
            }
            if (doClose) {
                closeInput(desc->mIoHandle);
            } else {
                i++;
            }
        }
    }

    sp<AudioInputDescriptor> inputDesc = new AudioInputDescriptor(profile, mpClientInterface);

    audio_config_t lConfig = AUDIO_CONFIG_INITIALIZER;
    lConfig.sample_rate = profileSamplingRate;
    lConfig.channel_mask = profileChannelMask;
    lConfig.format = profileFormat;

    if (address == "") {
        DeviceVector inputDevices = mAvailableInputDevices.getDevicesFromTypeMask(device);
        // the inputs vector must be of size >= 1, but we don't want to crash here
        address = getFirstDeviceAddress(inputDevices);
    }

    status_t status = inputDesc->open(&lConfig, device, address,
            halInputSource, profileFlags, &input);

    // only accept input with the exact requested set of parameters
    if (status != NO_ERROR || input == AUDIO_IO_HANDLE_NONE ||
        (profileSamplingRate != lConfig.sample_rate) ||
        !audio_formats_match(profileFormat, lConfig.format) ||
        (profileChannelMask != lConfig.channel_mask)) {
        ALOGW("getInputForAttr() failed opening input: sampling rate %d"
              ", format %#x, channel mask %#x",
              profileSamplingRate, profileFormat, profileChannelMask);
        if (input != AUDIO_IO_HANDLE_NONE) {
            inputDesc->close();
        }
        return AUDIO_IO_HANDLE_NONE;
    }

    inputDesc->mPolicyMix = policyMix;

    addInput(input, inputDesc);
    mpClientInterface->onAudioPortListUpdate();

    return input;
}

status_t AudioPolicyManager::startInput(audio_port_handle_t portId)
{
    ALOGV("%s portId %d", __FUNCTION__, portId);

    sp<AudioInputDescriptor> inputDesc = mInputs.getInputForClient(portId);
    if (inputDesc == 0) {
        ALOGW("%s no input for client %d", __FUNCTION__, portId);
        return BAD_VALUE;
    }
    audio_io_handle_t input = inputDesc->mIoHandle;
    sp<RecordClientDescriptor> client = inputDesc->getClient(portId);
    if (client->active()) {
        ALOGW("%s input %d client %d already started", __FUNCTION__, input, client->portId());
        return INVALID_OPERATION;
    }

    audio_session_t session = client->session();

    ALOGV("%s input:%d, session:%d)", __FUNCTION__, input, session);

    Vector<sp<AudioInputDescriptor>> activeInputs = mInputs.getActiveInputs();

    status_t status = inputDesc->start();
    if (status != NO_ERROR) {
        return status;
    }

  // increment activity count before calling getNewInputDevice() below as only active sessions
    // are considered for device selection
    inputDesc->setClientActive(client, true);

    // indicate active capture to sound trigger service if starting capture from a mic on
    // primary HW module
    audio_devices_t device = getNewInputDevice(inputDesc);
    setInputDevice(input, device, true /* force */);

    if (inputDesc->activeCount()  == 1) {
        // if input maps to a dynamic policy with an activity listener, notify of state change
        if ((inputDesc->mPolicyMix != NULL)
                && ((inputDesc->mPolicyMix->mCbFlags & AudioMix::kCbFlagNotifyActivity) != 0)) {
            mpClientInterface->onDynamicPolicyMixStateUpdate(inputDesc->mPolicyMix->mDeviceAddress,
                    MIX_STATE_MIXING);
        }

        audio_devices_t primaryInputDevices = availablePrimaryInputDevices();
        if (((device & primaryInputDevices & ~AUDIO_DEVICE_BIT_IN) != 0) &&
                mInputs.activeInputsCountOnDevices(primaryInputDevices) == 1) {
            SoundTrigger::setCaptureState(true);
        }

        // automatically enable the remote submix output when input is started if not
        // used by a policy mix of type MIX_TYPE_RECORDERS
        // For remote submix (a virtual device), we open only one input per capture request.
        if (audio_is_remote_submix_device(inputDesc->mDevice)) {
            String8 address = String8("");
            if (inputDesc->mPolicyMix == NULL) {
                address = String8("0");
            } else if (inputDesc->mPolicyMix->mMixType == MIX_TYPE_PLAYERS) {
                address = inputDesc->mPolicyMix->mDeviceAddress;
            }
            if (address != "") {
                setDeviceConnectionStateInt(AUDIO_DEVICE_OUT_REMOTE_SUBMIX,
                        AUDIO_POLICY_DEVICE_STATE_AVAILABLE,
                        address, "remote-submix");
            }
        }
    }

    ALOGV("%s input %d source = %d exit", __FUNCTION__, input, client->source());

    return NO_ERROR;
}

status_t AudioPolicyManager::stopInput(audio_port_handle_t portId)
{
    ALOGV("%s portId %d", __FUNCTION__, portId);

    sp<AudioInputDescriptor> inputDesc = mInputs.getInputForClient(portId);
    if (inputDesc == 0) {
        ALOGW("%s no input for client %d", __FUNCTION__, portId);
        return BAD_VALUE;
    }
    audio_io_handle_t input = inputDesc->mIoHandle;
    sp<RecordClientDescriptor> client = inputDesc->getClient(portId);
    if (!client->active()) {
        ALOGW("%s input %d client %d already stopped", __FUNCTION__, input, client->portId());
        return INVALID_OPERATION;
    }

    inputDesc->setClientActive(client, false);

    inputDesc->stop();
    if (inputDesc->isActive()) {
        setInputDevice(input, getNewInputDevice(inputDesc), false /* force */);
    } else {
        // if input maps to a dynamic policy with an activity listener, notify of state change
        if ((inputDesc->mPolicyMix != NULL)
                && ((inputDesc->mPolicyMix->mCbFlags & AudioMix::kCbFlagNotifyActivity) != 0)) {
            mpClientInterface->onDynamicPolicyMixStateUpdate(inputDesc->mPolicyMix->mDeviceAddress,
                    MIX_STATE_IDLE);
        }

        // automatically disable the remote submix output when input is stopped if not
        // used by a policy mix of type MIX_TYPE_RECORDERS
        if (audio_is_remote_submix_device(inputDesc->mDevice)) {
            String8 address = String8("");
            if (inputDesc->mPolicyMix == NULL) {
                address = String8("0");
            } else if (inputDesc->mPolicyMix->mMixType == MIX_TYPE_PLAYERS) {
                address = inputDesc->mPolicyMix->mDeviceAddress;
            }
            if (address != "") {
                setDeviceConnectionStateInt(AUDIO_DEVICE_OUT_REMOTE_SUBMIX,
                                         AUDIO_POLICY_DEVICE_STATE_UNAVAILABLE,
                                         address, "remote-submix");
            }
        }

        audio_devices_t device = inputDesc->mDevice;
        resetInputDevice(input);

        // indicate inactive capture to sound trigger service if stopping capture from a mic on
        // primary HW module
        audio_devices_t primaryInputDevices = availablePrimaryInputDevices();
        if (((device & primaryInputDevices & ~AUDIO_DEVICE_BIT_IN) != 0) &&
                mInputs.activeInputsCountOnDevices(primaryInputDevices) == 0) {
            SoundTrigger::setCaptureState(false);
        }
        inputDesc->clearPreemptedSessions();
    }
    return NO_ERROR;
}

void AudioPolicyManager::releaseInput(audio_port_handle_t portId)
{
    ALOGV("%s portId %d", __FUNCTION__, portId);

    sp<AudioInputDescriptor> inputDesc = mInputs.getInputForClient(portId);
    if (inputDesc == 0) {
        ALOGW("%s no input for client %d", __FUNCTION__, portId);
        return;
    }
    sp<RecordClientDescriptor> client = inputDesc->getClient(portId);
    audio_io_handle_t input = inputDesc->mIoHandle;

    ALOGV("%s %d", __FUNCTION__, input);

    inputDesc->removeClient(portId);

    if (inputDesc->getClientCount() > 0) {
        ALOGV("%s(%d) %zu clients remaining", __func__, portId, inputDesc->getClientCount());
        return;
    }

    closeInput(input);
    mpClientInterface->onAudioPortListUpdate();
    ALOGV("%s exit", __FUNCTION__);
}

void AudioPolicyManager::closeActiveClients(const sp<AudioInputDescriptor>& input)
{
    RecordClientVector clients = input->clientsList(true);

    for (const auto& client : clients) {
        closeClient(client->portId());
    }
}

void AudioPolicyManager::closeClient(audio_port_handle_t portId)
{
    stopInput(portId);
    releaseInput(portId);
}

void AudioPolicyManager::closeAllInputs() {
    bool patchRemoved = false;

    for (size_t input_index = 0; input_index < mInputs.size(); input_index++) {
        sp<AudioInputDescriptor> inputDesc = mInputs.valueAt(input_index);
        ssize_t patch_index = mAudioPatches.indexOfKey(inputDesc->getPatchHandle());
        if (patch_index >= 0) {
            sp<AudioPatch> patchDesc = mAudioPatches.valueAt(patch_index);
            (void) /*status_t status*/ mpClientInterface->releaseAudioPatch(patchDesc->mAfPatchHandle, 0);
            mAudioPatches.removeItemsAt(patch_index);
            patchRemoved = true;
        }
        inputDesc->close();
    }
    mInputs.clear();
    SoundTrigger::setCaptureState(false);
    nextAudioPortGeneration();

    if (patchRemoved) {
        mpClientInterface->onAudioPatchListUpdate();
    }
}

void AudioPolicyManager::initStreamVolume(audio_stream_type_t stream,
                                            int indexMin,
                                            int indexMax)
{
    ALOGV("initStreamVolume() stream %d, min %d, max %d", stream , indexMin, indexMax);
    mVolumeCurves->initStreamVolume(stream, indexMin, indexMax);

    // initialize other private stream volumes which follow this one
    for (int curStream = 0; curStream < AUDIO_STREAM_FOR_POLICY_CNT; curStream++) {
        if (!streamsMatchForvolume(stream, (audio_stream_type_t)curStream)) {
            continue;
        }
        mVolumeCurves->initStreamVolume((audio_stream_type_t)curStream, indexMin, indexMax);
    }
}

status_t AudioPolicyManager::setStreamVolumeIndex(audio_stream_type_t stream,
                                                  int index,
                                                  audio_devices_t device)
{

    // VOICE_CALL stream has minVolumeIndex > 0  but can be muted directly by an
    // app that has MODIFY_PHONE_STATE permission.
    if (((index < mVolumeCurves->getVolumeIndexMin(stream)) &&
            !(stream == AUDIO_STREAM_VOICE_CALL && index == 0)) ||
            (index > mVolumeCurves->getVolumeIndexMax(stream))) {
        return BAD_VALUE;
    }
    if (!audio_is_output_device(device)) {
        return BAD_VALUE;
    }

    // Force max volume if stream cannot be muted
    if (!mVolumeCurves->canBeMuted(stream)) index = mVolumeCurves->getVolumeIndexMax(stream);

    ALOGV("setStreamVolumeIndex() stream %d, device %08x, index %d",
          stream, device, index);

    // update other private stream volumes which follow this one
    for (int curStream = 0; curStream < AUDIO_STREAM_FOR_POLICY_CNT; curStream++) {
        if (!streamsMatchForvolume(stream, (audio_stream_type_t)curStream)) {
            continue;
        }
        mVolumeCurves->addCurrentVolumeIndex((audio_stream_type_t)curStream, device, index);
    }

    // update volume on all outputs and streams matching the following:
    // - The requested stream (or a stream matching for volume control) is active on the output
    // - The device (or devices) selected by the strategy corresponding to this stream includes
    // the requested device
    // - For non default requested device, currently selected device on the output is either the
    // requested device or one of the devices selected by the strategy
    // - For default requested device (AUDIO_DEVICE_OUT_DEFAULT_FOR_VOLUME), apply volume only if
    // no specific device volume value exists for currently selected device.
    status_t status = NO_ERROR;
    for (size_t i = 0; i < mOutputs.size(); i++) {
        sp<SwAudioOutputDescriptor> desc = mOutputs.valueAt(i);
        audio_devices_t curDevice = desc->device();
        for (int curStream = 0; curStream < AUDIO_STREAM_FOR_POLICY_CNT; curStream++) {
            if (!(streamsMatchForvolume(stream, (audio_stream_type_t)curStream))) {
                continue;
            }
            if (!(desc->isStreamActive((audio_stream_type_t)curStream) || isInCall())) {
                continue;
            }
            routing_strategy curStrategy = getStrategy((audio_stream_type_t)curStream);
            audio_devices_t curStreamDevice = Volume::getDeviceForVolume(getDeviceForStrategy(
                    curStrategy, false /*fromCache*/));
            if ((device != AUDIO_DEVICE_OUT_DEFAULT_FOR_VOLUME) &&
                    ((curStreamDevice & device) == 0)) {
                continue;
            }
            bool applyVolume;
            if (device != AUDIO_DEVICE_OUT_DEFAULT_FOR_VOLUME) {
                curStreamDevice |= device;
                applyVolume = (Volume::getDeviceForVolume(curDevice) & curStreamDevice) != 0;
            } else {
                applyVolume = !mVolumeCurves->hasVolumeIndexForDevice(
                        stream, curStreamDevice);
            }
            // rescale index before applying to curStream as ranges may be different for
            // stream and curStream
            int idx = rescaleVolumeIndex(index, stream, (audio_stream_type_t)curStream);
            if (applyVolume) {
                //FIXME: workaround for truncated touch sounds
                // delayed volume change for system stream to be removed when the problem is
                // handled by system UI
                status_t volStatus =
                        checkAndSetVolume((audio_stream_type_t)curStream, idx, desc, curDevice,
                            (stream == AUDIO_STREAM_SYSTEM) ? TOUCH_SOUND_FIXED_DELAY_MS : 0);
                if (volStatus != NO_ERROR) {
                    status = volStatus;
                }
            }
        }
    }
    return status;
}

status_t AudioPolicyManager::getStreamVolumeIndex(audio_stream_type_t stream,
                                                      int *index,
                                                      audio_devices_t device)
{
    if (index == NULL) {
        return BAD_VALUE;
    }
    if (!audio_is_output_device(device)) {
        return BAD_VALUE;
    }
    // if device is AUDIO_DEVICE_OUT_DEFAULT_FOR_VOLUME, return volume for device corresponding to
    // the strategy the stream belongs to.
    if (device == AUDIO_DEVICE_OUT_DEFAULT_FOR_VOLUME) {
        device = getDeviceForStrategy(getStrategy(stream), true /*fromCache*/);
    }
    device = Volume::getDeviceForVolume(device);

    *index =  mVolumeCurves->getVolumeIndex(stream, device);
    ALOGV("getStreamVolumeIndex() stream %d device %08x index %d", stream, device, *index);
    return NO_ERROR;
}

audio_io_handle_t AudioPolicyManager::selectOutputForMusicEffects()
{
    // select one output among several suitable for global effects.
    // The priority is as follows:
    // 1: An offloaded output. If the effect ends up not being offloadable,
    //    AudioFlinger will invalidate the track and the offloaded output
    //    will be closed causing the effect to be moved to a PCM output.
    // 2: Non offloaded Direct output
    // 3: A deep buffer output
    // 4: The primary output
    // 5: the first output in the list

    routing_strategy strategy = getStrategy(AUDIO_STREAM_MUSIC);
    audio_devices_t device = getDeviceForStrategy(strategy, false /*fromCache*/);
    SortedVector<audio_io_handle_t> outputs = getOutputsForDevice(device, mOutputs);

    if (outputs.size() == 0) {
        return AUDIO_IO_HANDLE_NONE;
    }

    audio_io_handle_t output = AUDIO_IO_HANDLE_NONE;
    bool activeOnly = true;

    while (output == AUDIO_IO_HANDLE_NONE) {
        audio_io_handle_t outputOffloaded = AUDIO_IO_HANDLE_NONE;
        audio_io_handle_t outputDirect = AUDIO_IO_HANDLE_NONE;
        audio_io_handle_t outputDeepBuffer = AUDIO_IO_HANDLE_NONE;
        audio_io_handle_t outputPrimary = AUDIO_IO_HANDLE_NONE;

        for (audio_io_handle_t output : outputs) {
            sp<SwAudioOutputDescriptor> desc = mOutputs.valueFor(output);
            if (activeOnly && !desc->isStreamActive(AUDIO_STREAM_MUSIC)) {
                continue;
            }
            ALOGV("selectOutputForMusicEffects activeOnly %d output %d flags 0x%08x",
                  activeOnly, output, desc->mFlags);
            if ((desc->mFlags & AUDIO_OUTPUT_FLAG_COMPRESS_OFFLOAD) != 0) {
                outputOffloaded = output;
            }
            if ((desc->mFlags == AUDIO_OUTPUT_FLAG_DIRECT) != 0) {
                outputDirect = output;
            }
            if ((desc->mFlags & AUDIO_OUTPUT_FLAG_DEEP_BUFFER) != 0) {
                outputDeepBuffer = output;
            }
            if ((desc->mFlags & AUDIO_OUTPUT_FLAG_PRIMARY) != 0) {
                outputPrimary = output;
            }
        }
        if (outputOffloaded != AUDIO_IO_HANDLE_NONE) {
            output = outputOffloaded;
        } else if (outputDirect != AUDIO_IO_HANDLE_NONE) {
            output = outputDirect;
        }  else if (outputDeepBuffer != AUDIO_IO_HANDLE_NONE) {
            output = outputDeepBuffer;
        } else if (outputPrimary != AUDIO_IO_HANDLE_NONE) {
            output = outputPrimary;
        } else {
            output = outputs[0];
        }
        activeOnly = false;
    }

    if (output != mMusicEffectOutput) {
        mpClientInterface->moveEffects(AUDIO_SESSION_OUTPUT_MIX, mMusicEffectOutput, output);
        mMusicEffectOutput = output;
    }

    ALOGV("selectOutputForMusicEffects selected output %d", output);
    return output;
}

audio_io_handle_t AudioPolicyManager::getOutputForEffect(const effect_descriptor_t *desc __unused)
{
    return selectOutputForMusicEffects();
}

status_t AudioPolicyManager::registerEffect(const effect_descriptor_t *desc,
                                audio_io_handle_t io,
                                uint32_t strategy,
                                int session,
                                int id)
{
    ssize_t index = mOutputs.indexOfKey(io);
    if (index < 0) {
        index = mInputs.indexOfKey(io);
        if (index < 0) {
            ALOGW("registerEffect() unknown io %d", io);
            return INVALID_OPERATION;
        }
    }
    return mEffects.registerEffect(desc, io, strategy, session, id);
}

status_t AudioPolicyManager::unregisterEffect(int id)
{
    if (mEffects.getEffect(id) == nullptr) {
        return INVALID_OPERATION;
    }

    if (mEffects.isEffectEnabled(id)) {
        ALOGW("%s effect %d enabled", __FUNCTION__, id);
        setEffectEnabled(id, false);
    }
    return mEffects.unregisterEffect(id);
}

status_t AudioPolicyManager::setEffectEnabled(int id, bool enabled)
{
    sp<EffectDescriptor> effect = mEffects.getEffect(id);
    if (effect == nullptr) {
        return INVALID_OPERATION;
    }

    status_t status = mEffects.setEffectEnabled(id, enabled);
    if (status == NO_ERROR) {
        mInputs.trackEffectEnabled(effect, enabled);
    }
    return status;
}

bool AudioPolicyManager::isStreamActive(audio_stream_type_t stream, uint32_t inPastMs) const
{
    bool active = false;
    for (int curStream = 0; curStream < AUDIO_STREAM_FOR_POLICY_CNT && !active; curStream++) {
        if (!streamsMatchForvolume(stream, (audio_stream_type_t)curStream)) {
            continue;
        }
        active = mOutputs.isStreamActive((audio_stream_type_t)curStream, inPastMs);
    }
    return active;
}

bool AudioPolicyManager::isStreamActiveRemotely(audio_stream_type_t stream, uint32_t inPastMs) const
{
    return mOutputs.isStreamActiveRemotely(stream, inPastMs);
}

bool AudioPolicyManager::isSourceActive(audio_source_t source) const
{
    for (size_t i = 0; i < mInputs.size(); i++) {
        const sp<AudioInputDescriptor>  inputDescriptor = mInputs.valueAt(i);
        if (inputDescriptor->isSourceActive(source)) {
            return true;
        }
    }
    return false;
}

// Register a list of custom mixes with their attributes and format.
// When a mix is registered, corresponding input and output profiles are
// added to the remote submix hw module. The profile contains only the
// parameters (sampling rate, format...) specified by the mix.
// The corresponding input remote submix device is also connected.
//
// When a remote submix device is connected, the address is checked to select the
// appropriate profile and the corresponding input or output stream is opened.
//
// When capture starts, getInputForAttr() will:
//  - 1 look for a mix matching the address passed in attribtutes tags if any
//  - 2 if none found, getDeviceForInputSource() will:
//     - 2.1 look for a mix matching the attributes source
//     - 2.2 if none found, default to device selection by policy rules
// At this time, the corresponding output remote submix device is also connected
// and active playback use cases can be transferred to this mix if needed when reconnecting
// after AudioTracks are invalidated
//
// When playback starts, getOutputForAttr() will:
//  - 1 look for a mix matching the address passed in attribtutes tags if any
//  - 2 if none found, look for a mix matching the attributes usage
//  - 3 if none found, default to device and output selection by policy rules.

status_t AudioPolicyManager::registerPolicyMixes(const Vector<AudioMix>& mixes)
{
    ALOGV("registerPolicyMixes() %zu mix(es)", mixes.size());
    status_t res = NO_ERROR;

    sp<HwModule> rSubmixModule;
    // examine each mix's route type
    for (size_t i = 0; i < mixes.size(); i++) {
        AudioMix mix = mixes[i];
        // we only support MIX_ROUTE_FLAG_LOOP_BACK or MIX_ROUTE_FLAG_RENDER, not the combination
        if ((mix.mRouteFlags & MIX_ROUTE_FLAG_ALL) == MIX_ROUTE_FLAG_ALL) {
            res = INVALID_OPERATION;
            break;
        }
        if ((mix.mRouteFlags & MIX_ROUTE_FLAG_LOOP_BACK) == MIX_ROUTE_FLAG_LOOP_BACK) {
            ALOGV("registerPolicyMixes() mix %zu of %zu is LOOP_BACK", i, mixes.size());
            if (rSubmixModule == 0) {
                rSubmixModule = mHwModules.getModuleFromName(
                        AUDIO_HARDWARE_MODULE_ID_REMOTE_SUBMIX);
                if (rSubmixModule == 0) {
                    ALOGE(" Unable to find audio module for submix, aborting mix %zu registration",
                            i);
                    res = INVALID_OPERATION;
                    break;
                }
            }

            String8 address = mix.mDeviceAddress;
            if (mix.mMixType == MIX_TYPE_PLAYERS) {
                mix.mDeviceType = AUDIO_DEVICE_IN_REMOTE_SUBMIX;
            } else {
                mix.mDeviceType = AUDIO_DEVICE_OUT_REMOTE_SUBMIX;
            }

            if (mPolicyMixes.registerMix(address, mix, 0 /*output desc*/) != NO_ERROR) {
                ALOGE(" Error registering mix %zu for address %s", i, address.string());
                res = INVALID_OPERATION;
                break;
            }
            audio_config_t outputConfig = mix.mFormat;
            audio_config_t inputConfig = mix.mFormat;
            // NOTE: audio flinger mixer does not support mono output: configure remote submix HAL in
            // stereo and let audio flinger do the channel conversion if needed.
            outputConfig.channel_mask = AUDIO_CHANNEL_OUT_STEREO;
            inputConfig.channel_mask = AUDIO_CHANNEL_IN_STEREO;
            rSubmixModule->addOutputProfile(address, &outputConfig,
                    AUDIO_DEVICE_OUT_REMOTE_SUBMIX, address);
            rSubmixModule->addInputProfile(address, &inputConfig,
                    AUDIO_DEVICE_IN_REMOTE_SUBMIX, address);

            if (mix.mMixType == MIX_TYPE_PLAYERS) {
                setDeviceConnectionStateInt(AUDIO_DEVICE_IN_REMOTE_SUBMIX,
                        AUDIO_POLICY_DEVICE_STATE_AVAILABLE,
                        address.string(), "remote-submix");
            } else {
                setDeviceConnectionStateInt(AUDIO_DEVICE_OUT_REMOTE_SUBMIX,
                        AUDIO_POLICY_DEVICE_STATE_AVAILABLE,
                        address.string(), "remote-submix");
            }
        } else if ((mix.mRouteFlags & MIX_ROUTE_FLAG_RENDER) == MIX_ROUTE_FLAG_RENDER) {
            String8 address = mix.mDeviceAddress;
            audio_devices_t device = mix.mDeviceType;
            ALOGV(" registerPolicyMixes() mix %zu of %zu is RENDER, dev=0x%X addr=%s",
                    i, mixes.size(), device, address.string());

            bool foundOutput = false;
            for (size_t j = 0 ; j < mOutputs.size() ; j++) {
                sp<SwAudioOutputDescriptor> desc = mOutputs.valueAt(j);
                sp<AudioPatch> patch = mAudioPatches.valueFor(desc->getPatchHandle());
                if ((patch != 0) && (patch->mPatch.num_sinks != 0)
                        && (patch->mPatch.sinks[0].type == AUDIO_PORT_TYPE_DEVICE)
                        && (patch->mPatch.sinks[0].ext.device.type == device)
                        && (strncmp(patch->mPatch.sinks[0].ext.device.address, address.string(),
                                AUDIO_DEVICE_MAX_ADDRESS_LEN) == 0)) {
                    if (mPolicyMixes.registerMix(address, mix, desc) != NO_ERROR) {
                        res = INVALID_OPERATION;
                    } else {
                        foundOutput = true;
                    }
                    break;
                }
            }

            if (res != NO_ERROR) {
                ALOGE(" Error registering mix %zu for device 0x%X addr %s",
                        i, device, address.string());
                res = INVALID_OPERATION;
                break;
            } else if (!foundOutput) {
                ALOGE(" Output not found for mix %zu for device 0x%X addr %s",
                        i, device, address.string());
                res = INVALID_OPERATION;
                break;
            }
        }
    }
    if (res != NO_ERROR) {
        unregisterPolicyMixes(mixes);
    }
    return res;
}

status_t AudioPolicyManager::unregisterPolicyMixes(Vector<AudioMix> mixes)
{
    ALOGV("unregisterPolicyMixes() num mixes %zu", mixes.size());
    status_t res = NO_ERROR;
    sp<HwModule> rSubmixModule;
    // examine each mix's route type
    for (const auto& mix : mixes) {
        if ((mix.mRouteFlags & MIX_ROUTE_FLAG_LOOP_BACK) == MIX_ROUTE_FLAG_LOOP_BACK) {

            if (rSubmixModule == 0) {
                rSubmixModule = mHwModules.getModuleFromName(
                        AUDIO_HARDWARE_MODULE_ID_REMOTE_SUBMIX);
                if (rSubmixModule == 0) {
                    res = INVALID_OPERATION;
                    continue;
                }
            }

            String8 address = mix.mDeviceAddress;

            if (mPolicyMixes.unregisterMix(address) != NO_ERROR) {
                res = INVALID_OPERATION;
                continue;
            }

            if (getDeviceConnectionState(AUDIO_DEVICE_IN_REMOTE_SUBMIX, address.string()) ==
                    AUDIO_POLICY_DEVICE_STATE_AVAILABLE)  {
                setDeviceConnectionStateInt(AUDIO_DEVICE_IN_REMOTE_SUBMIX,
                        AUDIO_POLICY_DEVICE_STATE_UNAVAILABLE,
                        address.string(), "remote-submix");
            }
            if (getDeviceConnectionState(AUDIO_DEVICE_OUT_REMOTE_SUBMIX, address.string()) ==
                    AUDIO_POLICY_DEVICE_STATE_AVAILABLE)  {
                setDeviceConnectionStateInt(AUDIO_DEVICE_OUT_REMOTE_SUBMIX,
                        AUDIO_POLICY_DEVICE_STATE_UNAVAILABLE,
                        address.string(), "remote-submix");
            }
            rSubmixModule->removeOutputProfile(address);
            rSubmixModule->removeInputProfile(address);

        } if ((mix.mRouteFlags & MIX_ROUTE_FLAG_RENDER) == MIX_ROUTE_FLAG_RENDER) {
            if (mPolicyMixes.unregisterMix(mix.mDeviceAddress) != NO_ERROR) {
                res = INVALID_OPERATION;
                continue;
            }
        }
    }
    return res;
}

void AudioPolicyManager::dumpManualSurroundFormats(String8 *dst) const
{
    size_t i = 0;
    constexpr size_t audioFormatPrefixLen = sizeof("AUDIO_FORMAT_");
    for (const auto& fmt : mManualSurroundFormats) {
        if (i++ != 0) dst->append(", ");
        std::string sfmt;
        FormatConverter::toString(fmt, sfmt);
        dst->append(sfmt.size() >= audioFormatPrefixLen ?
                sfmt.c_str() + audioFormatPrefixLen - 1 : sfmt.c_str());
    }
}

status_t AudioPolicyManager::setUidDeviceAffinities(uid_t uid,
        const Vector<AudioDeviceTypeAddr>& devices) {
    ALOGV("%s() uid=%d num devices %zu", __FUNCTION__, uid, devices.size());
    // uid/device affinity is only for output devices
    for (size_t i = 0; i < devices.size(); i++) {
        if (!audio_is_output_device(devices[i].mType)) {
            ALOGE("setUidDeviceAffinities() device=%08x is NOT an output device",
                    devices[i].mType);
            return BAD_VALUE;
        }
    }
    status_t res =  mPolicyMixes.setUidDeviceAffinities(uid, devices);
    if (res == NO_ERROR) {
        // reevaluate outputs for all given devices
        for (size_t i = 0; i < devices.size(); i++) {
            sp<DeviceDescriptor> devDesc = mHwModules.getDeviceDescriptor(
                            devices[i].mType, devices[i].mAddress, String8());
            SortedVector<audio_io_handle_t> outputs;
            if (checkOutputsForDevice(devDesc, AUDIO_POLICY_DEVICE_STATE_AVAILABLE,
                    outputs,
                    devDesc->address()) != NO_ERROR) {
                ALOGE("setUidDeviceAffinities() error in checkOutputsForDevice for device=%08x"
                        " addr=%s", devices[i].mType, devices[i].mAddress.string());
                return INVALID_OPERATION;
            }
        }
    }
    return res;
}

status_t AudioPolicyManager::removeUidDeviceAffinities(uid_t uid) {
    ALOGV("%s() uid=%d", __FUNCTION__, uid);
    Vector<AudioDeviceTypeAddr> devices;
    status_t res =  mPolicyMixes.getDevicesForUid(uid, devices);
    if (res == NO_ERROR) {
        // reevaluate outputs for all found devices
        for (size_t i = 0; i < devices.size(); i++) {
            sp<DeviceDescriptor> devDesc = mHwModules.getDeviceDescriptor(
                    devices[i].mType, devices[i].mAddress, String8());
            SortedVector<audio_io_handle_t> outputs;
            if (checkOutputsForDevice(devDesc, AUDIO_POLICY_DEVICE_STATE_UNAVAILABLE,
                    outputs,
                    devDesc->address()) != NO_ERROR) {
                ALOGE("%s() error in checkOutputsForDevice for device=%08x addr=%s",
                        __FUNCTION__, devices[i].mType, devices[i].mAddress.string());
                return INVALID_OPERATION;
            }
        }
    }

    return res;
}

void AudioPolicyManager::dump(String8 *dst) const
{
    dst->appendFormat("\nAudioPolicyManager Dump: %p\n", this);
    dst->appendFormat(" Primary Output: %d\n",
             hasPrimaryOutput() ? mPrimaryOutput->mIoHandle : AUDIO_IO_HANDLE_NONE);
    std::string stateLiteral;
    AudioModeConverter::toString(mEngine->getPhoneState(), stateLiteral);
    dst->appendFormat(" Phone state: %s\n", stateLiteral.c_str());
    const char* forceUses[AUDIO_POLICY_FORCE_USE_CNT] = {
        "communications", "media", "record", "dock", "system",
        "HDMI system audio", "encoded surround output", "vibrate ringing" };
    for (audio_policy_force_use_t i = AUDIO_POLICY_FORCE_FOR_COMMUNICATION;
         i < AUDIO_POLICY_FORCE_USE_CNT; i = (audio_policy_force_use_t)((int)i + 1)) {
        audio_policy_forced_cfg_t forceUseValue = mEngine->getForceUse(i);
        dst->appendFormat(" Force use for %s: %d", forceUses[i], forceUseValue);
        if (i == AUDIO_POLICY_FORCE_FOR_ENCODED_SURROUND &&
                forceUseValue == AUDIO_POLICY_FORCE_ENCODED_SURROUND_MANUAL) {
            dst->append(" (MANUAL: ");
            dumpManualSurroundFormats(dst);
            dst->append(")");
        }
        dst->append("\n");
    }
    dst->appendFormat(" TTS output %savailable\n", mTtsOutputAvailable ? "" : "not ");
    dst->appendFormat(" Master mono: %s\n", mMasterMono ? "on" : "off");
    dst->appendFormat(" Config source: %s\n", mConfig.getSource().c_str()); // getConfig not const
    mAvailableOutputDevices.dump(dst, String8("Available output"));
    mAvailableInputDevices.dump(dst, String8("Available input"));
    mHwModulesAll.dump(dst);
    mOutputs.dump(dst);
    mInputs.dump(dst);
    mVolumeCurves->dump(dst);
    mEffects.dump(dst);
    mAudioPatches.dump(dst);
    mPolicyMixes.dump(dst);
    mAudioSources.dump(dst);
}

status_t AudioPolicyManager::dump(int fd)
{
    String8 result;
    dump(&result);
    write(fd, result.string(), result.size());
    return NO_ERROR;
}

// This function checks for the parameters which can be offloaded.
// This can be enhanced depending on the capability of the DSP and policy
// of the system.
bool AudioPolicyManager::isOffloadSupported(const audio_offload_info_t& offloadInfo)
{
    ALOGV("isOffloadSupported: SR=%u, CM=0x%x, Format=0x%x, StreamType=%d,"
     " BitRate=%u, duration=%" PRId64 " us, has_video=%d",
     offloadInfo.sample_rate, offloadInfo.channel_mask,
     offloadInfo.format,
     offloadInfo.stream_type, offloadInfo.bit_rate, offloadInfo.duration_us,
     offloadInfo.has_video);

    if (mMasterMono) {
        return false; // no offloading if mono is set.
    }

    // Check if offload has been disabled
    if (property_get_bool("audio.offload.disable", false /* default_value */)) {
        ALOGV("offload disabled by audio.offload.disable");
        return false;
    }

    // Check if stream type is music, then only allow offload as of now.
    if (offloadInfo.stream_type != AUDIO_STREAM_MUSIC)
    {
        ALOGV("isOffloadSupported: stream_type != MUSIC, returning false");
        return false;
    }

    //TODO: enable audio offloading with video when ready
    const bool allowOffloadWithVideo =
            property_get_bool("audio.offload.video", false /* default_value */);
    if (offloadInfo.has_video && !allowOffloadWithVideo) {
        ALOGV("isOffloadSupported: has_video == true, returning false");
        return false;
    }

    //If duration is less than minimum value defined in property, return false
    const int min_duration_secs = property_get_int32(
            "audio.offload.min.duration.secs", -1 /* default_value */);
    if (min_duration_secs >= 0) {
        if (offloadInfo.duration_us < min_duration_secs * 1000000LL) {
            ALOGV("Offload denied by duration < audio.offload.min.duration.secs(=%d)",
                    min_duration_secs);
            return false;
        }
    } else if (offloadInfo.duration_us < OFFLOAD_DEFAULT_MIN_DURATION_SECS * 1000000) {
        ALOGV("Offload denied by duration < default min(=%u)", OFFLOAD_DEFAULT_MIN_DURATION_SECS);
        return false;
    }

    // Do not allow offloading if one non offloadable effect is enabled. This prevents from
    // creating an offloaded track and tearing it down immediately after start when audioflinger
    // detects there is an active non offloadable effect.
    // FIXME: We should check the audio session here but we do not have it in this context.
    // This may prevent offloading in rare situations where effects are left active by apps
    // in the background.
    if (mEffects.isNonOffloadableEffectEnabled()) {
        return false;
    }

    // See if there is a profile to support this.
    // AUDIO_DEVICE_NONE
    sp<IOProfile> profile = getProfileForOutput(AUDIO_DEVICE_NONE /*ignore device */,
                                            offloadInfo.sample_rate,
                                            offloadInfo.format,
                                            offloadInfo.channel_mask,
                                            AUDIO_OUTPUT_FLAG_COMPRESS_OFFLOAD,
                                            true /* directOnly */);
    ALOGV("isOffloadSupported() profile %sfound", profile != 0 ? "" : "NOT ");
    return (profile != 0);
}

bool AudioPolicyManager::isDirectOutputSupported(const audio_config_base_t& config,
                                                 const audio_attributes_t& attributes) {
    audio_output_flags_t output_flags = AUDIO_OUTPUT_FLAG_NONE;
    audio_attributes_flags_to_audio_output_flags(attributes.flags, output_flags);
    sp<IOProfile> profile = getProfileForOutput(AUDIO_DEVICE_NONE /*ignore device */,
                                            config.sample_rate,
                                            config.format,
                                            config.channel_mask,
                                            output_flags,
                                            true /* directOnly */);
    ALOGV("%s() profile %sfound with name: %s, "
        "sample rate: %u, format: 0x%x, channel_mask: 0x%x, output flags: 0x%x",
        __FUNCTION__, profile != 0 ? "" : "NOT ",
        (profile != 0 ? profile->getTagName().string() : "null"),
        config.sample_rate, config.format, config.channel_mask, output_flags);
    return (profile != 0);
}

status_t AudioPolicyManager::listAudioPorts(audio_port_role_t role,
                                            audio_port_type_t type,
                                            unsigned int *num_ports,
                                            struct audio_port *ports,
                                            unsigned int *generation)
{
    if (num_ports == NULL || (*num_ports != 0 && ports == NULL) ||
            generation == NULL) {
        return BAD_VALUE;
    }
    ALOGV("listAudioPorts() role %d type %d num_ports %d ports %p", role, type, *num_ports, ports);
    if (ports == NULL) {
        *num_ports = 0;
    }

    size_t portsWritten = 0;
    size_t portsMax = *num_ports;
    *num_ports = 0;
    if (type == AUDIO_PORT_TYPE_NONE || type == AUDIO_PORT_TYPE_DEVICE) {
        // do not report devices with type AUDIO_DEVICE_IN_STUB or AUDIO_DEVICE_OUT_STUB
        // as they are used by stub HALs by convention
        if (role == AUDIO_PORT_ROLE_SINK || role == AUDIO_PORT_ROLE_NONE) {
            for (const auto& dev : mAvailableOutputDevices) {
                if (dev->type() == AUDIO_DEVICE_OUT_STUB) {
                    continue;
                }
                if (portsWritten < portsMax) {
                    dev->toAudioPort(&ports[portsWritten++]);
                }
                (*num_ports)++;
            }
        }
        if (role == AUDIO_PORT_ROLE_SOURCE || role == AUDIO_PORT_ROLE_NONE) {
            for (const auto& dev : mAvailableInputDevices) {
                if (dev->type() == AUDIO_DEVICE_IN_STUB) {
                    continue;
                }
                if (portsWritten < portsMax) {
                    dev->toAudioPort(&ports[portsWritten++]);
                }
                (*num_ports)++;
            }
        }
    }
    if (type == AUDIO_PORT_TYPE_NONE || type == AUDIO_PORT_TYPE_MIX) {
        if (role == AUDIO_PORT_ROLE_SINK || role == AUDIO_PORT_ROLE_NONE) {
            for (size_t i = 0; i < mInputs.size() && portsWritten < portsMax; i++) {
                mInputs[i]->toAudioPort(&ports[portsWritten++]);
            }
            *num_ports += mInputs.size();
        }
        if (role == AUDIO_PORT_ROLE_SOURCE || role == AUDIO_PORT_ROLE_NONE) {
            size_t numOutputs = 0;
            for (size_t i = 0; i < mOutputs.size(); i++) {
                if (!mOutputs[i]->isDuplicated()) {
                    numOutputs++;
                    if (portsWritten < portsMax) {
                        mOutputs[i]->toAudioPort(&ports[portsWritten++]);
                    }
                }
            }
            *num_ports += numOutputs;
        }
    }
    *generation = curAudioPortGeneration();
    ALOGV("listAudioPorts() got %zu ports needed %d", portsWritten, *num_ports);
    return NO_ERROR;
}

status_t AudioPolicyManager::getAudioPort(struct audio_port *port)
{
    if (port == nullptr || port->id == AUDIO_PORT_HANDLE_NONE) {
        return BAD_VALUE;
    }
    sp<DeviceDescriptor> dev = mAvailableOutputDevices.getDeviceFromId(port->id);
    if (dev != 0) {
        dev->toAudioPort(port);
        return NO_ERROR;
    }
    dev = mAvailableInputDevices.getDeviceFromId(port->id);
    if (dev != 0) {
        dev->toAudioPort(port);
        return NO_ERROR;
    }
    sp<SwAudioOutputDescriptor> out = mOutputs.getOutputFromId(port->id);
    if (out != 0) {
        out->toAudioPort(port);
        return NO_ERROR;
    }
    sp<AudioInputDescriptor> in = mInputs.getInputFromId(port->id);
    if (in != 0) {
        in->toAudioPort(port);
        return NO_ERROR;
    }
    return BAD_VALUE;
}

status_t AudioPolicyManager::createAudioPatch(const struct audio_patch *patch,
                                               audio_patch_handle_t *handle,
                                               uid_t uid)
{
    ALOGV("createAudioPatch()");

    if (handle == NULL || patch == NULL) {
        return BAD_VALUE;
    }
    ALOGV("createAudioPatch() num sources %d num sinks %d", patch->num_sources, patch->num_sinks);

    if (!audio_patch_is_valid(patch)) {
        return BAD_VALUE;
    }
    // only one source per audio patch supported for now
    if (patch->num_sources > 1) {
        return INVALID_OPERATION;
    }

    if (patch->sources[0].role != AUDIO_PORT_ROLE_SOURCE) {
        return INVALID_OPERATION;
    }
    for (size_t i = 0; i < patch->num_sinks; i++) {
        if (patch->sinks[i].role != AUDIO_PORT_ROLE_SINK) {
            return INVALID_OPERATION;
        }
    }

    sp<AudioPatch> patchDesc;
    ssize_t index = mAudioPatches.indexOfKey(*handle);

    ALOGV("createAudioPatch source id %d role %d type %d", patch->sources[0].id,
                                                           patch->sources[0].role,
                                                           patch->sources[0].type);
#if LOG_NDEBUG == 0
    for (size_t i = 0; i < patch->num_sinks; i++) {
        ALOGV("createAudioPatch sink %zu: id %d role %d type %d", i, patch->sinks[i].id,
                                                             patch->sinks[i].role,
                                                             patch->sinks[i].type);
    }
#endif

    if (index >= 0) {
        patchDesc = mAudioPatches.valueAt(index);
        ALOGV("createAudioPatch() mUidCached %d patchDesc->mUid %d uid %d",
                                                                  mUidCached, patchDesc->mUid, uid);
        if (patchDesc->mUid != mUidCached && uid != patchDesc->mUid) {
            return INVALID_OPERATION;
        }
    } else {
        *handle = AUDIO_PATCH_HANDLE_NONE;
    }

    if (patch->sources[0].type == AUDIO_PORT_TYPE_MIX) {
        sp<SwAudioOutputDescriptor> outputDesc = mOutputs.getOutputFromId(patch->sources[0].id);
        if (outputDesc == NULL) {
            ALOGV("createAudioPatch() output not found for id %d", patch->sources[0].id);
            return BAD_VALUE;
        }
        ALOG_ASSERT(!outputDesc->isDuplicated(),"duplicated output %d in source in ports",
                                                outputDesc->mIoHandle);
        if (patchDesc != 0) {
            if (patchDesc->mPatch.sources[0].id != patch->sources[0].id) {
                ALOGV("createAudioPatch() source id differs for patch current id %d new id %d",
                                          patchDesc->mPatch.sources[0].id, patch->sources[0].id);
                return BAD_VALUE;
            }
        }
        DeviceVector devices;
        for (size_t i = 0; i < patch->num_sinks; i++) {
            // Only support mix to devices connection
            // TODO add support for mix to mix connection
            if (patch->sinks[i].type != AUDIO_PORT_TYPE_DEVICE) {
                ALOGV("createAudioPatch() source mix but sink is not a device");
                return INVALID_OPERATION;
            }
            sp<DeviceDescriptor> devDesc =
                    mAvailableOutputDevices.getDeviceFromId(patch->sinks[i].id);
            if (devDesc == 0) {
                ALOGV("createAudioPatch() out device not found for id %d", patch->sinks[i].id);
                return BAD_VALUE;
            }

            if (!outputDesc->mProfile->isCompatibleProfile(devDesc->type(),
                                                           devDesc->address(),
                                                           patch->sources[0].sample_rate,
                                                           NULL,  // updatedSamplingRate
                                                           patch->sources[0].format,
                                                           NULL,  // updatedFormat
                                                           patch->sources[0].channel_mask,
                                                           NULL,  // updatedChannelMask
                                                           AUDIO_OUTPUT_FLAG_NONE /*FIXME*/)) {
                ALOGV("createAudioPatch() profile not supported for device %08x",
                        devDesc->type());
                return INVALID_OPERATION;
            }
            devices.add(devDesc);
        }
        if (devices.size() == 0) {
            return INVALID_OPERATION;
        }

        // TODO: reconfigure output format and channels here
        ALOGV("createAudioPatch() setting device %08x on output %d",
              devices.types(), outputDesc->mIoHandle);
        setOutputDevice(outputDesc, devices.types(), true, 0, handle);
        index = mAudioPatches.indexOfKey(*handle);
        if (index >= 0) {
            if (patchDesc != 0 && patchDesc != mAudioPatches.valueAt(index)) {
                ALOGW("createAudioPatch() setOutputDevice() did not reuse the patch provided");
            }
            patchDesc = mAudioPatches.valueAt(index);
            patchDesc->mUid = uid;
            ALOGV("createAudioPatch() success");
        } else {
            ALOGW("createAudioPatch() setOutputDevice() failed to create a patch");
            return INVALID_OPERATION;
        }
    } else if (patch->sources[0].type == AUDIO_PORT_TYPE_DEVICE) {
        if (patch->sinks[0].type == AUDIO_PORT_TYPE_MIX) {
            // input device to input mix connection
            // only one sink supported when connecting an input device to a mix
            if (patch->num_sinks > 1) {
                return INVALID_OPERATION;
            }
            sp<AudioInputDescriptor> inputDesc = mInputs.getInputFromId(patch->sinks[0].id);
            if (inputDesc == NULL) {
                return BAD_VALUE;
            }
            if (patchDesc != 0) {
                if (patchDesc->mPatch.sinks[0].id != patch->sinks[0].id) {
                    return BAD_VALUE;
                }
            }
            sp<DeviceDescriptor> devDesc =
                    mAvailableInputDevices.getDeviceFromId(patch->sources[0].id);
            if (devDesc == 0) {
                return BAD_VALUE;
            }

            if (!inputDesc->mProfile->isCompatibleProfile(devDesc->type(),
                                                          devDesc->address(),
                                                          patch->sinks[0].sample_rate,
                                                          NULL, /*updatedSampleRate*/
                                                          patch->sinks[0].format,
                                                          NULL, /*updatedFormat*/
                                                          patch->sinks[0].channel_mask,
                                                          NULL, /*updatedChannelMask*/
                                                          // FIXME for the parameter type,
                                                          // and the NONE
                                                          (audio_output_flags_t)
                                                            AUDIO_INPUT_FLAG_NONE)) {
                return INVALID_OPERATION;
            }
            // TODO: reconfigure output format and channels here
            ALOGV("createAudioPatch() setting device %08x on output %d",
                                                  devDesc->type(), inputDesc->mIoHandle);
            setInputDevice(inputDesc->mIoHandle, devDesc->type(), true, handle);
            index = mAudioPatches.indexOfKey(*handle);
            if (index >= 0) {
                if (patchDesc != 0 && patchDesc != mAudioPatches.valueAt(index)) {
                    ALOGW("createAudioPatch() setInputDevice() did not reuse the patch provided");
                }
                patchDesc = mAudioPatches.valueAt(index);
                patchDesc->mUid = uid;
                ALOGV("createAudioPatch() success");
            } else {
                ALOGW("createAudioPatch() setInputDevice() failed to create a patch");
                return INVALID_OPERATION;
            }
        } else if (patch->sinks[0].type == AUDIO_PORT_TYPE_DEVICE) {
            // device to device connection
            if (patchDesc != 0) {
                if (patchDesc->mPatch.sources[0].id != patch->sources[0].id) {
                    return BAD_VALUE;
                }
            }
            sp<DeviceDescriptor> srcDeviceDesc =
                    mAvailableInputDevices.getDeviceFromId(patch->sources[0].id);
            if (srcDeviceDesc == 0) {
                return BAD_VALUE;
            }

            //update source and sink with our own data as the data passed in the patch may
            // be incomplete.
            struct audio_patch newPatch = *patch;
            srcDeviceDesc->toAudioPortConfig(&newPatch.sources[0], &patch->sources[0]);

            for (size_t i = 0; i < patch->num_sinks; i++) {
                if (patch->sinks[i].type != AUDIO_PORT_TYPE_DEVICE) {
                    ALOGV("createAudioPatch() source device but one sink is not a device");
                    return INVALID_OPERATION;
                }

                sp<DeviceDescriptor> sinkDeviceDesc =
                        mAvailableOutputDevices.getDeviceFromId(patch->sinks[i].id);
                if (sinkDeviceDesc == 0) {
                    return BAD_VALUE;
                }
                sinkDeviceDesc->toAudioPortConfig(&newPatch.sinks[i], &patch->sinks[i]);

                // create a software bridge in PatchPanel if:
                // - source and sink devices are on different HW modules OR
                // - audio HAL version is < 3.0
                // - audio HAL version is >= 3.0 but no route has been declared between devices
                if (!srcDeviceDesc->hasSameHwModuleAs(sinkDeviceDesc) ||
                        (srcDeviceDesc->getModuleVersionMajor() < 3) ||
                        !srcDeviceDesc->getModule()->supportsPatch(srcDeviceDesc, sinkDeviceDesc)) {
                    // support only one sink device for now to simplify output selection logic
                    if (patch->num_sinks > 1) {
                        return INVALID_OPERATION;
                    }
                    SortedVector<audio_io_handle_t> outputs =
                                            getOutputsForDevice(sinkDeviceDesc->type(), mOutputs);
                    // if the sink device is reachable via an opened output stream, request to go via
                    // this output stream by adding a second source to the patch description
                    audio_io_handle_t output = selectOutput(outputs);
                    if (output != AUDIO_IO_HANDLE_NONE) {
                        sp<AudioOutputDescriptor> outputDesc = mOutputs.valueFor(output);
                        if (outputDesc->isDuplicated()) {
                            return INVALID_OPERATION;
                        }
                        outputDesc->toAudioPortConfig(&newPatch.sources[1], &patch->sources[0]);
                        newPatch.sources[1].ext.mix.usecase.stream = AUDIO_STREAM_PATCH;
                        newPatch.num_sources = 2;
                    }
                }
            }
            // TODO: check from routing capabilities in config file and other conflicting patches

            status_t status = installPatch(__func__, index, handle, &newPatch, 0, uid, &patchDesc);
            if (status != NO_ERROR) {
                ALOGW("createAudioPatch() patch panel could not connect device patch, error %d",
                status);
                return INVALID_OPERATION;
            }
        } else {
            return BAD_VALUE;
        }
    } else {
        return BAD_VALUE;
    }
    return NO_ERROR;
}

status_t AudioPolicyManager::releaseAudioPatch(audio_patch_handle_t handle,
                                                  uid_t uid)
{
    ALOGV("releaseAudioPatch() patch %d", handle);

    ssize_t index = mAudioPatches.indexOfKey(handle);

    if (index < 0) {
        return BAD_VALUE;
    }
    sp<AudioPatch> patchDesc = mAudioPatches.valueAt(index);
    ALOGV("releaseAudioPatch() mUidCached %d patchDesc->mUid %d uid %d",
          mUidCached, patchDesc->mUid, uid);
    if (patchDesc->mUid != mUidCached && uid != patchDesc->mUid) {
        return INVALID_OPERATION;
    }

    struct audio_patch *patch = &patchDesc->mPatch;
    patchDesc->mUid = mUidCached;
    if (patch->sources[0].type == AUDIO_PORT_TYPE_MIX) {
        sp<SwAudioOutputDescriptor> outputDesc = mOutputs.getOutputFromId(patch->sources[0].id);
        if (outputDesc == NULL) {
            ALOGV("releaseAudioPatch() output not found for id %d", patch->sources[0].id);
            return BAD_VALUE;
        }

        setOutputDevice(outputDesc,
                        getNewOutputDevice(outputDesc, true /*fromCache*/),
                       true,
                       0,
                       NULL);
    } else if (patch->sources[0].type == AUDIO_PORT_TYPE_DEVICE) {
        if (patch->sinks[0].type == AUDIO_PORT_TYPE_MIX) {
            sp<AudioInputDescriptor> inputDesc = mInputs.getInputFromId(patch->sinks[0].id);
            if (inputDesc == NULL) {
                ALOGV("releaseAudioPatch() input not found for id %d", patch->sinks[0].id);
                return BAD_VALUE;
            }
            setInputDevice(inputDesc->mIoHandle,
                           getNewInputDevice(inputDesc),
                           true,
                           NULL);
        } else if (patch->sinks[0].type == AUDIO_PORT_TYPE_DEVICE) {
            status_t status = mpClientInterface->releaseAudioPatch(patchDesc->mAfPatchHandle, 0);
            ALOGV("releaseAudioPatch() patch panel returned %d patchHandle %d",
                                                              status, patchDesc->mAfPatchHandle);
            removeAudioPatch(patchDesc->mHandle);
            nextAudioPortGeneration();
            mpClientInterface->onAudioPatchListUpdate();
        } else {
            return BAD_VALUE;
        }
    } else {
        return BAD_VALUE;
    }
    return NO_ERROR;
}

status_t AudioPolicyManager::listAudioPatches(unsigned int *num_patches,
                                              struct audio_patch *patches,
                                              unsigned int *generation)
{
    if (generation == NULL) {
        return BAD_VALUE;
    }
    *generation = curAudioPortGeneration();
    return mAudioPatches.listAudioPatches(num_patches, patches);
}

status_t AudioPolicyManager::setAudioPortConfig(const struct audio_port_config *config)
{
    ALOGV("setAudioPortConfig()");

    if (config == NULL) {
        return BAD_VALUE;
    }
    ALOGV("setAudioPortConfig() on port handle %d", config->id);
    // Only support gain configuration for now
    if (config->config_mask != AUDIO_PORT_CONFIG_GAIN) {
        return INVALID_OPERATION;
    }

    sp<AudioPortConfig> audioPortConfig;
    if (config->type == AUDIO_PORT_TYPE_MIX) {
        if (config->role == AUDIO_PORT_ROLE_SOURCE) {
            sp<SwAudioOutputDescriptor> outputDesc = mOutputs.getOutputFromId(config->id);
            if (outputDesc == NULL) {
                return BAD_VALUE;
            }
            ALOG_ASSERT(!outputDesc->isDuplicated(),
                        "setAudioPortConfig() called on duplicated output %d",
                        outputDesc->mIoHandle);
            audioPortConfig = outputDesc;
        } else if (config->role == AUDIO_PORT_ROLE_SINK) {
            sp<AudioInputDescriptor> inputDesc = mInputs.getInputFromId(config->id);
            if (inputDesc == NULL) {
                return BAD_VALUE;
            }
            audioPortConfig = inputDesc;
        } else {
            return BAD_VALUE;
        }
    } else if (config->type == AUDIO_PORT_TYPE_DEVICE) {
        sp<DeviceDescriptor> deviceDesc;
        if (config->role == AUDIO_PORT_ROLE_SOURCE) {
            deviceDesc = mAvailableInputDevices.getDeviceFromId(config->id);
        } else if (config->role == AUDIO_PORT_ROLE_SINK) {
            deviceDesc = mAvailableOutputDevices.getDeviceFromId(config->id);
        } else {
            return BAD_VALUE;
        }
        if (deviceDesc == NULL) {
            return BAD_VALUE;
        }
        audioPortConfig = deviceDesc;
    } else {
        return BAD_VALUE;
    }

    struct audio_port_config backupConfig = {};
    status_t status = audioPortConfig->applyAudioPortConfig(config, &backupConfig);
    if (status == NO_ERROR) {
        struct audio_port_config newConfig = {};
        audioPortConfig->toAudioPortConfig(&newConfig, config);
        status = mpClientInterface->setAudioPortConfig(&newConfig, 0);
    }
    if (status != NO_ERROR) {
        audioPortConfig->applyAudioPortConfig(&backupConfig);
    }

    return status;
}

void AudioPolicyManager::releaseResourcesForUid(uid_t uid)
{
    clearAudioSources(uid);
    clearAudioPatches(uid);
    clearSessionRoutes(uid);
}

void AudioPolicyManager::clearAudioPatches(uid_t uid)
{
    for (ssize_t i = (ssize_t)mAudioPatches.size() - 1; i >= 0; i--)  {
        sp<AudioPatch> patchDesc = mAudioPatches.valueAt(i);
        if (patchDesc->mUid == uid) {
            releaseAudioPatch(mAudioPatches.keyAt(i), uid);
        }
    }
}

void AudioPolicyManager::checkStrategyRoute(routing_strategy strategy,
                                            audio_io_handle_t ouptutToSkip)
{
    audio_devices_t device = getDeviceForStrategy(strategy, false /*fromCache*/);
    SortedVector<audio_io_handle_t> outputs = getOutputsForDevice(device, mOutputs);
    for (size_t j = 0; j < mOutputs.size(); j++) {
        if (mOutputs.keyAt(j) == ouptutToSkip) {
            continue;
        }
        sp<SwAudioOutputDescriptor> outputDesc = mOutputs.valueAt(j);
        if (!isStrategyActive(outputDesc, (routing_strategy)strategy)) {
            continue;
        }
        // If the default device for this strategy is on another output mix,
        // invalidate all tracks in this strategy to force re connection.
        // Otherwise select new device on the output mix.
        if (outputs.indexOf(mOutputs.keyAt(j)) < 0) {
            for (int stream = 0; stream < AUDIO_STREAM_FOR_POLICY_CNT; stream++) {
                if (getStrategy((audio_stream_type_t)stream) == strategy) {
                    mpClientInterface->invalidateStream((audio_stream_type_t)stream);
                }
            }
        } else {
            audio_devices_t newDevice = getNewOutputDevice(outputDesc, false /*fromCache*/);
            setOutputDevice(outputDesc, newDevice, false);
        }
    }
}

void AudioPolicyManager::clearSessionRoutes(uid_t uid)
{
    // remove output routes associated with this uid
    SortedVector<routing_strategy> affectedStrategies;
    for (size_t i = 0; i < mOutputs.size(); i++) {
        sp<AudioOutputDescriptor> outputDesc = mOutputs.valueAt(i);
        for (const auto& client : outputDesc->getClientIterable()) {
            if (client->hasPreferredDevice() && client->uid() == uid) {
                client->setPreferredDeviceId(AUDIO_PORT_HANDLE_NONE);
                affectedStrategies.add(getStrategy(client->stream()));
            }
        }
    }
    // reroute outputs if necessary
    for (const auto& strategy : affectedStrategies) {
        checkStrategyRoute(strategy, AUDIO_IO_HANDLE_NONE);
    }

    // remove input routes associated with this uid
    SortedVector<audio_source_t> affectedSources;
    for (size_t i = 0; i < mInputs.size(); i++) {
        sp<AudioInputDescriptor> inputDesc = mInputs.valueAt(i);
        for (const auto& client : inputDesc->getClientIterable()) {
            if (client->hasPreferredDevice() && client->uid() == uid) {
                client->setPreferredDeviceId(AUDIO_PORT_HANDLE_NONE);
                affectedSources.add(client->source());
            }
        }
    }
    // reroute inputs if necessary
    SortedVector<audio_io_handle_t> inputsToClose;
    for (size_t i = 0; i < mInputs.size(); i++) {
        sp<AudioInputDescriptor> inputDesc = mInputs.valueAt(i);
        if (affectedSources.indexOf(inputDesc->source()) >= 0) {
            inputsToClose.add(inputDesc->mIoHandle);
        }
    }
    for (const auto& input : inputsToClose) {
        closeInput(input);
    }
}

void AudioPolicyManager::clearAudioSources(uid_t uid)
{
    for (ssize_t i = (ssize_t)mAudioSources.size() - 1; i >= 0; i--)  {
        sp<SourceClientDescriptor> sourceDesc = mAudioSources.valueAt(i);
        if (sourceDesc->uid() == uid) {
            stopAudioSource(mAudioSources.keyAt(i));
        }
    }
}

status_t AudioPolicyManager::acquireSoundTriggerSession(audio_session_t *session,
                                       audio_io_handle_t *ioHandle,
                                       audio_devices_t *device)
{
    *session = (audio_session_t)mpClientInterface->newAudioUniqueId(AUDIO_UNIQUE_ID_USE_SESSION);
    *ioHandle = (audio_io_handle_t)mpClientInterface->newAudioUniqueId(AUDIO_UNIQUE_ID_USE_INPUT);
    *device = getDeviceAndMixForInputSource(AUDIO_SOURCE_HOTWORD);

    return mSoundTriggerSessions.acquireSession(*session, *ioHandle);
}

status_t AudioPolicyManager::startAudioSource(const struct audio_port_config *source,
                                              const audio_attributes_t *attributes,
                                              audio_port_handle_t *portId,
                                              uid_t uid)
{
    ALOGV("%s", __FUNCTION__);
    *portId = AUDIO_PORT_HANDLE_NONE;

    if (source == NULL || attributes == NULL || portId == NULL) {
        ALOGW("%s invalid argument: source %p attributes %p handle %p",
              __FUNCTION__, source, attributes, portId);
        return BAD_VALUE;
    }

    if (source->role != AUDIO_PORT_ROLE_SOURCE ||
            source->type != AUDIO_PORT_TYPE_DEVICE) {
        ALOGW("%s INVALID_OPERATION source->role %d source->type %d",
              __FUNCTION__, source->role, source->type);
        return INVALID_OPERATION;
    }

    sp<DeviceDescriptor> srcDeviceDesc =
            mAvailableInputDevices.getDevice(source->ext.device.type,
                                              String8(source->ext.device.address));
    if (srcDeviceDesc == 0) {
        ALOGW("%s source->ext.device.type %08x not found", __FUNCTION__, source->ext.device.type);
        return BAD_VALUE;
    }

    *portId = AudioPort::getNextUniqueId();

    struct audio_patch dummyPatch = {};
    sp<AudioPatch> patchDesc = new AudioPatch(&dummyPatch, uid);

    sp<SourceClientDescriptor> sourceDesc =
        new SourceClientDescriptor(*portId, uid, *attributes, patchDesc, srcDeviceDesc,
                                   streamTypefromAttributesInt(attributes),
                                   getStrategyForAttr(attributes));

    status_t status = connectAudioSource(sourceDesc);
    if (status == NO_ERROR) {
        mAudioSources.add(*portId, sourceDesc);
    }
    return status;
}

status_t AudioPolicyManager::connectAudioSource(const sp<SourceClientDescriptor>& sourceDesc)
{
    ALOGV("%s handle %d", __FUNCTION__, sourceDesc->portId());

    // make sure we only have one patch per source.
    disconnectAudioSource(sourceDesc);

    audio_attributes_t attributes = sourceDesc->attributes();
    routing_strategy strategy = getStrategyForAttr(&attributes);
    audio_stream_type_t stream = sourceDesc->stream();
    sp<DeviceDescriptor> srcDeviceDesc = sourceDesc->srcDevice();

    audio_devices_t sinkDevice = getDeviceForStrategy(strategy, true);
    sp<DeviceDescriptor> sinkDeviceDesc =
            mAvailableOutputDevices.getDevice(sinkDevice, String8(""));

    audio_patch_handle_t afPatchHandle = AUDIO_PATCH_HANDLE_NONE;

    if (srcDeviceDesc->hasSameHwModuleAs(sinkDeviceDesc) &&
            srcDeviceDesc->getModuleVersionMajor() >= 3 &&
            sinkDeviceDesc->getModule()->supportsPatch(srcDeviceDesc, sinkDeviceDesc) &&
            srcDeviceDesc->getAudioPort()->mGains.size() > 0) {
        ALOGV("%s Device to Device route supported by >=3.0 HAL", __FUNCTION__);
        // TODO: may explicitly specify whether we should use HW or SW patch
        //   create patch between src device and output device
        //   create Hwoutput and add to mHwOutputs
    } else {
        audio_attributes_t resultAttr;
        audio_io_handle_t output = AUDIO_IO_HANDLE_NONE;
        audio_config_t config = AUDIO_CONFIG_INITIALIZER;
        config.sample_rate = sourceDesc->config().sample_rate;
        config.channel_mask = sourceDesc->config().channel_mask;
        config.format = sourceDesc->config().format;
        audio_output_flags_t flags = AUDIO_OUTPUT_FLAG_NONE;
        audio_port_handle_t selectedDeviceId = AUDIO_PORT_HANDLE_NONE;
        getOutputForAttrInt(&resultAttr, &output, AUDIO_SESSION_NONE,
                &attributes, &stream, sourceDesc->uid(), &config, &flags, &selectedDeviceId);
        if (output == AUDIO_IO_HANDLE_NONE) {
            ALOGV("%s no output for device %08x", __FUNCTION__, sinkDevice);
            return INVALID_OPERATION;
        }
        sp<SwAudioOutputDescriptor> outputDesc = mOutputs.valueFor(output);
        if (outputDesc->isDuplicated()) {
            ALOGV("%s output for device %08x is duplicated", __FUNCTION__, sinkDevice);
            return INVALID_OPERATION;
        }
        status_t status = outputDesc->start();
        if (status != NO_ERROR) {
            return status;
        }

        // create a special patch with no sink and two sources:
        // - the second source indicates to PatchPanel through which output mix this patch should
        // be connected as well as the stream type for volume control
        // - the sink is defined by whatever output device is currently selected for the output
        // though which this patch is routed.
        PatchBuilder patchBuilder;
        patchBuilder.addSource(srcDeviceDesc).addSource(outputDesc, { .stream = stream });
        status = mpClientInterface->createAudioPatch(patchBuilder.patch(),
                                                              &afPatchHandle,
                                                              0);
        ALOGV("%s patch panel returned %d patchHandle %d", __FUNCTION__,
                                                              status, afPatchHandle);
        sourceDesc->patchDesc()->mPatch = *patchBuilder.patch();
        if (status != NO_ERROR) {
            ALOGW("%s patch panel could not connect device patch, error %d",
                  __FUNCTION__, status);
            return INVALID_OPERATION;
        }

        if (outputDesc->getClient(sourceDesc->portId()) != nullptr) {
            ALOGW("%s source portId has already been attached to outputDesc", __func__);
            return INVALID_OPERATION;
        }
        outputDesc->addClient(sourceDesc);

        uint32_t delayMs = 0;
        status = startSource(outputDesc, sourceDesc, &delayMs);

        if (status != NO_ERROR) {
            mpClientInterface->releaseAudioPatch(sourceDesc->patchDesc()->mAfPatchHandle, 0);
            return status;
        }
        sourceDesc->setSwOutput(outputDesc);
        if (delayMs != 0) {
            usleep(delayMs * 1000);
        }
    }

    sourceDesc->patchDesc()->mAfPatchHandle = afPatchHandle;
    addAudioPatch(sourceDesc->patchDesc()->mHandle, sourceDesc->patchDesc());

    return NO_ERROR;
}

status_t AudioPolicyManager::stopAudioSource(audio_port_handle_t portId)
{
    sp<SourceClientDescriptor> sourceDesc = mAudioSources.valueFor(portId);
    ALOGV("%s port ID %d", __FUNCTION__, portId);
    if (sourceDesc == 0) {
        ALOGW("%s unknown source for port ID %d", __FUNCTION__, portId);
        return BAD_VALUE;
    }
    status_t status = disconnectAudioSource(sourceDesc);

    mAudioSources.removeItem(portId);
    return status;
}

status_t AudioPolicyManager::setMasterMono(bool mono)
{
    if (mMasterMono == mono) {
        return NO_ERROR;
    }
    mMasterMono = mono;
    // if enabling mono we close all offloaded devices, which will invalidate the
    // corresponding AudioTrack. The AudioTrack client/MediaPlayer is responsible
    // for recreating the new AudioTrack as non-offloaded PCM.
    //
    // If disabling mono, we leave all tracks as is: we don't know which clients
    // and tracks are able to be recreated as offloaded. The next "song" should
    // play back offloaded.
    if (mMasterMono) {
        Vector<audio_io_handle_t> offloaded;
        for (size_t i = 0; i < mOutputs.size(); ++i) {
            sp<SwAudioOutputDescriptor> desc = mOutputs.valueAt(i);
            if (desc->mFlags & AUDIO_OUTPUT_FLAG_COMPRESS_OFFLOAD ||
                desc->mFlags == AUDIO_OUTPUT_FLAG_DIRECT) {
                offloaded.push(desc->mIoHandle);
            }
        }
        for (const auto& handle : offloaded) {
            closeOutput(handle);
        }
    }
    // update master mono for all remaining outputs
    for (size_t i = 0; i < mOutputs.size(); ++i) {
        updateMono(mOutputs.keyAt(i));
    }
    return NO_ERROR;
}

status_t AudioPolicyManager::getMasterMono(bool *mono)
{
    *mono = mMasterMono;
    return NO_ERROR;
}

float AudioPolicyManager::getStreamVolumeDB(
        audio_stream_type_t stream, int index, audio_devices_t device)
{
    return computeVolume(stream, index, device);
}

status_t AudioPolicyManager::getSurroundFormats(unsigned int *numSurroundFormats,
                                                audio_format_t *surroundFormats,
                                                bool *surroundFormatsEnabled,
                                                bool reported)
{
    if (numSurroundFormats == NULL || (*numSurroundFormats != 0 &&
            (surroundFormats == NULL || surroundFormatsEnabled == NULL))) {
        return BAD_VALUE;
    }
    ALOGV("%s() numSurroundFormats %d surroundFormats %p surroundFormatsEnabled %p reported %d",
            __func__, *numSurroundFormats, surroundFormats, surroundFormatsEnabled, reported);

    size_t formatsWritten = 0;
    size_t formatsMax = *numSurroundFormats;
    std::unordered_set<audio_format_t> formats; // Uses primary surround formats only
    if (reported) {
        // Return formats from all device profiles that have already been resolved by
        // checkOutputsForDevice().
        for (size_t i = 0; i < mAvailableOutputDevices.size(); i++) {
            sp<DeviceDescriptor> device = mAvailableOutputDevices[i];
            FormatVector supportedFormats =
                    device->getAudioPort()->getAudioProfiles().getSupportedFormats();
            for (size_t j = 0; j < supportedFormats.size(); j++) {
                if (mConfig.getSurroundFormats().count(supportedFormats[j]) != 0) {
                    formats.insert(supportedFormats[j]);
                } else {
                    for (const auto& pair : mConfig.getSurroundFormats()) {
                        if (pair.second.count(supportedFormats[j]) != 0) {
                            formats.insert(pair.first);
                            break;
                        }
                    }
                }
            }
        }
    } else {
        for (const auto& pair : mConfig.getSurroundFormats()) {
            formats.insert(pair.first);
        }
    }
    *numSurroundFormats = formats.size();
    audio_policy_forced_cfg_t forceUse = mEngine->getForceUse(
            AUDIO_POLICY_FORCE_FOR_ENCODED_SURROUND);
    for (const auto& format: formats) {
        if (formatsWritten < formatsMax) {
            surroundFormats[formatsWritten] = format;
            bool formatEnabled = true;
            switch (forceUse) {
                case AUDIO_POLICY_FORCE_ENCODED_SURROUND_MANUAL:
                    formatEnabled = mManualSurroundFormats.count(format) != 0;
                    break;
                case AUDIO_POLICY_FORCE_ENCODED_SURROUND_NEVER:
                    formatEnabled = false;
                    break;
                default: // AUTO or ALWAYS => true
                    break;
            }
            surroundFormatsEnabled[formatsWritten++] = formatEnabled;
        }
    }
    return NO_ERROR;
}

status_t AudioPolicyManager::setSurroundFormatEnabled(audio_format_t audioFormat, bool enabled)
{
    ALOGV("%s() format 0x%X enabled %d", __func__, audioFormat, enabled);
    const auto& formatIter = mConfig.getSurroundFormats().find(audioFormat);
    if (formatIter == mConfig.getSurroundFormats().end()) {
        ALOGW("%s() format 0x%X is not a known surround format", __func__, audioFormat);
        return BAD_VALUE;
    }

    if (mEngine->getForceUse(AUDIO_POLICY_FORCE_FOR_ENCODED_SURROUND) !=
            AUDIO_POLICY_FORCE_ENCODED_SURROUND_MANUAL) {
        ALOGW("%s() not in manual mode for surround sound format selection", __func__);
        return INVALID_OPERATION;
    }

    if ((mManualSurroundFormats.count(audioFormat) != 0) == enabled) {
        return NO_ERROR;
    }

    std::unordered_set<audio_format_t> surroundFormatsBackup(mManualSurroundFormats);
    if (enabled) {
        mManualSurroundFormats.insert(audioFormat);
        for (const auto& subFormat : formatIter->second) {
            mManualSurroundFormats.insert(subFormat);
        }
    } else {
        mManualSurroundFormats.erase(audioFormat);
        for (const auto& subFormat : formatIter->second) {
            mManualSurroundFormats.erase(subFormat);
        }
    }

    sp<SwAudioOutputDescriptor> outputDesc;
    bool profileUpdated = false;
    DeviceVector hdmiOutputDevices = mAvailableOutputDevices.getDevicesFromTypeMask(
            AUDIO_DEVICE_OUT_HDMI);
    for (size_t i = 0; i < hdmiOutputDevices.size(); i++) {
        // Simulate reconnection to update enabled surround sound formats.
        String8 address = hdmiOutputDevices[i]->address();
        String8 name = hdmiOutputDevices[i]->getName();
        status_t status = setDeviceConnectionStateInt(AUDIO_DEVICE_OUT_HDMI,
                                                      AUDIO_POLICY_DEVICE_STATE_UNAVAILABLE,
                                                      address.c_str(),
                                                      name.c_str());
        if (status != NO_ERROR) {
            continue;
        }
        status = setDeviceConnectionStateInt(AUDIO_DEVICE_OUT_HDMI,
                                             AUDIO_POLICY_DEVICE_STATE_AVAILABLE,
                                             address.c_str(),
                                             name.c_str());
        profileUpdated |= (status == NO_ERROR);
    }
    // FIXME: Why doing this for input HDMI devices if we don't augment their reported formats?
    DeviceVector hdmiInputDevices = mAvailableInputDevices.getDevicesFromTypeMask(
                AUDIO_DEVICE_IN_HDMI);
    for (size_t i = 0; i < hdmiInputDevices.size(); i++) {
        // Simulate reconnection to update enabled surround sound formats.
        String8 address = hdmiInputDevices[i]->address();
        String8 name = hdmiInputDevices[i]->getName();
        status_t status = setDeviceConnectionStateInt(AUDIO_DEVICE_IN_HDMI,
                                                      AUDIO_POLICY_DEVICE_STATE_UNAVAILABLE,
                                                      address.c_str(),
                                                      name.c_str());
        if (status != NO_ERROR) {
            continue;
        }
        status = setDeviceConnectionStateInt(AUDIO_DEVICE_IN_HDMI,
                                             AUDIO_POLICY_DEVICE_STATE_AVAILABLE,
                                             address.c_str(),
                                             name.c_str());
        profileUpdated |= (status == NO_ERROR);
    }

    if (!profileUpdated) {
        ALOGW("%s() no audio profiles updated, undoing surround formats change", __func__);
        mManualSurroundFormats = std::move(surroundFormatsBackup);
    }

    return profileUpdated ? NO_ERROR : INVALID_OPERATION;
}

void AudioPolicyManager::setAppState(uid_t uid, app_state_t state)
{
    ALOGV("%s(uid:%d, state:%d)", __func__, uid, state);

    for (size_t i = 0; i < mInputs.size(); i++) {
        sp<AudioInputDescriptor> inputDesc = mInputs.valueAt(i);
        RecordClientVector clients = inputDesc->clientsList(false /*activeOnly*/);
        for (const auto& client : clients) {
            if (uid == client->uid()) {
                client->setAppState(state);
            }
        }
    }
}

bool AudioPolicyManager::isHapticPlaybackSupported()
{
    for (const auto& hwModule : mHwModules) {
        const OutputProfileCollection &outputProfiles = hwModule->getOutputProfiles();
        for (const auto &outProfile : outputProfiles) {
            struct audio_port audioPort;
            outProfile->toAudioPort(&audioPort);
            for (size_t i = 0; i < audioPort.num_channel_masks; i++) {
                if (audioPort.channel_masks[i] & AUDIO_CHANNEL_HAPTIC_ALL) {
                    return true;
                }
            }
        }
    }
    return false;
}

status_t AudioPolicyManager::disconnectAudioSource(const sp<SourceClientDescriptor>& sourceDesc)
{
    ALOGV("%s port Id %d", __FUNCTION__, sourceDesc->portId());

    sp<AudioPatch> patchDesc = mAudioPatches.valueFor(sourceDesc->patchDesc()->mHandle);
    if (patchDesc == 0) {
        ALOGW("%s source has no patch with handle %d", __FUNCTION__,
              sourceDesc->patchDesc()->mHandle);
        return BAD_VALUE;
    }
    removeAudioPatch(sourceDesc->patchDesc()->mHandle);

    sp<SwAudioOutputDescriptor> swOutputDesc = sourceDesc->swOutput().promote();
    if (swOutputDesc != 0) {
        status_t status = stopSource(swOutputDesc, sourceDesc);
        if (status == NO_ERROR) {
            swOutputDesc->stop();
        }
        mpClientInterface->releaseAudioPatch(patchDesc->mAfPatchHandle, 0);
    } else {
        sp<HwAudioOutputDescriptor> hwOutputDesc = sourceDesc->hwOutput().promote();
        if (hwOutputDesc != 0) {
          //   release patch between src device and output device
          //   close Hwoutput and remove from mHwOutputs
        } else {
            ALOGW("%s source has neither SW nor HW output", __FUNCTION__);
        }
    }
    return NO_ERROR;
}

sp<SourceClientDescriptor> AudioPolicyManager::getSourceForStrategyOnOutput(
        audio_io_handle_t output, routing_strategy strategy)
{
    sp<SourceClientDescriptor> source;
    for (size_t i = 0; i < mAudioSources.size(); i++)  {
        sp<SourceClientDescriptor> sourceDesc = mAudioSources.valueAt(i);
        audio_attributes_t attributes = sourceDesc->attributes();
        routing_strategy sourceStrategy = getStrategyForAttr(&attributes);
        sp<SwAudioOutputDescriptor> outputDesc = sourceDesc->swOutput().promote();
        if (sourceStrategy == strategy && outputDesc != 0 && outputDesc->mIoHandle == output) {
            source = sourceDesc;
            break;
        }
    }
    return source;
}

// ----------------------------------------------------------------------------
// AudioPolicyManager
// ----------------------------------------------------------------------------
uint32_t AudioPolicyManager::nextAudioPortGeneration()
{
    return mAudioPortGeneration++;
}

// Treblized audio policy xml config will be located in /odm/etc or /vendor/etc.
static const char *kConfigLocationList[] =
        {"/odm/etc", "/vendor/etc/audio", "/vendor/etc", "/system/etc"};
static const int kConfigLocationListSize =
        (sizeof(kConfigLocationList) / sizeof(kConfigLocationList[0]));

static status_t deserializeAudioPolicyXmlConfig(AudioPolicyConfig &config) {
    char audioPolicyXmlConfigFile[AUDIO_POLICY_XML_CONFIG_FILE_PATH_MAX_LENGTH];
    std::vector<const char*> fileNames;
    status_t ret;

    if (property_get_bool("ro.bluetooth.a2dp_offload.supported", false) &&
        property_get_bool("persist.bluetooth.a2dp_offload.disabled", false)) {
        // A2DP offload supported but disabled: try to use special XML file
        fileNames.push_back(AUDIO_POLICY_A2DP_OFFLOAD_DISABLED_XML_CONFIG_FILE_NAME);
    }
    fileNames.push_back(AUDIO_POLICY_XML_CONFIG_FILE_NAME);

    for (const char* fileName : fileNames) {
        for (int i = 0; i < kConfigLocationListSize; i++) {
            snprintf(audioPolicyXmlConfigFile, sizeof(audioPolicyXmlConfigFile),
                     "%s/%s", kConfigLocationList[i], fileName);
            ret = deserializeAudioPolicyFile(audioPolicyXmlConfigFile, &config);
            if (ret == NO_ERROR) {
                config.setSource(audioPolicyXmlConfigFile);
                return ret;
            }
        }
    }
    return ret;
}

AudioPolicyManager::AudioPolicyManager(AudioPolicyClientInterface *clientInterface,
                                       bool /*forTesting*/)
    :
    mUidCached(AID_AUDIOSERVER), // no need to call getuid(), there's only one of us running.
    mpClientInterface(clientInterface),
    mLimitRingtoneVolume(false), mLastVoiceVolume(-1.0f),
    mA2dpSuspended(false),
    mVolumeCurves(new VolumeCurvesCollection()),
    mConfig(mHwModulesAll, mAvailableOutputDevices, mAvailableInputDevices,
            mDefaultOutputDevice, static_cast<VolumeCurvesCollection*>(mVolumeCurves.get())),
    mAudioPortGeneration(1),
    mBeaconMuteRefCount(0),
    mBeaconPlayingRefCount(0),
    mBeaconMuted(false),
    mTtsOutputAvailable(false),
    mMasterMono(false),
    mMusicEffectOutput(AUDIO_IO_HANDLE_NONE)
{
}

AudioPolicyManager::AudioPolicyManager(AudioPolicyClientInterface *clientInterface)
        : AudioPolicyManager(clientInterface, false /*forTesting*/)
{
    loadConfig();
    initialize();
}

//  This check is to catch any legacy platform updating to Q without having
//  switched to XML since its deprecation on O.
// TODO: after Q release, remove this check and flag as XML is now the only
//        option and all legacy platform should have transitioned to XML.
#ifndef USE_XML_AUDIO_POLICY_CONF
#error Audio policy no longer supports legacy .conf configuration format
#endif

void AudioPolicyManager::loadConfig() {
    if (deserializeAudioPolicyXmlConfig(getConfig()) != NO_ERROR) {
        ALOGE("could not load audio policy configuration file, setting defaults");
        getConfig().setDefault();
    }
}

status_t AudioPolicyManager::initialize() {
    mVolumeCurves->initializeVolumeCurves(getConfig().isSpeakerDrcEnabled());

    // Once policy config has been parsed, retrieve an instance of the engine and initialize it.
    audio_policy::EngineInstance *engineInstance = audio_policy::EngineInstance::getInstance();
    if (!engineInstance) {
        ALOGE("%s:  Could not get an instance of policy engine", __FUNCTION__);
        return NO_INIT;
    }
    // Retrieve the Policy Manager Interface
    mEngine = engineInstance->queryInterface<AudioPolicyManagerInterface>();
    if (mEngine == NULL) {
        ALOGE("%s: Failed to get Policy Engine Interface", __FUNCTION__);
        return NO_INIT;
    }
    mEngine->setObserver(this);
    status_t status = mEngine->initCheck();
    if (status != NO_ERROR) {
        LOG_FATAL("Policy engine not initialized(err=%d)", status);
        return status;
    }

    // mAvailableOutputDevices and mAvailableInputDevices now contain all attached devices
    // open all output streams needed to access attached devices
    audio_devices_t outputDeviceTypes = mAvailableOutputDevices.types();
    audio_devices_t inputDeviceTypes = mAvailableInputDevices.types() & ~AUDIO_DEVICE_BIT_IN;
    for (const auto& hwModule : mHwModulesAll) {
        hwModule->setHandle(mpClientInterface->loadHwModule(hwModule->getName()));
        if (hwModule->getHandle() == AUDIO_MODULE_HANDLE_NONE) {
            ALOGW("could not open HW module %s", hwModule->getName());
            continue;
        }
        mHwModules.push_back(hwModule);
        // open all output streams needed to access attached devices
        // except for direct output streams that are only opened when they are actually
        // required by an app.
        // This also validates mAvailableOutputDevices list
        for (const auto& outProfile : hwModule->getOutputProfiles()) {
            if (!outProfile->canOpenNewIo()) {
                ALOGE("Invalid Output profile max open count %u for profile %s",
                      outProfile->maxOpenCount, outProfile->getTagName().c_str());
                continue;
            }
            if (!outProfile->hasSupportedDevices()) {
                ALOGW("Output profile contains no device on module %s", hwModule->getName());
                continue;
            }
            if ((outProfile->getFlags() & AUDIO_OUTPUT_FLAG_TTS) != 0) {
                mTtsOutputAvailable = true;
            }

            if ((outProfile->getFlags() & AUDIO_OUTPUT_FLAG_DIRECT) != 0) {
                continue;
            }
            audio_devices_t profileType = outProfile->getSupportedDevicesType();
            if ((profileType & mDefaultOutputDevice->type()) != AUDIO_DEVICE_NONE) {
                profileType = mDefaultOutputDevice->type();
            } else {
                // chose first device present in profile's SupportedDevices also part of
                // outputDeviceTypes
                profileType = outProfile->getSupportedDeviceForType(outputDeviceTypes);
            }
            if ((profileType & outputDeviceTypes) == 0) {
                continue;
            }
            sp<SwAudioOutputDescriptor> outputDesc = new SwAudioOutputDescriptor(outProfile,
                                                                                 mpClientInterface);
            const DeviceVector &supportedDevices = outProfile->getSupportedDevices();
            const DeviceVector &devicesForType = supportedDevices.getDevicesFromTypeMask(
                    profileType);
            String8 address = getFirstDeviceAddress(devicesForType);
            audio_io_handle_t output = AUDIO_IO_HANDLE_NONE;
            status_t status = outputDesc->open(nullptr, profileType, address,
                                           AUDIO_STREAM_DEFAULT, AUDIO_OUTPUT_FLAG_NONE, &output);

            if (status != NO_ERROR) {
                ALOGW("Cannot open output stream for device %08x on hw module %s",
                      outputDesc->mDevice,
                      hwModule->getName());
            } else {
                for (const auto& dev : supportedDevices) {
                    ssize_t index = mAvailableOutputDevices.indexOf(dev);
                    // give a valid ID to an attached device once confirmed it is reachable
                    if (index >= 0 && !mAvailableOutputDevices[index]->isAttached()) {
                        mAvailableOutputDevices[index]->attach(hwModule);
                    }
                }
                if (mPrimaryOutput == 0 &&
                        outProfile->getFlags() & AUDIO_OUTPUT_FLAG_PRIMARY) {
                    mPrimaryOutput = outputDesc;
                }
                addOutput(output, outputDesc);
                setOutputDevice(outputDesc,
                                profileType,
                                true,
                                0,
                                NULL,
                                address);
            }
        }
        // open input streams needed to access attached devices to validate
        // mAvailableInputDevices list
        for (const auto& inProfile : hwModule->getInputProfiles()) {
            if (!inProfile->canOpenNewIo()) {
                ALOGE("Invalid Input profile max open count %u for profile %s",
                      inProfile->maxOpenCount, inProfile->getTagName().c_str());
                continue;
            }
            if (!inProfile->hasSupportedDevices()) {
                ALOGW("Input profile contains no device on module %s", hwModule->getName());
                continue;
            }
            // chose first device present in profile's SupportedDevices also part of
            // inputDeviceTypes
            audio_devices_t profileType = inProfile->getSupportedDeviceForType(inputDeviceTypes);

            if ((profileType & inputDeviceTypes) == 0) {
                continue;
            }
            sp<AudioInputDescriptor> inputDesc =
                    new AudioInputDescriptor(inProfile, mpClientInterface);

            DeviceVector inputDevices = mAvailableInputDevices.getDevicesFromTypeMask(profileType);
            //   the inputs vector must be of size >= 1, but we don't want to crash here
            String8 address = getFirstDeviceAddress(inputDevices);
            ALOGV("  for input device 0x%x using address %s", profileType, address.string());
            ALOGE_IF(inputDevices.size() == 0, "Input device list is empty!");

            audio_io_handle_t input = AUDIO_IO_HANDLE_NONE;
            status_t status = inputDesc->open(nullptr,
                                              profileType,
                                              address,
                                              AUDIO_SOURCE_MIC,
                                              AUDIO_INPUT_FLAG_NONE,
                                              &input);

            if (status == NO_ERROR) {
                for (const auto& dev : inProfile->getSupportedDevices()) {
                    ssize_t index = mAvailableInputDevices.indexOf(dev);
                    // give a valid ID to an attached device once confirmed it is reachable
                    if (index >= 0) {
                        sp<DeviceDescriptor> devDesc = mAvailableInputDevices[index];
                        if (!devDesc->isAttached()) {
                            devDesc->attach(hwModule);
                            devDesc->importAudioPort(inProfile, true);
                        }
                    }
                }
                inputDesc->close();
            } else {
                ALOGW("Cannot open input stream for device %08x on hw module %s",
                      profileType,
                      hwModule->getName());
            }
        }
    }
    // make sure all attached devices have been allocated a unique ID
    for (size_t i = 0; i  < mAvailableOutputDevices.size();) {
        if (!mAvailableOutputDevices[i]->isAttached()) {
            ALOGW("Output device %08x unreachable", mAvailableOutputDevices[i]->type());
            mAvailableOutputDevices.remove(mAvailableOutputDevices[i]);
            continue;
        }
        // The device is now validated and can be appended to the available devices of the engine
        mEngine->setDeviceConnectionState(mAvailableOutputDevices[i],
                                          AUDIO_POLICY_DEVICE_STATE_AVAILABLE);
        i++;
    }
    for (size_t i = 0; i  < mAvailableInputDevices.size();) {
        if (!mAvailableInputDevices[i]->isAttached()) {
            ALOGW("Input device %08x unreachable", mAvailableInputDevices[i]->type());
            mAvailableInputDevices.remove(mAvailableInputDevices[i]);
            continue;
        }
        // The device is now validated and can be appended to the available devices of the engine
        mEngine->setDeviceConnectionState(mAvailableInputDevices[i],
                                          AUDIO_POLICY_DEVICE_STATE_AVAILABLE);
        i++;
    }
    // make sure default device is reachable
    if (mDefaultOutputDevice == 0 || mAvailableOutputDevices.indexOf(mDefaultOutputDevice) < 0) {
        ALOGE("Default device %08x is unreachable", mDefaultOutputDevice->type());
        status = NO_INIT;
    }
    // If microphones address is empty, set it according to device type
    for (size_t i = 0; i  < mAvailableInputDevices.size(); i++) {
        if (mAvailableInputDevices[i]->address().isEmpty()) {
            if (mAvailableInputDevices[i]->type() == AUDIO_DEVICE_IN_BUILTIN_MIC) {
                mAvailableInputDevices[i]->setAddress(String8(AUDIO_BOTTOM_MICROPHONE_ADDRESS));
            } else if (mAvailableInputDevices[i]->type() == AUDIO_DEVICE_IN_BACK_MIC) {
                mAvailableInputDevices[i]->setAddress(String8(AUDIO_BACK_MICROPHONE_ADDRESS));
            }
        }
    }

    if (mPrimaryOutput == 0) {
        ALOGE("Failed to open primary output");
        status = NO_INIT;
    }

    // Silence ALOGV statements
    property_set("log.tag." LOG_TAG, "D");

    updateDevicesAndOutputs();
    return status;
}

AudioPolicyManager::~AudioPolicyManager()
{
   for (size_t i = 0; i < mOutputs.size(); i++) {
        mOutputs.valueAt(i)->close();
   }
   for (size_t i = 0; i < mInputs.size(); i++) {
        mInputs.valueAt(i)->close();
   }
   mAvailableOutputDevices.clear();
   mAvailableInputDevices.clear();
   mOutputs.clear();
   mInputs.clear();
   mHwModules.clear();
   mHwModulesAll.clear();
   mManualSurroundFormats.clear();
}

status_t AudioPolicyManager::initCheck()
{
    return hasPrimaryOutput() ? NO_ERROR : NO_INIT;
}

// ---

void AudioPolicyManager::addOutput(audio_io_handle_t output,
                                   const sp<SwAudioOutputDescriptor>& outputDesc)
{
    mOutputs.add(output, outputDesc);
    applyStreamVolumes(outputDesc, AUDIO_DEVICE_NONE, 0 /* delayMs */, true /* force */);
    updateMono(output); // update mono status when adding to output list
    selectOutputForMusicEffects();
    nextAudioPortGeneration();
}

void AudioPolicyManager::removeOutput(audio_io_handle_t output)
{
    mOutputs.removeItem(output);
    selectOutputForMusicEffects();
}

void AudioPolicyManager::addInput(audio_io_handle_t input,
                                  const sp<AudioInputDescriptor>& inputDesc)
{
    mInputs.add(input, inputDesc);
    nextAudioPortGeneration();
}

void AudioPolicyManager::findIoHandlesByAddress(const sp<SwAudioOutputDescriptor>& desc /*in*/,
        const audio_devices_t device /*in*/,
        const String8& address /*in*/,
        SortedVector<audio_io_handle_t>& outputs /*out*/) {
    sp<DeviceDescriptor> devDesc =
        desc->mProfile->getSupportedDeviceByAddress(device, address);
    if (devDesc != 0) {
        ALOGV("findIoHandlesByAddress(): adding opened output %d on same address %s",
              desc->mIoHandle, address.string());
        outputs.add(desc->mIoHandle);
    }
}

status_t AudioPolicyManager::checkOutputsForDevice(const sp<DeviceDescriptor>& devDesc,
                                                   audio_policy_dev_state_t state,
                                                   SortedVector<audio_io_handle_t>& outputs,
                                                   const String8& address)
{
    audio_devices_t device = devDesc->type();
    sp<SwAudioOutputDescriptor> desc;

    if (audio_device_is_digital(device)) {
        // erase all current sample rates, formats and channel masks
        devDesc->clearAudioProfiles();
    }

    if (state == AUDIO_POLICY_DEVICE_STATE_AVAILABLE) {
        // first list already open outputs that can be routed to this device
        for (size_t i = 0; i < mOutputs.size(); i++) {
            desc = mOutputs.valueAt(i);
            if (!desc->isDuplicated() && (desc->supportedDevices() & device)) {
                if (!device_distinguishes_on_address(device)) {
                    ALOGV("checkOutputsForDevice(): adding opened output %d", mOutputs.keyAt(i));
                    outputs.add(mOutputs.keyAt(i));
                } else {
                    ALOGV("  checking address match due to device 0x%x", device);
                    findIoHandlesByAddress(desc, device, address, outputs);
                }
            }
        }
        // then look for output profiles that can be routed to this device
        SortedVector< sp<IOProfile> > profiles;
        for (const auto& hwModule : mHwModules) {
            for (size_t j = 0; j < hwModule->getOutputProfiles().size(); j++) {
                sp<IOProfile> profile = hwModule->getOutputProfiles()[j];
                if (profile->supportDevice(device)) {
                    if (!device_distinguishes_on_address(device) ||
                            profile->supportDeviceAddress(address)) {
                        profiles.add(profile);
                        ALOGV("checkOutputsForDevice(): adding profile %zu from module %s",
                                j, hwModule->getName());
                    }
                }
            }
        }

        ALOGV("  found %zu profiles, %zu outputs", profiles.size(), outputs.size());

        if (profiles.isEmpty() && outputs.isEmpty()) {
            ALOGW("checkOutputsForDevice(): No output available for device %04x", device);
            return BAD_VALUE;
        }

        // open outputs for matching profiles if needed. Direct outputs are also opened to
        // query for dynamic parameters and will be closed later by setDeviceConnectionState()
        for (ssize_t profile_index = 0; profile_index < (ssize_t)profiles.size(); profile_index++) {
            sp<IOProfile> profile = profiles[profile_index];

            // nothing to do if one output is already opened for this profile
            size_t j;
            for (j = 0; j < outputs.size(); j++) {
                desc = mOutputs.valueFor(outputs.itemAt(j));
                if (!desc->isDuplicated() && desc->mProfile == profile) {
                    // matching profile: save the sample rates, format and channel masks supported
                    // by the profile in our device descriptor
                    if (audio_device_is_digital(device)) {
                        devDesc->importAudioPort(profile);
                    }
                    break;
                }
            }
            if (j != outputs.size()) {
                continue;
            }

            if (!profile->canOpenNewIo()) {
                ALOGW("Max Output number %u already opened for this profile %s",
                      profile->maxOpenCount, profile->getTagName().c_str());
                continue;
            }

            ALOGV("opening output for device %08x with params %s profile %p name %s",
                  device, address.string(), profile.get(), profile->getName().string());
            desc = new SwAudioOutputDescriptor(profile, mpClientInterface);
            audio_io_handle_t output = AUDIO_IO_HANDLE_NONE;
            status_t status = desc->open(nullptr, device, address,
                                         AUDIO_STREAM_DEFAULT, AUDIO_OUTPUT_FLAG_NONE, &output);

            if (status == NO_ERROR) {
                // Here is where the out_set_parameters() for card & device gets called
                if (!address.isEmpty()) {
                    char *param = audio_device_address_to_parameter(device, address);
                    mpClientInterface->setParameters(output, String8(param));
                    free(param);
                }
                updateAudioProfiles(devDesc, output, profile->getAudioProfiles());
                if (!profile->hasValidAudioProfile()) {
                    ALOGW("checkOutputsForDevice() missing param");
                    desc->close();
                    output = AUDIO_IO_HANDLE_NONE;
                } else if (profile->hasDynamicAudioProfile()) {
                    desc->close();
                    output = AUDIO_IO_HANDLE_NONE;
                    audio_config_t config = AUDIO_CONFIG_INITIALIZER;
                    profile->pickAudioProfile(
                            config.sample_rate, config.channel_mask, config.format);
                    config.offload_info.sample_rate = config.sample_rate;
                    config.offload_info.channel_mask = config.channel_mask;
                    config.offload_info.format = config.format;

                    status_t status = desc->open(&config, device, address, AUDIO_STREAM_DEFAULT,
                                                 AUDIO_OUTPUT_FLAG_NONE, &output);
                    if (status != NO_ERROR) {
                        output = AUDIO_IO_HANDLE_NONE;
                    }
                }

                if (output != AUDIO_IO_HANDLE_NONE) {
                    addOutput(output, desc);
                    if (device_distinguishes_on_address(device) && address != "0") {
                        sp<AudioPolicyMix> policyMix;
                        if (mPolicyMixes.getAudioPolicyMix(address, policyMix) != NO_ERROR) {
                            ALOGE("checkOutputsForDevice() cannot find policy for address %s",
                                  address.string());
                        }
                        policyMix->setOutput(desc);
                        desc->mPolicyMix = policyMix->getMix();

                    } else if (((desc->mFlags & AUDIO_OUTPUT_FLAG_DIRECT) == 0) &&
                                    hasPrimaryOutput()) {
                        // no duplicated output for direct outputs and
                        // outputs used by dynamic policy mixes
                        audio_io_handle_t duplicatedOutput = AUDIO_IO_HANDLE_NONE;

                        //TODO: configure audio effect output stage here

                        // open a duplicating output thread for the new output and the primary output
                        sp<SwAudioOutputDescriptor> dupOutputDesc =
                                new SwAudioOutputDescriptor(NULL, mpClientInterface);
                        status_t status = dupOutputDesc->openDuplicating(mPrimaryOutput, desc,
                                                                         &duplicatedOutput);
                        if (status == NO_ERROR) {
                            // add duplicated output descriptor
                            addOutput(duplicatedOutput, dupOutputDesc);
                        } else {
                            ALOGW("checkOutputsForDevice() could not open dup output for %d and %d",
                                    mPrimaryOutput->mIoHandle, output);
                            desc->close();
                            removeOutput(output);
                            nextAudioPortGeneration();
                            output = AUDIO_IO_HANDLE_NONE;
                        }
                    }
                }
            } else {
                output = AUDIO_IO_HANDLE_NONE;
            }
            if (output == AUDIO_IO_HANDLE_NONE) {
                ALOGW("checkOutputsForDevice() could not open output for device %x", device);
                profiles.removeAt(profile_index);
                profile_index--;
            } else {
                outputs.add(output);
                // Load digital format info only for digital devices
                if (audio_device_is_digital(device)) {
                    devDesc->importAudioPort(profile);
                }

                if (device_distinguishes_on_address(device)) {
                    ALOGV("checkOutputsForDevice(): setOutputDevice(dev=0x%x, addr=%s)",
                            device, address.string());
                    setOutputDevice(desc, device, true/*force*/, 0/*delay*/,
                            NULL/*patch handle*/, address.string());
                }
                ALOGV("checkOutputsForDevice(): adding output %d", output);
            }
        }

        if (profiles.isEmpty()) {
            ALOGW("checkOutputsForDevice(): No output available for device %04x", device);
            return BAD_VALUE;
        }
    } else { // Disconnect
        // check if one opened output is not needed any more after disconnecting one device
        for (size_t i = 0; i < mOutputs.size(); i++) {
            desc = mOutputs.valueAt(i);
            if (!desc->isDuplicated()) {
                // exact match on device
                if (device_distinguishes_on_address(device) &&
                        (desc->supportedDevices() == device)) {
                    findIoHandlesByAddress(desc, device, address, outputs);
                } else if (!(desc->supportedDevices() & mAvailableOutputDevices.types())) {
                    ALOGV("checkOutputsForDevice(): disconnecting adding output %d",
                            mOutputs.keyAt(i));
                    outputs.add(mOutputs.keyAt(i));
                }
            }
        }
        // Clear any profiles associated with the disconnected device.
        for (const auto& hwModule : mHwModules) {
            for (size_t j = 0; j < hwModule->getOutputProfiles().size(); j++) {
                sp<IOProfile> profile = hwModule->getOutputProfiles()[j];
                if (profile->supportDevice(device)) {
                    ALOGV("checkOutputsForDevice(): "
                            "clearing direct output profile %zu on module %s",
                            j, hwModule->getName());
                    profile->clearAudioProfiles();
                }
            }
        }
    }
    return NO_ERROR;
}

status_t AudioPolicyManager::checkInputsForDevice(const sp<DeviceDescriptor>& devDesc,
                                                  audio_policy_dev_state_t state,
                                                  SortedVector<audio_io_handle_t>& inputs,
                                                  const String8& address)
{
    audio_devices_t device = devDesc->type();
    sp<AudioInputDescriptor> desc;

    if (audio_device_is_digital(device)) {
        // erase all current sample rates, formats and channel masks
        devDesc->clearAudioProfiles();
    }

    if (state == AUDIO_POLICY_DEVICE_STATE_AVAILABLE) {
        // first list already open inputs that can be routed to this device
        for (size_t input_index = 0; input_index < mInputs.size(); input_index++) {
            desc = mInputs.valueAt(input_index);
            if (desc->mProfile->supportDevice(device)) {
                ALOGV("checkInputsForDevice(): adding opened input %d", mInputs.keyAt(input_index));
               inputs.add(mInputs.keyAt(input_index));
            }
        }

        // then look for input profiles that can be routed to this device
        SortedVector< sp<IOProfile> > profiles;
        for (const auto& hwModule : mHwModules) {
            for (size_t profile_index = 0;
                 profile_index < hwModule->getInputProfiles().size();
                 profile_index++) {
                sp<IOProfile> profile = hwModule->getInputProfiles()[profile_index];

                if (profile->supportDevice(device)) {
                    if (!device_distinguishes_on_address(device) ||
                            profile->supportDeviceAddress(address)) {
                        profiles.add(profile);
                        ALOGV("checkInputsForDevice(): adding profile %zu from module %s",
                                profile_index, hwModule->getName());
                    }
                }
            }
        }

        if (profiles.isEmpty() && inputs.isEmpty()) {
            ALOGW("checkInputsForDevice(): No input available for device 0x%X", device);
            return BAD_VALUE;
        }

        // open inputs for matching profiles if needed. Direct inputs are also opened to
        // query for dynamic parameters and will be closed later by setDeviceConnectionState()
        for (ssize_t profile_index = 0; profile_index < (ssize_t)profiles.size(); profile_index++) {

            sp<IOProfile> profile = profiles[profile_index];

            // nothing to do if one input is already opened for this profile
            size_t input_index;
            for (input_index = 0; input_index < mInputs.size(); input_index++) {
                desc = mInputs.valueAt(input_index);
                if (desc->mProfile == profile) {
                    if (audio_device_is_digital(device)) {
                        devDesc->importAudioPort(profile);
                    }
                    break;
                }
            }
            if (input_index != mInputs.size()) {
                continue;
            }

            if (!profile->canOpenNewIo()) {
                ALOGW("Max Input number %u already opened for this profile %s",
                      profile->maxOpenCount, profile->getTagName().c_str());
                continue;
            }

            desc = new AudioInputDescriptor(profile, mpClientInterface);
            audio_io_handle_t input = AUDIO_IO_HANDLE_NONE;
            status_t status = desc->open(nullptr,
                                         device,
                                         address,
                                         AUDIO_SOURCE_MIC,
                                         AUDIO_INPUT_FLAG_NONE,
                                         &input);

            if (status == NO_ERROR) {
                if (!address.isEmpty()) {
                    char *param = audio_device_address_to_parameter(device, address);
                    mpClientInterface->setParameters(input, String8(param));
                    free(param);
                }
                updateAudioProfiles(devDesc, input, profile->getAudioProfiles());
                if (!profile->hasValidAudioProfile()) {
                    ALOGW("checkInputsForDevice() direct input missing param");
                    desc->close();
                    input = AUDIO_IO_HANDLE_NONE;
                }

                if (input != 0) {
                    addInput(input, desc);
                }
            } // endif input != 0

            if (input == AUDIO_IO_HANDLE_NONE) {
                ALOGW("checkInputsForDevice() could not open input for device 0x%X", device);
                profiles.removeAt(profile_index);
                profile_index--;
            } else {
                inputs.add(input);
                if (audio_device_is_digital(device)) {
                    devDesc->importAudioPort(profile);
                }
                ALOGV("checkInputsForDevice(): adding input %d", input);
            }
        } // end scan profiles

        if (profiles.isEmpty()) {
            ALOGW("checkInputsForDevice(): No input available for device 0x%X", device);
            return BAD_VALUE;
        }
    } else {
        // Disconnect
        // check if one opened input is not needed any more after disconnecting one device
        for (size_t input_index = 0; input_index < mInputs.size(); input_index++) {
            desc = mInputs.valueAt(input_index);
            if (!(desc->mProfile->supportDevice(mAvailableInputDevices.types()))) {
                ALOGV("checkInputsForDevice(): disconnecting adding input %d",
                      mInputs.keyAt(input_index));
                inputs.add(mInputs.keyAt(input_index));
            }
        }
        // Clear any profiles associated with the disconnected device.
        for (const auto& hwModule : mHwModules) {
            for (size_t profile_index = 0;
                 profile_index < hwModule->getInputProfiles().size();
                 profile_index++) {
                sp<IOProfile> profile = hwModule->getInputProfiles()[profile_index];
                if (profile->supportDevice(device)) {
                    ALOGV("checkInputsForDevice(): clearing direct input profile %zu on module %s",
                            profile_index, hwModule->getName());
                    profile->clearAudioProfiles();
                }
            }
        }
    } // end disconnect

    return NO_ERROR;
}


void AudioPolicyManager::closeOutput(audio_io_handle_t output)
{
    ALOGV("closeOutput(%d)", output);

    sp<SwAudioOutputDescriptor> outputDesc = mOutputs.valueFor(output);
    if (outputDesc == NULL) {
        ALOGW("closeOutput() unknown output %d", output);
        return;
    }
    mPolicyMixes.closeOutput(outputDesc);

    // look for duplicated outputs connected to the output being removed.
    for (size_t i = 0; i < mOutputs.size(); i++) {
        sp<SwAudioOutputDescriptor> dupOutputDesc = mOutputs.valueAt(i);
        if (dupOutputDesc->isDuplicated() &&
                (dupOutputDesc->mOutput1 == outputDesc ||
                dupOutputDesc->mOutput2 == outputDesc)) {
            sp<SwAudioOutputDescriptor> outputDesc2;
            if (dupOutputDesc->mOutput1 == outputDesc) {
                outputDesc2 = dupOutputDesc->mOutput2;
            } else {
                outputDesc2 = dupOutputDesc->mOutput1;
            }
            // As all active tracks on duplicated output will be deleted,
            // and as they were also referenced on the other output, the reference
            // count for their stream type must be adjusted accordingly on
            // the other output.
            const bool wasActive = outputDesc2->isActive();
            for (const auto &clientPair : dupOutputDesc->getActiveClients()) {
                outputDesc2->changeStreamActiveCount(clientPair.first, -clientPair.second);
            }
            // stop() will be a no op if the output is still active but is needed in case all
            // active streams refcounts where cleared above
            if (wasActive) {
                outputDesc2->stop();
            }
            audio_io_handle_t duplicatedOutput = mOutputs.keyAt(i);
            ALOGV("closeOutput() closing also duplicated output %d", duplicatedOutput);

            mpClientInterface->closeOutput(duplicatedOutput);
            removeOutput(duplicatedOutput);
        }
    }

    nextAudioPortGeneration();

    ssize_t index = mAudioPatches.indexOfKey(outputDesc->getPatchHandle());
    if (index >= 0) {
        sp<AudioPatch> patchDesc = mAudioPatches.valueAt(index);
        (void) /*status_t status*/ mpClientInterface->releaseAudioPatch(patchDesc->mAfPatchHandle, 0);
        mAudioPatches.removeItemsAt(index);
        mpClientInterface->onAudioPatchListUpdate();
    }

    outputDesc->close();

    removeOutput(output);
    mPreviousOutputs = mOutputs;

    // MSD patches may have been released to support a non-MSD direct output. Reset MSD patch if
    // no direct outputs are open.
    if (mHwModules.getModuleFromName(AUDIO_HARDWARE_MODULE_ID_MSD) != 0) {
        bool directOutputOpen = false;
        for (size_t i = 0; i < mOutputs.size(); i++) {
            if (mOutputs[i]->mFlags & AUDIO_OUTPUT_FLAG_DIRECT) {
                directOutputOpen = true;
                break;
            }
        }
        if (!directOutputOpen) {
            ALOGV("no direct outputs open, reset MSD patch");
            setMsdPatch();
        }
    }
}

void AudioPolicyManager::closeInput(audio_io_handle_t input)
{
    ALOGV("closeInput(%d)", input);

    sp<AudioInputDescriptor> inputDesc = mInputs.valueFor(input);
    if (inputDesc == NULL) {
        ALOGW("closeInput() unknown input %d", input);
        return;
    }

    nextAudioPortGeneration();

    audio_devices_t device = inputDesc->mDevice;
    ssize_t index = mAudioPatches.indexOfKey(inputDesc->getPatchHandle());
    if (index >= 0) {
        sp<AudioPatch> patchDesc = mAudioPatches.valueAt(index);
        (void) /*status_t status*/ mpClientInterface->releaseAudioPatch(patchDesc->mAfPatchHandle, 0);
        mAudioPatches.removeItemsAt(index);
        mpClientInterface->onAudioPatchListUpdate();
    }

    inputDesc->close();
    mInputs.removeItem(input);

    audio_devices_t primaryInputDevices = availablePrimaryInputDevices();
    if (((device & primaryInputDevices & ~AUDIO_DEVICE_BIT_IN) != 0) &&
            mInputs.activeInputsCountOnDevices(primaryInputDevices) == 0) {
        SoundTrigger::setCaptureState(false);
    }
}

SortedVector<audio_io_handle_t> AudioPolicyManager::getOutputsForDevice(
                                                                audio_devices_t device,
                                                                const SwAudioOutputCollection& openOutputs)
{
    SortedVector<audio_io_handle_t> outputs;

    ALOGVV("getOutputsForDevice() device %04x", device);
    for (size_t i = 0; i < openOutputs.size(); i++) {
        ALOGVV("output %zu isDuplicated=%d device=%04x",
                i, openOutputs.valueAt(i)->isDuplicated(),
                openOutputs.valueAt(i)->supportedDevices());
        if ((device & openOutputs.valueAt(i)->supportedDevices()) == device) {
            ALOGVV("getOutputsForDevice() found output %d", openOutputs.keyAt(i));
            outputs.add(openOutputs.keyAt(i));
        }
    }
    return outputs;
}

void AudioPolicyManager::checkForDeviceAndOutputChanges(std::function<bool()> onOutputsChecked)
{
    // checkA2dpSuspend must run before checkOutputForAllStrategies so that A2DP
    // output is suspended before any tracks are moved to it
    checkA2dpSuspend();
    checkOutputForAllStrategies();
    if (onOutputsChecked != nullptr && onOutputsChecked()) checkA2dpSuspend();
    updateDevicesAndOutputs();
    if (mHwModules.getModuleFromName(AUDIO_HARDWARE_MODULE_ID_MSD) != 0) {
        setMsdPatch();
    }
}

void AudioPolicyManager::checkOutputForStrategy(routing_strategy strategy)
{
    audio_devices_t oldDevice = getDeviceForStrategy(strategy, true /*fromCache*/);
    audio_devices_t newDevice = getDeviceForStrategy(strategy, false /*fromCache*/);
    SortedVector<audio_io_handle_t> srcOutputs = getOutputsForDevice(oldDevice, mOutputs);
    SortedVector<audio_io_handle_t> dstOutputs = getOutputsForDevice(newDevice, mOutputs);

    // also take into account external policy-related changes: add all outputs which are
    // associated with policies in the "before" and "after" output vectors
    ALOGVV("checkOutputForStrategy(): policy related outputs");
    for (size_t i = 0 ; i < mPreviousOutputs.size() ; i++) {
        const sp<SwAudioOutputDescriptor> desc = mPreviousOutputs.valueAt(i);
        if (desc != 0 && desc->mPolicyMix != NULL) {
            srcOutputs.add(desc->mIoHandle);
            ALOGVV(" previous outputs: adding %d", desc->mIoHandle);
        }
    }
    for (size_t i = 0 ; i < mOutputs.size() ; i++) {
        const sp<SwAudioOutputDescriptor> desc = mOutputs.valueAt(i);
        if (desc != 0 && desc->mPolicyMix != NULL) {
            dstOutputs.add(desc->mIoHandle);
            ALOGVV(" new outputs: adding %d", desc->mIoHandle);
        }
    }

    if (srcOutputs != dstOutputs) {
        // get maximum latency of all source outputs to determine the minimum mute time guaranteeing
        // audio from invalidated tracks will be rendered when unmuting
        uint32_t maxLatency = 0;
        for (audio_io_handle_t srcOut : srcOutputs) {
            sp<SwAudioOutputDescriptor> desc = mPreviousOutputs.valueFor(srcOut);
            if (desc != 0 && maxLatency < desc->latency()) {
                maxLatency = desc->latency();
            }
        }
        ALOGV("checkOutputForStrategy() strategy %d, moving from output %d to output %d",
              strategy, srcOutputs[0], dstOutputs[0]);
        // mute strategy while moving tracks from one output to another
        for (audio_io_handle_t srcOut : srcOutputs) {
            sp<SwAudioOutputDescriptor> desc = mPreviousOutputs.valueFor(srcOut);
            if (desc != 0 && isStrategyActive(desc, strategy)) {
                setStrategyMute(strategy, true, desc);
                setStrategyMute(strategy, false, desc, maxLatency * LATENCY_MUTE_FACTOR, newDevice);
            }
            sp<SourceClientDescriptor> source =
                    getSourceForStrategyOnOutput(srcOut, strategy);
            if (source != 0){
                connectAudioSource(source);
            }
        }

        // Move effects associated to this strategy from previous output to new output
        if (strategy == STRATEGY_MEDIA) {
            selectOutputForMusicEffects();
        }
        // Move tracks associated to this strategy from previous output to new output
        for (int i = 0; i < AUDIO_STREAM_FOR_POLICY_CNT; i++) {
            if (getStrategy((audio_stream_type_t)i) == strategy) {
                mpClientInterface->invalidateStream((audio_stream_type_t)i);
            }
        }
    }
}

void AudioPolicyManager::checkOutputForAllStrategies()
{
    if (mEngine->getForceUse(AUDIO_POLICY_FORCE_FOR_SYSTEM) == AUDIO_POLICY_FORCE_SYSTEM_ENFORCED)
        checkOutputForStrategy(STRATEGY_ENFORCED_AUDIBLE);
    checkOutputForStrategy(STRATEGY_PHONE);
    if (mEngine->getForceUse(AUDIO_POLICY_FORCE_FOR_SYSTEM) != AUDIO_POLICY_FORCE_SYSTEM_ENFORCED)
        checkOutputForStrategy(STRATEGY_ENFORCED_AUDIBLE);
    checkOutputForStrategy(STRATEGY_SONIFICATION);
    checkOutputForStrategy(STRATEGY_SONIFICATION_RESPECTFUL);
    checkOutputForStrategy(STRATEGY_ACCESSIBILITY);
    checkOutputForStrategy(STRATEGY_MEDIA);
    checkOutputForStrategy(STRATEGY_DTMF);
    checkOutputForStrategy(STRATEGY_REROUTING);
}

void AudioPolicyManager::checkA2dpSuspend()
{
    audio_io_handle_t a2dpOutput = mOutputs.getA2dpOutput();

    if (a2dpOutput == 0 || mOutputs.isA2dpOffloadedOnPrimary()) {
        mA2dpSuspended = false;
        return;
    }

    bool isScoConnected =
            ((mAvailableInputDevices.types() & AUDIO_DEVICE_IN_BLUETOOTH_SCO_HEADSET &
                    ~AUDIO_DEVICE_BIT_IN) != 0) ||
            ((mAvailableOutputDevices.types() & AUDIO_DEVICE_OUT_ALL_SCO) != 0);

    // if suspended, restore A2DP output if:
    //      (A2DP output is present and not on primary output) &&
    //      ((SCO device is NOT connected) ||
    //       ((forced usage communication is NOT SCO) && (forced usage for record is NOT SCO) &&
    //        (phone state is NOT in call) && (phone state is NOT ringing)))
    //
    // if not suspended, suspend A2DP output if:
    //      (A2DP output is present and not on primary output) &&
    //      (SCO device is connected) &&
    //       ((forced usage for communication is SCO) || (forced usage for record is SCO) ||
    //       ((phone state is in call) || (phone state is ringing)))
    //
    if (mA2dpSuspended) {
        if (!isScoConnected ||
             ((mEngine->getForceUse(AUDIO_POLICY_FORCE_FOR_COMMUNICATION) !=
                     AUDIO_POLICY_FORCE_BT_SCO) &&
              (mEngine->getForceUse(AUDIO_POLICY_FORCE_FOR_RECORD) !=
                      AUDIO_POLICY_FORCE_BT_SCO) &&
              (mEngine->getPhoneState() != AUDIO_MODE_IN_CALL) &&
              (mEngine->getPhoneState() != AUDIO_MODE_RINGTONE))) {
                mpClientInterface->restoreOutput(a2dpOutput);
            mA2dpSuspended = false;
        }
    } else {
        if (isScoConnected &&
             ((mEngine->getForceUse(AUDIO_POLICY_FORCE_FOR_COMMUNICATION) ==
                     AUDIO_POLICY_FORCE_BT_SCO) ||
              (mEngine->getForceUse(AUDIO_POLICY_FORCE_FOR_RECORD) ==
                      AUDIO_POLICY_FORCE_BT_SCO) ||
              (mEngine->getPhoneState() == AUDIO_MODE_IN_CALL) ||
              (mEngine->getPhoneState() == AUDIO_MODE_RINGTONE))) {
                mpClientInterface->suspendOutput(a2dpOutput);
            mA2dpSuspended = true;
        }
    }
}

template <class IoDescriptor, class Filter>
sp<DeviceDescriptor> AudioPolicyManager::findPreferredDevice(
        IoDescriptor& desc, Filter filter, bool& active, const DeviceVector& devices)
{
    auto activeClients = desc->clientsList(true /*activeOnly*/);
    auto activeClientsWithRoute =
        desc->clientsList(true /*activeOnly*/, filter, true /*preferredDevice*/);
    active = activeClients.size() > 0;
    if (active && activeClients.size() == activeClientsWithRoute.size()) {
        return devices.getDeviceFromId(activeClientsWithRoute[0]->preferredDeviceId());
    }
    return nullptr;
}

template <class IoCollection, class Filter>
sp<DeviceDescriptor> AudioPolicyManager::findPreferredDevice(
        IoCollection& ioCollection, Filter filter, const DeviceVector& devices)
{
    sp<DeviceDescriptor> device;
    for (size_t i = 0; i < ioCollection.size(); i++) {
        auto desc = ioCollection.valueAt(i);
        bool active;
        sp<DeviceDescriptor> curDevice = findPreferredDevice(desc, filter, active, devices);
        if (active && curDevice == nullptr) {
            return nullptr;
        } else if (curDevice != nullptr) {
            device = curDevice;
        }
    }
    return device;
}

audio_devices_t AudioPolicyManager::getNewOutputDevice(const sp<AudioOutputDescriptor>& outputDesc,
                                                       bool fromCache)
{
    ssize_t index = mAudioPatches.indexOfKey(outputDesc->getPatchHandle());
    if (index >= 0) {
        sp<AudioPatch> patchDesc = mAudioPatches.valueAt(index);
        if (patchDesc->mUid != mUidCached) {
            ALOGV("getNewOutputDevice() device %08x forced by patch %d",
                  outputDesc->device(), outputDesc->getPatchHandle());
            return outputDesc->device();
        }
    }

    // Honor explicit routing requests only if no client using default routing is active on this
    // input: a specific app can not force routing for other apps by setting a preferred device.
    bool active; // unused
    sp<DeviceDescriptor> deviceDesc =
        findPreferredDevice(outputDesc, STRATEGY_NONE, active, mAvailableOutputDevices);
    if (deviceDesc != nullptr) {
        return deviceDesc->type();
    }

    // check the following by order of priority to request a routing change if necessary:
    // 1: the strategy enforced audible is active and enforced on the output:
    //      use device for strategy enforced audible
    // 2: we are in call or the strategy phone is active on the output:
    //      use device for strategy phone
    // 3: the strategy sonification is active on the output:
    //      use device for strategy sonification
    // 4: the strategy for enforced audible is active but not enforced on the output:
    //      use the device for strategy enforced audible
    // 5: the strategy accessibility is active on the output:
    //      use device for strategy accessibility
    // 6: the strategy "respectful" sonification is active on the output:
    //      use device for strategy "respectful" sonification
    // 7: the strategy media is active on the output:
    //      use device for strategy media
    // 8: the strategy DTMF is active on the output:
    //      use device for strategy DTMF
    // 9: the strategy for beacon, a.k.a. "transmitted through speaker" is active on the output:
    //      use device for strategy t-t-s

    // FIXME: extend use of isStrategyActiveOnSameModule() to all strategies
    // with a refined rule considering mutually exclusive devices (using same backend)
    // as opposed to all streams on the same audio HAL module.
    audio_devices_t device = AUDIO_DEVICE_NONE;
    if (isStrategyActive(outputDesc, STRATEGY_ENFORCED_AUDIBLE) &&
        mEngine->getForceUse(AUDIO_POLICY_FORCE_FOR_SYSTEM) == AUDIO_POLICY_FORCE_SYSTEM_ENFORCED) {
        device = getDeviceForStrategy(STRATEGY_ENFORCED_AUDIBLE, fromCache);
    } else if (isInCall() ||
               isStrategyActiveOnSameModule(outputDesc, STRATEGY_PHONE)) {
        device = getDeviceForStrategy(STRATEGY_PHONE, fromCache);
    } else if (isStrategyActiveOnSameModule(outputDesc, STRATEGY_SONIFICATION)) {
        device = getDeviceForStrategy(STRATEGY_SONIFICATION, fromCache);
    } else if (isStrategyActive(outputDesc, STRATEGY_ENFORCED_AUDIBLE)) {
        device = getDeviceForStrategy(STRATEGY_ENFORCED_AUDIBLE, fromCache);
    } else if (isStrategyActive(outputDesc, STRATEGY_ACCESSIBILITY)) {
        device = getDeviceForStrategy(STRATEGY_ACCESSIBILITY, fromCache);
    } else if (isStrategyActive(outputDesc, STRATEGY_SONIFICATION_RESPECTFUL)) {
        device = getDeviceForStrategy(STRATEGY_SONIFICATION_RESPECTFUL, fromCache);
    } else if (isStrategyActive(outputDesc, STRATEGY_MEDIA)) {
        device = getDeviceForStrategy(STRATEGY_MEDIA, fromCache);
    } else if (isStrategyActive(outputDesc, STRATEGY_DTMF)) {
        device = getDeviceForStrategy(STRATEGY_DTMF, fromCache);
    } else if (isStrategyActive(outputDesc, STRATEGY_TRANSMITTED_THROUGH_SPEAKER)) {
        device = getDeviceForStrategy(STRATEGY_TRANSMITTED_THROUGH_SPEAKER, fromCache);
    } else if (isStrategyActive(outputDesc, STRATEGY_REROUTING)) {
        device = getDeviceForStrategy(STRATEGY_REROUTING, fromCache);
    }

    ALOGV("getNewOutputDevice() selected device %x", device);
    return device;
}

audio_devices_t AudioPolicyManager::getNewInputDevice(const sp<AudioInputDescriptor>& inputDesc)
{
    audio_devices_t device = AUDIO_DEVICE_NONE;

    ssize_t index = mAudioPatches.indexOfKey(inputDesc->getPatchHandle());
    if (index >= 0) {
        sp<AudioPatch> patchDesc = mAudioPatches.valueAt(index);
        if (patchDesc->mUid != mUidCached) {
            ALOGV("getNewInputDevice() device %08x forced by patch %d",
                  inputDesc->mDevice, inputDesc->getPatchHandle());
            return inputDesc->mDevice;
        }
    }

    // Honor explicit routing requests only if no client using default routing is active on this
    // input: a specific app can not force routing for other apps by setting a preferred device.
    bool active;
    sp<DeviceDescriptor> deviceDesc =
        findPreferredDevice(inputDesc, AUDIO_SOURCE_DEFAULT, active, mAvailableInputDevices);
    if (deviceDesc != nullptr) {
        return deviceDesc->type();
    }

    // If we are not in call and no client is active on this input, this methods returns
    // AUDIO_DEVICE_NONE, causing the patch on the input stream to be released.
<<<<<<< HEAD
    audio_source_t source = inputDesc->getHighestPrioritySource(true /*activeOnly*/);
    // Check for source AUDIO_SOURCE_VOICE_UPLINK when in call.
    // Device switch during in call record use case returns built-in mic
    // as new device which is not supported on primary input.
    // Avoid this by retrieving device based on highest priority source.	
    if ((source == AUDIO_SOURCE_DEFAULT || source != AUDIO_SOURCE_VOICE_UPLINK) && isInCall()) {
=======
    audio_source_t source = inputDesc->source();
    if (source == AUDIO_SOURCE_DEFAULT && isInCall()) {
>>>>>>> 4fcae3a3
        source = AUDIO_SOURCE_VOICE_COMMUNICATION;
    }
    if (source != AUDIO_SOURCE_DEFAULT) {
        device = getDeviceAndMixForInputSource(source);
    }

    return device;
}

bool AudioPolicyManager::streamsMatchForvolume(audio_stream_type_t stream1,
                                               audio_stream_type_t stream2) {
    return (stream1 == stream2);
}

uint32_t AudioPolicyManager::getStrategyForStream(audio_stream_type_t stream) {
    return (uint32_t)getStrategy(stream);
}

audio_devices_t AudioPolicyManager::getDevicesForStream(audio_stream_type_t stream) {
    // By checking the range of stream before calling getStrategy, we avoid
    // getStrategy's behavior for invalid streams.  getStrategy would do a ALOGE
    // and then return STRATEGY_MEDIA, but we want to return the empty set.
    if (stream < (audio_stream_type_t) 0 || stream >= AUDIO_STREAM_PUBLIC_CNT) {
        return AUDIO_DEVICE_NONE;
    }
    audio_devices_t activeDevices = AUDIO_DEVICE_NONE;
    audio_devices_t devices = AUDIO_DEVICE_NONE;
    for (int curStream = 0; curStream < AUDIO_STREAM_FOR_POLICY_CNT; curStream++) {
        if (!streamsMatchForvolume(stream, (audio_stream_type_t)curStream)) {
            continue;
        }
        routing_strategy curStrategy = getStrategy((audio_stream_type_t)curStream);
        audio_devices_t curDevices =
                getDeviceForStrategy((routing_strategy)curStrategy, false /*fromCache*/);
        devices |= curDevices;
        for (audio_io_handle_t output : getOutputsForDevice(curDevices, mOutputs)) {
            sp<AudioOutputDescriptor> outputDesc = mOutputs.valueFor(output);
            if (outputDesc->isStreamActive((audio_stream_type_t)curStream)) {
                activeDevices |= outputDesc->device();
            }
        }
    }

    // Favor devices selected on active streams if any to report correct device in case of
    // explicit device selection
    if (activeDevices != AUDIO_DEVICE_NONE) {
        devices = activeDevices;
    }
    /*Filter SPEAKER_SAFE out of results, as AudioService doesn't know about it
      and doesn't really need to.*/
    if (devices & AUDIO_DEVICE_OUT_SPEAKER_SAFE) {
        devices |= AUDIO_DEVICE_OUT_SPEAKER;
        devices &= ~AUDIO_DEVICE_OUT_SPEAKER_SAFE;
    }
    return devices;
}

routing_strategy AudioPolicyManager::getStrategy(audio_stream_type_t stream) const
{
    ALOG_ASSERT(stream != AUDIO_STREAM_PATCH,"getStrategy() called for AUDIO_STREAM_PATCH");
    return mEngine->getStrategyForStream(stream);
}

routing_strategy AudioPolicyManager::getStrategyForAttr(const audio_attributes_t *attr) {
    // flags to strategy mapping
    if ((attr->flags & AUDIO_FLAG_BEACON) == AUDIO_FLAG_BEACON) {
        return STRATEGY_TRANSMITTED_THROUGH_SPEAKER;
    }
    if ((attr->flags & AUDIO_FLAG_AUDIBILITY_ENFORCED) == AUDIO_FLAG_AUDIBILITY_ENFORCED) {
        return STRATEGY_ENFORCED_AUDIBLE;
    }
    // usage to strategy mapping
    return mEngine->getStrategyForUsage(attr->usage);
}

void AudioPolicyManager::handleNotificationRoutingForStream(audio_stream_type_t stream) {
    switch(stream) {
    case AUDIO_STREAM_MUSIC:
        checkOutputForStrategy(STRATEGY_SONIFICATION_RESPECTFUL);
        updateDevicesAndOutputs();
        break;
    default:
        break;
    }
}

uint32_t AudioPolicyManager::handleEventForBeacon(int event) {

    // skip beacon mute management if a dedicated TTS output is available
    if (mTtsOutputAvailable) {
        return 0;
    }

    switch(event) {
    case STARTING_OUTPUT:
        mBeaconMuteRefCount++;
        break;
    case STOPPING_OUTPUT:
        if (mBeaconMuteRefCount > 0) {
            mBeaconMuteRefCount--;
        }
        break;
    case STARTING_BEACON:
        mBeaconPlayingRefCount++;
        break;
    case STOPPING_BEACON:
        if (mBeaconPlayingRefCount > 0) {
            mBeaconPlayingRefCount--;
        }
        break;
    }

    if (mBeaconMuteRefCount > 0) {
        // any playback causes beacon to be muted
        return setBeaconMute(true);
    } else {
        // no other playback: unmute when beacon starts playing, mute when it stops
        return setBeaconMute(mBeaconPlayingRefCount == 0);
    }
}

uint32_t AudioPolicyManager::setBeaconMute(bool mute) {
    ALOGV("setBeaconMute(%d) mBeaconMuteRefCount=%d mBeaconPlayingRefCount=%d",
            mute, mBeaconMuteRefCount, mBeaconPlayingRefCount);
    // keep track of muted state to avoid repeating mute/unmute operations
    if (mBeaconMuted != mute) {
        // mute/unmute AUDIO_STREAM_TTS on all outputs
        ALOGV("\t muting %d", mute);
        uint32_t maxLatency = 0;
        for (size_t i = 0; i < mOutputs.size(); i++) {
            sp<SwAudioOutputDescriptor> desc = mOutputs.valueAt(i);
            setStreamMute(AUDIO_STREAM_TTS, mute/*on*/,
                    desc,
                    0 /*delay*/, AUDIO_DEVICE_NONE);
            const uint32_t latency = desc->latency() * 2;
            if (latency > maxLatency) {
                maxLatency = latency;
            }
        }
        mBeaconMuted = mute;
        return maxLatency;
    }
    return 0;
}

audio_devices_t AudioPolicyManager::getDeviceForStrategy(routing_strategy strategy,
                                                         bool fromCache)
{
    // Honor explicit routing requests only if all active clients have a preferred route in which
    // case the last active client route is used
    sp<DeviceDescriptor> deviceDesc = findPreferredDevice(mOutputs, strategy, mAvailableOutputDevices);
    if (deviceDesc != nullptr) {
        return deviceDesc->type();
    }

    if (fromCache) {
        ALOGVV("getDeviceForStrategy() from cache strategy %d, device %x",
              strategy, mDeviceForStrategy[strategy]);
        return mDeviceForStrategy[strategy];
    }
    return mEngine->getDeviceForStrategy(strategy);
}

void AudioPolicyManager::updateDevicesAndOutputs()
{
    for (int i = 0; i < NUM_STRATEGIES; i++) {
        mDeviceForStrategy[i] = getDeviceForStrategy((routing_strategy)i, false /*fromCache*/);
    }
    mPreviousOutputs = mOutputs;
}

uint32_t AudioPolicyManager::checkDeviceMuteStrategies(const sp<AudioOutputDescriptor>& outputDesc,
                                                       audio_devices_t prevDevice,
                                                       uint32_t delayMs)
{
    // mute/unmute strategies using an incompatible device combination
    // if muting, wait for the audio in pcm buffer to be drained before proceeding
    // if unmuting, unmute only after the specified delay
    if (outputDesc->isDuplicated()) {
        return 0;
    }

    uint32_t muteWaitMs = 0;
    audio_devices_t device = outputDesc->device();
    bool shouldMute = outputDesc->isActive() && (popcount(device) >= 2);

    for (size_t i = 0; i < NUM_STRATEGIES; i++) {
        audio_devices_t curDevice = getDeviceForStrategy((routing_strategy)i, false /*fromCache*/);
        curDevice = curDevice & outputDesc->supportedDevices();
        bool mute = shouldMute && (curDevice & device) && (curDevice != device);
        bool doMute = false;

        if (mute && !outputDesc->mStrategyMutedByDevice[i]) {
            doMute = true;
            outputDesc->mStrategyMutedByDevice[i] = true;
        } else if (!mute && outputDesc->mStrategyMutedByDevice[i]){
            doMute = true;
            outputDesc->mStrategyMutedByDevice[i] = false;
        }
        if (doMute) {
            for (size_t j = 0; j < mOutputs.size(); j++) {
                sp<AudioOutputDescriptor> desc = mOutputs.valueAt(j);
                // skip output if it does not share any device with current output
                if ((desc->supportedDevices() & outputDesc->supportedDevices())
                        == AUDIO_DEVICE_NONE) {
                    continue;
                }
                ALOGVV("checkDeviceMuteStrategies() %s strategy %zu (curDevice %04x)",
                      mute ? "muting" : "unmuting", i, curDevice);
                setStrategyMute((routing_strategy)i, mute, desc, mute ? 0 : delayMs);
                if (isStrategyActive(desc, (routing_strategy)i)) {
                    if (mute) {
                        // FIXME: should not need to double latency if volume could be applied
                        // immediately by the audioflinger mixer. We must account for the delay
                        // between now and the next time the audioflinger thread for this output
                        // will process a buffer (which corresponds to one buffer size,
                        // usually 1/2 or 1/4 of the latency).
                        if (muteWaitMs < desc->latency() * 2) {
                            muteWaitMs = desc->latency() * 2;
                        }
                    }
                }
            }
        }
    }

    // temporary mute output if device selection changes to avoid volume bursts due to
    // different per device volumes
    if (outputDesc->isActive() && (device != prevDevice)) {
        uint32_t tempMuteWaitMs = outputDesc->latency() * 2;
        // temporary mute duration is conservatively set to 4 times the reported latency
        uint32_t tempMuteDurationMs = outputDesc->latency() * 4;
        if (muteWaitMs < tempMuteWaitMs) {
            muteWaitMs = tempMuteWaitMs;
        }

        for (size_t i = 0; i < NUM_STRATEGIES; i++) {
            if (isStrategyActive(outputDesc, (routing_strategy)i)) {
                // make sure that we do not start the temporary mute period too early in case of
                // delayed device change
                setStrategyMute((routing_strategy)i, true, outputDesc, delayMs);
                setStrategyMute((routing_strategy)i, false, outputDesc,
                                delayMs + tempMuteDurationMs, device);
            }
        }
    }

    // wait for the PCM output buffers to empty before proceeding with the rest of the command
    if (muteWaitMs > delayMs) {
        muteWaitMs -= delayMs;
        usleep(muteWaitMs * 1000);
        return muteWaitMs;
    }
    return 0;
}

uint32_t AudioPolicyManager::setOutputDevice(const sp<AudioOutputDescriptor>& outputDesc,
                                             audio_devices_t device,
                                             bool force,
                                             int delayMs,
                                             audio_patch_handle_t *patchHandle,
                                             const char *address,
                                             bool requiresMuteCheck)
{
    ALOGV("setOutputDevice() device %04x delayMs %d", device, delayMs);
    AudioParameter param;
    uint32_t muteWaitMs;

    if (outputDesc->isDuplicated()) {
        muteWaitMs = setOutputDevice(outputDesc->subOutput1(), device, force, delayMs,
                nullptr /* patchHandle */, nullptr /* address */, requiresMuteCheck);
        muteWaitMs += setOutputDevice(outputDesc->subOutput2(), device, force, delayMs,
                nullptr /* patchHandle */, nullptr /* address */, requiresMuteCheck);
        return muteWaitMs;
    }
    // no need to proceed if new device is not AUDIO_DEVICE_NONE and not supported by current
    // output profile
    if ((device != AUDIO_DEVICE_NONE) &&
            ((device & outputDesc->supportedDevices()) == AUDIO_DEVICE_NONE)) {
        return 0;
    }

    // filter devices according to output selected
    device = (audio_devices_t)(device & outputDesc->supportedDevices());

    audio_devices_t prevDevice = outputDesc->mDevice;

    ALOGV("setOutputDevice() prevDevice 0x%04x", prevDevice);

    if (device != AUDIO_DEVICE_NONE) {
        outputDesc->mDevice = device;
    }

    // if the outputs are not materially active, there is no need to mute.
    if (requiresMuteCheck) {
        muteWaitMs = checkDeviceMuteStrategies(outputDesc, prevDevice, delayMs);
    } else {
        ALOGV("%s: suppressing checkDeviceMuteStrategies", __func__);
        muteWaitMs = 0;
    }

    // Do not change the routing if:
    //      the requested device is AUDIO_DEVICE_NONE
    //      OR the requested device is the same as current device
    //  AND force is not specified
    //  AND the output is connected by a valid audio patch.
    // Doing this check here allows the caller to call setOutputDevice() without conditions
    if ((device == AUDIO_DEVICE_NONE || device == prevDevice) &&
        !force &&
        outputDesc->getPatchHandle() != 0) {
        ALOGV("setOutputDevice() setting same device 0x%04x or null device", device);
        return muteWaitMs;
    }

    ALOGV("setOutputDevice() changing device");

    // do the routing
    if (device == AUDIO_DEVICE_NONE) {
        resetOutputDevice(outputDesc, delayMs, NULL);
    } else {
        DeviceVector deviceList;
        if ((address == NULL) || (strlen(address) == 0)) {
            deviceList = mAvailableOutputDevices.getDevicesFromTypeMask(device);
        } else {
            sp<DeviceDescriptor> deviceDesc = mAvailableOutputDevices.getDevice(
                    device, String8(address));
            if (deviceDesc) deviceList.add(deviceDesc);
        }

        if (!deviceList.isEmpty()) {
            PatchBuilder patchBuilder;
            patchBuilder.addSource(outputDesc);
            ALOG_ASSERT(deviceList.size() <= AUDIO_PATCH_PORTS_MAX, "Too many sink ports");
            for (const auto &device : deviceList) {
                patchBuilder.addSink(device);
            }
            installPatch(__func__, patchHandle, outputDesc.get(), patchBuilder.patch(), delayMs);
        }
    }

    // update stream volumes according to new device
    applyStreamVolumes(outputDesc, device, delayMs);

    return muteWaitMs;
}

status_t AudioPolicyManager::resetOutputDevice(const sp<AudioOutputDescriptor>& outputDesc,
                                               int delayMs,
                                               audio_patch_handle_t *patchHandle)
{
    ssize_t index;
    if (patchHandle) {
        index = mAudioPatches.indexOfKey(*patchHandle);
    } else {
        index = mAudioPatches.indexOfKey(outputDesc->getPatchHandle());
    }
    if (index < 0) {
        return INVALID_OPERATION;
    }
    sp< AudioPatch> patchDesc = mAudioPatches.valueAt(index);
    status_t status = mpClientInterface->releaseAudioPatch(patchDesc->mAfPatchHandle, delayMs);
    ALOGV("resetOutputDevice() releaseAudioPatch returned %d", status);
    outputDesc->setPatchHandle(AUDIO_PATCH_HANDLE_NONE);
    removeAudioPatch(patchDesc->mHandle);
    nextAudioPortGeneration();
    mpClientInterface->onAudioPatchListUpdate();
    return status;
}

status_t AudioPolicyManager::setInputDevice(audio_io_handle_t input,
                                            audio_devices_t device,
                                            bool force,
                                            audio_patch_handle_t *patchHandle)
{
    status_t status = NO_ERROR;

    sp<AudioInputDescriptor> inputDesc = mInputs.valueFor(input);
    if ((device != AUDIO_DEVICE_NONE) && ((device != inputDesc->mDevice) || force)) {
        inputDesc->mDevice = device;

        DeviceVector deviceList = mAvailableInputDevices.getDevicesFromTypeMask(device);
        if (!deviceList.isEmpty()) {
            PatchBuilder patchBuilder;
            patchBuilder.addSink(inputDesc,
            // AUDIO_SOURCE_HOTWORD is for internal use only:
            // handled as AUDIO_SOURCE_VOICE_RECOGNITION by the audio HAL
                    [inputDesc](const PatchBuilder::mix_usecase_t& usecase) {
                        auto result = usecase;
                        if (result.source == AUDIO_SOURCE_HOTWORD && !inputDesc->isSoundTrigger()) {
                            result.source = AUDIO_SOURCE_VOICE_RECOGNITION;
                        }
                        return result; }).
            //only one input device for now
                    addSource(deviceList.itemAt(0));
            status = installPatch(__func__, patchHandle, inputDesc.get(), patchBuilder.patch(), 0);
        }
    }
    return status;
}

status_t AudioPolicyManager::resetInputDevice(audio_io_handle_t input,
                                              audio_patch_handle_t *patchHandle)
{
    sp<AudioInputDescriptor> inputDesc = mInputs.valueFor(input);
    ssize_t index;
    if (patchHandle) {
        index = mAudioPatches.indexOfKey(*patchHandle);
    } else {
        index = mAudioPatches.indexOfKey(inputDesc->getPatchHandle());
    }
    if (index < 0) {
        return INVALID_OPERATION;
    }
    sp< AudioPatch> patchDesc = mAudioPatches.valueAt(index);
    status_t status = mpClientInterface->releaseAudioPatch(patchDesc->mAfPatchHandle, 0);
    ALOGV("resetInputDevice() releaseAudioPatch returned %d", status);
    inputDesc->setPatchHandle(AUDIO_PATCH_HANDLE_NONE);
    removeAudioPatch(patchDesc->mHandle);
    nextAudioPortGeneration();
    mpClientInterface->onAudioPatchListUpdate();
    return status;
}

sp<IOProfile> AudioPolicyManager::getInputProfile(audio_devices_t device,
                                                  const String8& address,
                                                  uint32_t& samplingRate,
                                                  audio_format_t& format,
                                                  audio_channel_mask_t& channelMask,
                                                  audio_input_flags_t flags)
{
    // Choose an input profile based on the requested capture parameters: select the first available
    // profile supporting all requested parameters.
    //
    // TODO: perhaps isCompatibleProfile should return a "matching" score so we can return
    // the best matching profile, not the first one.

    sp<IOProfile> firstInexact;
    uint32_t updatedSamplingRate = 0;
    audio_format_t updatedFormat = AUDIO_FORMAT_INVALID;
    audio_channel_mask_t updatedChannelMask = AUDIO_CHANNEL_INVALID;
    for (const auto& hwModule : mHwModules) {
        for (const auto& profile : hwModule->getInputProfiles()) {
            // profile->log();
            //updatedFormat = format;
            if (profile->isCompatibleProfile(device, address, samplingRate,
                                             &samplingRate  /*updatedSamplingRate*/,
                                             format,
                                             &format,       /*updatedFormat*/
                                             channelMask,
                                             &channelMask   /*updatedChannelMask*/,
                                             // FIXME ugly cast
                                             (audio_output_flags_t) flags,
                                             true /*exactMatchRequiredForInputFlags*/,
                                             true)) {

                return profile;
            }
			if (firstInexact == nullptr && profile->isCompatibleProfile(device, address,
                                             samplingRate,
                                             &updatedSamplingRate,
                                             format,
                                             &updatedFormat,
                                             channelMask,
                                             &updatedChannelMask,
                                             // FIXME ugly cast
                                             (audio_output_flags_t) flags,
                                             false /*exactMatchRequiredForInputFlags*/,
                                             false)) {
                firstInexact = profile;
            }
        }



    }
    if (firstInexact != nullptr) {
        samplingRate = updatedSamplingRate;
        format = updatedFormat;
        channelMask = updatedChannelMask;
        return firstInexact;
    }
    return NULL;
}


audio_devices_t AudioPolicyManager::getDeviceAndMixForInputSource(audio_source_t inputSource,
                                                                  AudioMix **policyMix)
{
    // Honor explicit routing requests only if all active clients have a preferred route in which
    // case the last active client route is used
    sp<DeviceDescriptor> deviceDesc =
        findPreferredDevice(mInputs, inputSource, mAvailableInputDevices);
    if (deviceDesc != nullptr) {
        return deviceDesc->type();
    }


    audio_devices_t availableDeviceTypes = mAvailableInputDevices.types() & ~AUDIO_DEVICE_BIT_IN;
    audio_devices_t selectedDeviceFromMix =
           mPolicyMixes.getDeviceAndMixForInputSource(inputSource, availableDeviceTypes, policyMix);

    if (selectedDeviceFromMix != AUDIO_DEVICE_NONE) {
        return selectedDeviceFromMix;
    }
    return getDeviceForInputSource(inputSource);
}

audio_devices_t AudioPolicyManager::getDeviceForInputSource(audio_source_t inputSource)
{
    return mEngine->getDeviceForInputSource(inputSource);
}

float AudioPolicyManager::computeVolume(audio_stream_type_t stream,
                                        int index,
                                        audio_devices_t device)
{
    float volumeDB = mVolumeCurves->volIndexToDb(stream, Volume::getDeviceCategory(device), index);

    // handle the case of accessibility active while a ringtone is playing: if the ringtone is much
    // louder than the accessibility prompt, the prompt cannot be heard, thus masking the touch
    // exploration of the dialer UI. In this situation, bring the accessibility volume closer to
    // the ringtone volume
    if ((stream == AUDIO_STREAM_ACCESSIBILITY)
            && (AUDIO_MODE_RINGTONE == mEngine->getPhoneState())
            && isStreamActive(AUDIO_STREAM_RING, 0)) {
        const float ringVolumeDB = computeVolume(AUDIO_STREAM_RING, index, device);
        return ringVolumeDB - 4 > volumeDB ? ringVolumeDB - 4 : volumeDB;
    }

    // in-call: always cap volume by voice volume + some low headroom
    if ((stream != AUDIO_STREAM_VOICE_CALL) &&
            (isInCall() || mOutputs.isStreamActiveLocally(AUDIO_STREAM_VOICE_CALL))) {
        switch (stream) {
        case AUDIO_STREAM_SYSTEM:
        case AUDIO_STREAM_RING:
        case AUDIO_STREAM_MUSIC:
        case AUDIO_STREAM_ALARM:
        case AUDIO_STREAM_NOTIFICATION:
        case AUDIO_STREAM_ENFORCED_AUDIBLE:
        case AUDIO_STREAM_DTMF:
        case AUDIO_STREAM_ACCESSIBILITY: {
            int voiceVolumeIndex =
                mVolumeCurves->getVolumeIndex(AUDIO_STREAM_VOICE_CALL, device);
            const float maxVoiceVolDb =
                computeVolume(AUDIO_STREAM_VOICE_CALL, voiceVolumeIndex, device)
                + IN_CALL_EARPIECE_HEADROOM_DB;
            if (volumeDB > maxVoiceVolDb) {
                ALOGV("computeVolume() stream %d at vol=%f overriden by stream %d at vol=%f",
                        stream, volumeDB, AUDIO_STREAM_VOICE_CALL, maxVoiceVolDb);
                volumeDB = maxVoiceVolDb;
            }
            } break;
        default:
            break;
        }
    }

    // if a headset is connected, apply the following rules to ring tones and notifications
    // to avoid sound level bursts in user's ears:
    // - always attenuate notifications volume by 6dB
    // - attenuate ring tones volume by 6dB unless music is not playing and
    // speaker is part of the select devices
    // - if music is playing, always limit the volume to current music volume,
    // with a minimum threshold at -36dB so that notification is always perceived.
    const routing_strategy stream_strategy = getStrategy(stream);
    if ((device & (AUDIO_DEVICE_OUT_BLUETOOTH_A2DP |
            AUDIO_DEVICE_OUT_BLUETOOTH_A2DP_HEADPHONES |
            AUDIO_DEVICE_OUT_WIRED_HEADSET |
            AUDIO_DEVICE_OUT_WIRED_HEADPHONE |
            AUDIO_DEVICE_OUT_USB_HEADSET |
            AUDIO_DEVICE_OUT_HEARING_AID)) &&
        ((stream_strategy == STRATEGY_SONIFICATION)
                || (stream_strategy == STRATEGY_SONIFICATION_RESPECTFUL)
                || (stream == AUDIO_STREAM_SYSTEM)
                || ((stream_strategy == STRATEGY_ENFORCED_AUDIBLE) &&
                    (mEngine->getForceUse(AUDIO_POLICY_FORCE_FOR_SYSTEM) == AUDIO_POLICY_FORCE_NONE))) &&
            mVolumeCurves->canBeMuted(stream)) {
        // when the phone is ringing we must consider that music could have been paused just before
        // by the music application and behave as if music was active if the last music track was
        // just stopped
        if (isStreamActive(AUDIO_STREAM_MUSIC, SONIFICATION_HEADSET_MUSIC_DELAY) ||
                mLimitRingtoneVolume) {
            volumeDB += SONIFICATION_HEADSET_VOLUME_FACTOR_DB;
            audio_devices_t musicDevice = getDeviceForStrategy(STRATEGY_MEDIA, true /*fromCache*/);
            float musicVolDB = computeVolume(AUDIO_STREAM_MUSIC,
                                             mVolumeCurves->getVolumeIndex(AUDIO_STREAM_MUSIC,
                                                                              musicDevice),
                                             musicDevice);
            float minVolDB = (musicVolDB > SONIFICATION_HEADSET_VOLUME_MIN_DB) ?
                    musicVolDB : SONIFICATION_HEADSET_VOLUME_MIN_DB;
            if (volumeDB > minVolDB) {
                volumeDB = minVolDB;
                ALOGV("computeVolume limiting volume to %f musicVol %f", minVolDB, musicVolDB);
            }
            if (device & (AUDIO_DEVICE_OUT_BLUETOOTH_A2DP |
                    AUDIO_DEVICE_OUT_BLUETOOTH_A2DP_HEADPHONES)) {
                // on A2DP, also ensure notification volume is not too low compared to media when
                // intended to be played
                if ((volumeDB > -96.0f) &&
                        (musicVolDB - SONIFICATION_A2DP_MAX_MEDIA_DIFF_DB > volumeDB)) {
                    ALOGV("computeVolume increasing volume for stream=%d device=0x%X from %f to %f",
                            stream, device,
                            volumeDB, musicVolDB - SONIFICATION_A2DP_MAX_MEDIA_DIFF_DB);
                    volumeDB = musicVolDB - SONIFICATION_A2DP_MAX_MEDIA_DIFF_DB;
                }
            }
        } else if ((Volume::getDeviceForVolume(device) != AUDIO_DEVICE_OUT_SPEAKER) ||
                stream_strategy != STRATEGY_SONIFICATION) {
            volumeDB += SONIFICATION_HEADSET_VOLUME_FACTOR_DB;
        }
    }

    return volumeDB;
}

int AudioPolicyManager::rescaleVolumeIndex(int srcIndex,
                                           audio_stream_type_t srcStream,
                                           audio_stream_type_t dstStream)
{
    if (srcStream == dstStream) {
        return srcIndex;
    }
    float minSrc = (float)mVolumeCurves->getVolumeIndexMin(srcStream);
    float maxSrc = (float)mVolumeCurves->getVolumeIndexMax(srcStream);
    float minDst = (float)mVolumeCurves->getVolumeIndexMin(dstStream);
    float maxDst = (float)mVolumeCurves->getVolumeIndexMax(dstStream);

    return (int)(minDst + ((srcIndex - minSrc) * (maxDst - minDst)) / (maxSrc - minSrc));
}

status_t AudioPolicyManager::checkAndSetVolume(audio_stream_type_t stream,
                                                   int index,
                                                   const sp<AudioOutputDescriptor>& outputDesc,
                                                   audio_devices_t device,
                                                   int delayMs,
                                                   bool force)
{
    // do not change actual stream volume if the stream is muted
    if (outputDesc->mMuteCount[stream] != 0) {
        ALOGVV("checkAndSetVolume() stream %d muted count %d",
              stream, outputDesc->mMuteCount[stream]);
        return NO_ERROR;
    }
    audio_policy_forced_cfg_t forceUseForComm =
            mEngine->getForceUse(AUDIO_POLICY_FORCE_FOR_COMMUNICATION);
    // do not change in call volume if bluetooth is connected and vice versa
    if ((stream == AUDIO_STREAM_VOICE_CALL && forceUseForComm == AUDIO_POLICY_FORCE_BT_SCO) ||
        (stream == AUDIO_STREAM_BLUETOOTH_SCO && forceUseForComm != AUDIO_POLICY_FORCE_BT_SCO)) {
        ALOGV("checkAndSetVolume() cannot set stream %d volume with force use = %d for comm",
             stream, forceUseForComm);
        return INVALID_OPERATION;
    }

    if (device == AUDIO_DEVICE_NONE) {
        device = outputDesc->device();
    }

    float volumeDb = computeVolume(stream, index, device);
    if (outputDesc->isFixedVolume(device) ||
            // Force VoIP volume to max for bluetooth SCO
            ((stream == AUDIO_STREAM_VOICE_CALL || stream == AUDIO_STREAM_BLUETOOTH_SCO) &&
             (device & AUDIO_DEVICE_OUT_ALL_SCO) != 0)) {
        volumeDb = 0.0f;
    }

    outputDesc->setVolume(volumeDb, stream, device, delayMs, force);

    if (stream == AUDIO_STREAM_VOICE_CALL ||
        stream == AUDIO_STREAM_BLUETOOTH_SCO) {
        float voiceVolume;
        // Force voice volume to max for bluetooth SCO as volume is managed by the headset
        if (stream == AUDIO_STREAM_VOICE_CALL) {
            voiceVolume = (float)index/(float)mVolumeCurves->getVolumeIndexMax(stream);
        } else {
            voiceVolume = 1.0;
        }

        if (voiceVolume != mLastVoiceVolume) {
            mpClientInterface->setVoiceVolume(voiceVolume, delayMs);
            mLastVoiceVolume = voiceVolume;
        }
    }

    return NO_ERROR;
}

void AudioPolicyManager::applyStreamVolumes(const sp<AudioOutputDescriptor>& outputDesc,
                                                audio_devices_t device,
                                                int delayMs,
                                                bool force)
{
    ALOGVV("applyStreamVolumes() for device %08x", device);

    for (int stream = 0; stream < AUDIO_STREAM_FOR_POLICY_CNT; stream++) {
        checkAndSetVolume((audio_stream_type_t)stream,
                          mVolumeCurves->getVolumeIndex((audio_stream_type_t)stream, device),
                          outputDesc,
                          device,
                          delayMs,
                          force);
    }
}

void AudioPolicyManager::setStrategyMute(routing_strategy strategy,
                                             bool on,
                                             const sp<AudioOutputDescriptor>& outputDesc,
                                             int delayMs,
                                             audio_devices_t device)
{
    ALOGVV("setStrategyMute() strategy %d, mute %d, output ID %d",
           strategy, on, outputDesc->getId());
    for (int stream = 0; stream < AUDIO_STREAM_FOR_POLICY_CNT; stream++) {
        if (getStrategy((audio_stream_type_t)stream) == strategy) {
            setStreamMute((audio_stream_type_t)stream, on, outputDesc, delayMs, device);
        }
    }
}

void AudioPolicyManager::setStreamMute(audio_stream_type_t stream,
                                           bool on,
                                           const sp<AudioOutputDescriptor>& outputDesc,
                                           int delayMs,
                                           audio_devices_t device)
{
    if (device == AUDIO_DEVICE_NONE) {
        device = outputDesc->device();
    }

    ALOGVV("setStreamMute() stream %d, mute %d, mMuteCount %d device %04x",
          stream, on, outputDesc->mMuteCount[stream], device);

    if (on) {
        if (outputDesc->mMuteCount[stream] == 0) {
            if (mVolumeCurves->canBeMuted(stream) &&
                    ((stream != AUDIO_STREAM_ENFORCED_AUDIBLE) ||
                     (mEngine->getForceUse(AUDIO_POLICY_FORCE_FOR_SYSTEM) == AUDIO_POLICY_FORCE_NONE))) {
                checkAndSetVolume(stream, 0, outputDesc, device, delayMs);
            }
        }
        // increment mMuteCount after calling checkAndSetVolume() so that volume change is not ignored
        outputDesc->mMuteCount[stream]++;
    } else {
        if (outputDesc->mMuteCount[stream] == 0) {
            ALOGV("setStreamMute() unmuting non muted stream!");
            return;
        }
        if (--outputDesc->mMuteCount[stream] == 0) {
            checkAndSetVolume(stream,
                              mVolumeCurves->getVolumeIndex(stream, device),
                              outputDesc,
                              device,
                              delayMs);
        }
    }
}

audio_stream_type_t AudioPolicyManager::streamTypefromAttributesInt(const audio_attributes_t *attr)
{
    // flags to stream type mapping
    if ((attr->flags & AUDIO_FLAG_AUDIBILITY_ENFORCED) == AUDIO_FLAG_AUDIBILITY_ENFORCED) {
        return AUDIO_STREAM_ENFORCED_AUDIBLE;
    }
    if ((attr->flags & AUDIO_FLAG_SCO) == AUDIO_FLAG_SCO) {
        return AUDIO_STREAM_BLUETOOTH_SCO;
    }
    if ((attr->flags & AUDIO_FLAG_BEACON) == AUDIO_FLAG_BEACON) {
        return AUDIO_STREAM_TTS;
    }

    return audio_usage_to_stream_type(attr->usage);
}

bool AudioPolicyManager::isValidAttributes(const audio_attributes_t *paa)
{
    // has flags that map to a strategy?
    if ((paa->flags & (AUDIO_FLAG_AUDIBILITY_ENFORCED | AUDIO_FLAG_SCO | AUDIO_FLAG_BEACON)) != 0) {
        return true;
    }

    // has known usage?
    switch (paa->usage) {
    case AUDIO_USAGE_UNKNOWN:
    case AUDIO_USAGE_MEDIA:
    case AUDIO_USAGE_VOICE_COMMUNICATION:
    case AUDIO_USAGE_VOICE_COMMUNICATION_SIGNALLING:
    case AUDIO_USAGE_ALARM:
    case AUDIO_USAGE_NOTIFICATION:
    case AUDIO_USAGE_NOTIFICATION_TELEPHONY_RINGTONE:
    case AUDIO_USAGE_NOTIFICATION_COMMUNICATION_REQUEST:
    case AUDIO_USAGE_NOTIFICATION_COMMUNICATION_INSTANT:
    case AUDIO_USAGE_NOTIFICATION_COMMUNICATION_DELAYED:
    case AUDIO_USAGE_NOTIFICATION_EVENT:
    case AUDIO_USAGE_ASSISTANCE_ACCESSIBILITY:
    case AUDIO_USAGE_ASSISTANCE_NAVIGATION_GUIDANCE:
    case AUDIO_USAGE_ASSISTANCE_SONIFICATION:
    case AUDIO_USAGE_GAME:
    case AUDIO_USAGE_VIRTUAL_SOURCE:
    case AUDIO_USAGE_ASSISTANT:
        break;
    default:
        return false;
    }
    return true;
}

bool AudioPolicyManager::isStrategyActive(const sp<AudioOutputDescriptor>& outputDesc,
                                          routing_strategy strategy, uint32_t inPastMs,
                                          nsecs_t sysTime) const
{
    if ((sysTime == 0) && (inPastMs != 0)) {
        sysTime = systemTime();
    }
    for (int i = 0; i < (int)AUDIO_STREAM_FOR_POLICY_CNT; i++) {
        if (((getStrategy((audio_stream_type_t)i) == strategy) ||
                (STRATEGY_NONE == strategy)) &&
                outputDesc->isStreamActive((audio_stream_type_t)i, inPastMs, sysTime)) {
            return true;
        }
    }
    return false;
}

bool AudioPolicyManager::isStrategyActiveOnSameModule(const sp<AudioOutputDescriptor>& outputDesc,
                                          routing_strategy strategy, uint32_t inPastMs,
                                          nsecs_t sysTime) const
{
    for (size_t i = 0; i < mOutputs.size(); i++) {
        sp<SwAudioOutputDescriptor> desc = mOutputs.valueAt(i);
        if (outputDesc->sharesHwModuleWith(desc)
            && isStrategyActive(desc, strategy, inPastMs, sysTime)) {
            return true;
        }
    }
    return false;
}

audio_policy_forced_cfg_t AudioPolicyManager::getForceUse(audio_policy_force_use_t usage)
{
    return mEngine->getForceUse(usage);
}

bool AudioPolicyManager::isInCall()
{
    return isStateInCall(mEngine->getPhoneState());
}

bool AudioPolicyManager::isStateInCall(int state)
{
    return is_state_in_call(state);
}

void AudioPolicyManager::cleanUpForDevice(const sp<DeviceDescriptor>& deviceDesc)
{
    for (ssize_t i = (ssize_t)mAudioSources.size() - 1; i >= 0; i--)  {
        sp<SourceClientDescriptor> sourceDesc = mAudioSources.valueAt(i);
        if (sourceDesc->srcDevice()->equals(deviceDesc)) {
            ALOGV("%s releasing audio source %d", __FUNCTION__, sourceDesc->portId());
            stopAudioSource(sourceDesc->portId());
        }
    }

    for (ssize_t i = (ssize_t)mAudioPatches.size() - 1; i >= 0; i--)  {
        sp<AudioPatch> patchDesc = mAudioPatches.valueAt(i);
        bool release = false;
        for (size_t j = 0; j < patchDesc->mPatch.num_sources && !release; j++)  {
            const struct audio_port_config *source = &patchDesc->mPatch.sources[j];
            if (source->type == AUDIO_PORT_TYPE_DEVICE &&
                    source->ext.device.type == deviceDesc->type()) {
                release = true;
            }
        }
        for (size_t j = 0; j < patchDesc->mPatch.num_sinks && !release; j++)  {
            const struct audio_port_config *sink = &patchDesc->mPatch.sinks[j];
            if (sink->type == AUDIO_PORT_TYPE_DEVICE &&
                    sink->ext.device.type == deviceDesc->type()) {
                release = true;
            }
        }
        if (release) {
            ALOGV("%s releasing patch %u", __FUNCTION__, patchDesc->mHandle);
            releaseAudioPatch(patchDesc->mHandle, patchDesc->mUid);
        }
    }
}

void AudioPolicyManager::modifySurroundFormats(
        const sp<DeviceDescriptor>& devDesc, FormatVector *formatsPtr) {
    std::unordered_set<audio_format_t> enforcedSurround(
            devDesc->encodedFormats().begin(), devDesc->encodedFormats().end());
    std::unordered_set<audio_format_t> allSurround;  // A flat set of all known surround formats
    for (const auto& pair : mConfig.getSurroundFormats()) {
        allSurround.insert(pair.first);
        for (const auto& subformat : pair.second) allSurround.insert(subformat);
    }

    audio_policy_forced_cfg_t forceUse = mEngine->getForceUse(
            AUDIO_POLICY_FORCE_FOR_ENCODED_SURROUND);
    ALOGD("%s: forced use = %d", __FUNCTION__, forceUse);
    // This is the resulting set of formats depending on the surround mode:
    //   'all surround' = allSurround
    //   'enforced surround' = enforcedSurround [may include IEC69137 which isn't raw surround fmt]
    //   'non-surround' = not in 'all surround' and not in 'enforced surround'
    //   'manual surround' = mManualSurroundFormats
    // AUTO:   formats v 'enforced surround'
    // ALWAYS: formats v 'all surround' v 'enforced surround'
    // NEVER:  formats ^ 'non-surround'
    // MANUAL: formats ^ ('non-surround' v 'manual surround' v (IEC69137 ^ 'enforced surround'))

    std::unordered_set<audio_format_t> formatSet;
    if (forceUse == AUDIO_POLICY_FORCE_ENCODED_SURROUND_MANUAL
            || forceUse == AUDIO_POLICY_FORCE_ENCODED_SURROUND_NEVER) {
        // formatSet is (formats ^ 'non-surround')
        for (auto formatIter = formatsPtr->begin(); formatIter != formatsPtr->end(); ++formatIter) {
            if (allSurround.count(*formatIter) == 0 && enforcedSurround.count(*formatIter) == 0) {
                formatSet.insert(*formatIter);
            }
        }
    } else {
        formatSet.insert(formatsPtr->begin(), formatsPtr->end());
    }
    formatsPtr->clear();  // Re-filled from the formatSet at the end.

    if (forceUse == AUDIO_POLICY_FORCE_ENCODED_SURROUND_MANUAL) {
        formatSet.insert(mManualSurroundFormats.begin(), mManualSurroundFormats.end());
        // Enable IEC61937 when in MANUAL mode if it's enforced for this device.
        if (enforcedSurround.count(AUDIO_FORMAT_IEC61937) != 0) {
            formatSet.insert(AUDIO_FORMAT_IEC61937);
        }
    } else if (forceUse != AUDIO_POLICY_FORCE_ENCODED_SURROUND_NEVER) { // AUTO or ALWAYS
        if (forceUse == AUDIO_POLICY_FORCE_ENCODED_SURROUND_ALWAYS) {
            formatSet.insert(allSurround.begin(), allSurround.end());
        }
        formatSet.insert(enforcedSurround.begin(), enforcedSurround.end());
    }
    for (const auto& format : formatSet) {
        formatsPtr->push(format);
    }
}

void AudioPolicyManager::modifySurroundChannelMasks(ChannelsVector *channelMasksPtr) {
    ChannelsVector &channelMasks = *channelMasksPtr;
    audio_policy_forced_cfg_t forceUse = mEngine->getForceUse(
            AUDIO_POLICY_FORCE_FOR_ENCODED_SURROUND);

    // If NEVER, then remove support for channelMasks > stereo.
    if (forceUse == AUDIO_POLICY_FORCE_ENCODED_SURROUND_NEVER) {
        for (size_t maskIndex = 0; maskIndex < channelMasks.size(); ) {
            audio_channel_mask_t channelMask = channelMasks[maskIndex];
            if (channelMask & ~AUDIO_CHANNEL_OUT_STEREO) {
                ALOGI("%s: force NEVER, so remove channelMask 0x%08x", __FUNCTION__, channelMask);
                channelMasks.removeAt(maskIndex);
            } else {
                maskIndex++;
            }
        }
    // If ALWAYS or MANUAL, then make sure we at least support 5.1
    } else if (forceUse == AUDIO_POLICY_FORCE_ENCODED_SURROUND_ALWAYS
            || forceUse == AUDIO_POLICY_FORCE_ENCODED_SURROUND_MANUAL) {
        bool supports5dot1 = false;
        // Are there any channel masks that can be considered "surround"?
        for (audio_channel_mask_t channelMask : channelMasks) {
            if ((channelMask & AUDIO_CHANNEL_OUT_5POINT1) == AUDIO_CHANNEL_OUT_5POINT1) {
                supports5dot1 = true;
                break;
            }
        }
        // If not then add 5.1 support.
        if (!supports5dot1) {
            channelMasks.add(AUDIO_CHANNEL_OUT_5POINT1);
            ALOGI("%s: force MANUAL or ALWAYS, so adding channelMask for 5.1 surround", __func__);
        }
    }
}

void AudioPolicyManager::updateAudioProfiles(const sp<DeviceDescriptor>& devDesc,
                                             audio_io_handle_t ioHandle,
                                             AudioProfileVector &profiles)
{
    String8 reply;
    audio_devices_t device = devDesc->type();

    // Format MUST be checked first to update the list of AudioProfile
    if (profiles.hasDynamicFormat()) {
        reply = mpClientInterface->getParameters(
                ioHandle, String8(AudioParameter::keyStreamSupportedFormats));
        ALOGV("%s: supported formats %d, %s", __FUNCTION__, ioHandle, reply.string());
        AudioParameter repliedParameters(reply);
        if (repliedParameters.get(
                String8(AudioParameter::keyStreamSupportedFormats), reply) != NO_ERROR) {
            ALOGE("%s: failed to retrieve format, bailing out", __FUNCTION__);
            return;
        }
        FormatVector formats = formatsFromString(reply.string());
        if (device == AUDIO_DEVICE_OUT_HDMI
                || isDeviceOfModule(devDesc, AUDIO_HARDWARE_MODULE_ID_MSD)) {
            modifySurroundFormats(devDesc, &formats);
        }
        profiles.setFormats(formats);
    }

    for (audio_format_t format : profiles.getSupportedFormats()) {
        ChannelsVector channelMasks;
        SampleRateVector samplingRates;
        AudioParameter requestedParameters;
        requestedParameters.addInt(String8(AudioParameter::keyFormat), format);

        if (profiles.hasDynamicRateFor(format)) {
            reply = mpClientInterface->getParameters(
                    ioHandle,
                    requestedParameters.toString() + ";" +
                    AudioParameter::keyStreamSupportedSamplingRates);
            ALOGV("%s: supported sampling rates %s", __FUNCTION__, reply.string());
            AudioParameter repliedParameters(reply);
            if (repliedParameters.get(
                    String8(AudioParameter::keyStreamSupportedSamplingRates), reply) == NO_ERROR) {
                samplingRates = samplingRatesFromString(reply.string());
            }
        }
        if (profiles.hasDynamicChannelsFor(format)) {
            reply = mpClientInterface->getParameters(ioHandle,
                                                     requestedParameters.toString() + ";" +
                                                     AudioParameter::keyStreamSupportedChannels);
            ALOGV("%s: supported channel masks %s", __FUNCTION__, reply.string());
            AudioParameter repliedParameters(reply);
            if (repliedParameters.get(
                    String8(AudioParameter::keyStreamSupportedChannels), reply) == NO_ERROR) {
                channelMasks = channelMasksFromString(reply.string());
                if (device == AUDIO_DEVICE_OUT_HDMI
                        || isDeviceOfModule(devDesc, AUDIO_HARDWARE_MODULE_ID_MSD)) {
                    modifySurroundChannelMasks(&channelMasks);
                }
            }
        }
        profiles.addProfileFromHal(new AudioProfile(format, channelMasks, samplingRates));
    }
}

status_t AudioPolicyManager::installPatch(const char *caller,
                                          audio_patch_handle_t *patchHandle,
                                          AudioIODescriptorInterface *ioDescriptor,
                                          const struct audio_patch *patch,
                                          int delayMs)
{
    ssize_t index = mAudioPatches.indexOfKey(
            patchHandle && *patchHandle != AUDIO_PATCH_HANDLE_NONE ?
            *patchHandle : ioDescriptor->getPatchHandle());
    sp<AudioPatch> patchDesc;
    status_t status = installPatch(
            caller, index, patchHandle, patch, delayMs, mUidCached, &patchDesc);
    if (status == NO_ERROR) {
        ioDescriptor->setPatchHandle(patchDesc->mHandle);
    }
    return status;
}

status_t AudioPolicyManager::installPatch(const char *caller,
                                          ssize_t index,
                                          audio_patch_handle_t *patchHandle,
                                          const struct audio_patch *patch,
                                          int delayMs,
                                          uid_t uid,
                                          sp<AudioPatch> *patchDescPtr)
{
    sp<AudioPatch> patchDesc;
    audio_patch_handle_t afPatchHandle = AUDIO_PATCH_HANDLE_NONE;
    if (index >= 0) {
        patchDesc = mAudioPatches.valueAt(index);
        afPatchHandle = patchDesc->mAfPatchHandle;
    }

    status_t status = mpClientInterface->createAudioPatch(patch, &afPatchHandle, delayMs);
    ALOGV("%s() AF::createAudioPatch returned %d patchHandle %d num_sources %d num_sinks %d",
            caller, status, afPatchHandle, patch->num_sources, patch->num_sinks);
    if (status == NO_ERROR) {
        if (index < 0) {
            patchDesc = new AudioPatch(patch, uid);
            addAudioPatch(patchDesc->mHandle, patchDesc);
        } else {
            patchDesc->mPatch = *patch;
        }
        patchDesc->mAfPatchHandle = afPatchHandle;
        if (patchHandle) {
            *patchHandle = patchDesc->mHandle;
        }
        nextAudioPortGeneration();
        mpClientInterface->onAudioPatchListUpdate();
    }
    if (patchDescPtr) *patchDescPtr = patchDesc;
    return status;
}

} // namespace android<|MERGE_RESOLUTION|>--- conflicted
+++ resolved
@@ -747,18 +747,11 @@
             if ((mAvailableOutputDevices.types() & curProfile->getSupportedDevicesType()) == 0) {
                 continue;
             }
-<<<<<<< HEAD
+            if (!directOnly) return curProfile;
             // if several profiles are compatible, give priority to one with offload capability
             // exact match is also not skipped as it should be preferred over any existing selection
-
             if (profile != 0 && ((curProfile->getFlags() & AUDIO_OUTPUT_FLAG_COMPRESS_OFFLOAD) == 0) &&
                (curProfile->getFlags() != flags)) {
-=======
-            if (!directOnly) return curProfile;
-            // when searching for direct outputs, if several profiles are compatible, give priority
-            // to one with offload capability
-            if (profile != 0 && ((curProfile->getFlags() & AUDIO_OUTPUT_FLAG_COMPRESS_OFFLOAD) == 0)) {
->>>>>>> 4fcae3a3
                 continue;
             }
             profile = curProfile;
@@ -782,7 +775,6 @@
     // and AudioSystem::getOutputSamplingRate().
 
     SortedVector<audio_io_handle_t> outputs = getOutputsForDevice(device, mOutputs);
-<<<<<<< HEAD
     audio_io_handle_t output;
     if (stream == AUDIO_STREAM_MUSIC  &&
             property_get_bool("audio.deep_buffer.media", false /* default_value */)) {
@@ -792,10 +784,6 @@
     else{
           output = selectOutput(outputs, AUDIO_OUTPUT_FLAG_NONE, AUDIO_FORMAT_INVALID);
     }
-=======
-    audio_io_handle_t output = selectOutput(outputs);
-
->>>>>>> 4fcae3a3
     ALOGV("getOutput() stream %d selected device %08x, output %d", stream, device, output);
     return output;
 }
@@ -1035,14 +1023,6 @@
     // This may prevent offloading in rare situations where effects are left active by apps
     // in the background.
 
-<<<<<<< HEAD
-    if (!(mEffects.isNonOffloadableEffectEnabled() || mMasterMono)) {
-        profile = getProfileForDirectOutput(device,
-                                           config->sample_rate,
-                                           config->format,
-                                           config->channel_mask,
-                                           (audio_output_flags_t)*flags);
-=======
     if (((*flags & AUDIO_OUTPUT_FLAG_COMPRESS_OFFLOAD) == 0) ||
             !(mEffects.isNonOffloadableEffectEnabled() || mMasterMono)) {
         profile = getProfileForOutput(device,
@@ -1051,7 +1031,6 @@
                                    config->channel_mask,
                                    (audio_output_flags_t)*flags,
                                    true /* directOnly */);
->>>>>>> 4fcae3a3
     }
 
     if (profile != 0) {
@@ -5017,17 +4996,12 @@
 
     // If we are not in call and no client is active on this input, this methods returns
     // AUDIO_DEVICE_NONE, causing the patch on the input stream to be released.
-<<<<<<< HEAD
-    audio_source_t source = inputDesc->getHighestPrioritySource(true /*activeOnly*/);
+    audio_source_t source = inputDesc->source();
     // Check for source AUDIO_SOURCE_VOICE_UPLINK when in call.
     // Device switch during in call record use case returns built-in mic
     // as new device which is not supported on primary input.
-    // Avoid this by retrieving device based on highest priority source.	
+    // Avoid this by retrieving device based on highest priority source.
     if ((source == AUDIO_SOURCE_DEFAULT || source != AUDIO_SOURCE_VOICE_UPLINK) && isInCall()) {
-=======
-    audio_source_t source = inputDesc->source();
-    if (source == AUDIO_SOURCE_DEFAULT && isInCall()) {
->>>>>>> 4fcae3a3
         source = AUDIO_SOURCE_VOICE_COMMUNICATION;
     }
     if (source != AUDIO_SOURCE_DEFAULT) {
