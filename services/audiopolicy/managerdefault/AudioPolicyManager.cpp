--- conflicted
+++ resolved
@@ -7400,87 +7400,6 @@
     // TODO: perhaps isCompatibleProfile should return a "matching" score so we can return
     // the best matching profile, not the first one.
 
-<<<<<<< HEAD
-    sp<IOProfile> firstInexact;
-    uint32_t updatedSamplingRate = 0;
-    audio_format_t updatedFormat = AUDIO_FORMAT_INVALID;
-    audio_channel_mask_t updatedChannelMask = AUDIO_CHANNEL_INVALID;
-    for (const auto& hwModule : mHwModules) {
-        for (const auto& profile : hwModule->getInputProfiles()) {
-            // profile->log();
-            //updatedFormat = format;
-            // Choose the input profile based on this priority:
-            // 1. exact match with both channel mask and format
-            // 2. exact match with channel mask and best match with format
-            // 3. exact match with format and best match with channel mask
-            // 4. best match with both channel mask and format
-            if (profile->isCompatibleProfile(DeviceVector(device), samplingRate,
-                                             &samplingRate  /*updatedSamplingRate*/,
-                                             format,
-                                             &format,       /*updatedFormat*/
-                                             channelMask,
-                                             &channelMask   /*updatedChannelMask*/,
-                                             // FIXME ugly cast
-                                             (audio_output_flags_t) flags,
-                                             true /*exactMatchRequiredForInputFlags*/,
-                                             true,
-                                             true)) {
-
-                return profile;
-            }
-            if (firstInexact == nullptr && profile->isCompatibleProfile(DeviceVector(device),
-                                             samplingRate,
-                                             &updatedSamplingRate,
-                                             format,
-                                             &updatedFormat,
-                                             channelMask,
-                                             &updatedChannelMask,
-                                             // FIXME ugly cast
-                                             (audio_output_flags_t) flags,
-                                             false /*exactMatchRequiredForInputFlags*/,
-                                             false,
-                                             true)) {
-                firstInexact = profile;
-            }
-            if (firstInexact == nullptr && profile->isCompatibleProfile(DeviceVector(device),
-                                             samplingRate,
-                                             &updatedSamplingRate,
-                                             format,
-                                             &updatedFormat,
-                                             channelMask,
-                                             &updatedChannelMask,
-                                             // FIXME ugly cast
-                                             (audio_output_flags_t) flags,
-                                             false /*exactMatchRequiredForInputFlags*/,
-                                             true,
-                                             false)) {
-                firstInexact = profile;
-            }
-            if (firstInexact == nullptr && profile->isCompatibleProfile(DeviceVector(device),
-                                             samplingRate,
-                                             &updatedSamplingRate,
-                                             format,
-                                             &updatedFormat,
-                                             channelMask,
-                                             &updatedChannelMask,
-                                             // FIXME ugly cast
-                                             (audio_output_flags_t) flags,
-                                             false /*exactMatchRequiredForInputFlags*/,
-                                             false,
-                                             false)) {
-                firstInexact = profile;
-            }
-        }
-    }
-
-    if (firstInexact != nullptr) {
-        samplingRate = updatedSamplingRate;
-        format = updatedFormat;
-        channelMask = updatedChannelMask;
-        return firstInexact;
-    }
-    return NULL;
-=======
     const audio_input_flags_t mustMatchFlag = AUDIO_INPUT_FLAG_MMAP_NOIRQ;
     const audio_input_flags_t oriFlags = flags;
 
@@ -7493,27 +7412,65 @@
             for (const auto& profile : hwModule->getInputProfiles()) {
                 // profile->log();
                 //updatedFormat = format;
+                // Choose the input profile based on this priority:
+                // 1. exact match with both channel mask and format
+                // 2. exact match with channel mask and best match with format
+                // 3. exact match with format and best match with channel mask
+                // 4. best match with both channel mask and format
                 if (profile->isCompatibleProfile(DeviceVector(device), samplingRate,
-                                                 &samplingRate  /*updatedSamplingRate*/,
-                                                 format,
-                                                 &format,       /*updatedFormat*/
-                                                 channelMask,
-                                                 &channelMask   /*updatedChannelMask*/,
-                                                 // FIXME ugly cast
-                                                 (audio_output_flags_t) flags,
-                                                 true /*exactMatchRequiredForInputFlags*/)) {
+                                                &samplingRate  /*updatedSamplingRate*/,
+                                                format,
+                                                &format,       /*updatedFormat*/
+                                                channelMask,
+                                                &channelMask   /*updatedChannelMask*/,
+                                                // FIXME ugly cast
+                                                (audio_output_flags_t) flags,
+                                                true /*exactMatchRequiredForInputFlags*/,
+                                                true,
+                                                true)) {
+
                     return profile;
                 }
                 if (firstInexact == nullptr && profile->isCompatibleProfile(DeviceVector(device),
-                                                 samplingRate,
-                                                 &updatedSamplingRate,
-                                                 format,
-                                                 &updatedFormat,
-                                                 channelMask,
-                                                 &updatedChannelMask,
-                                                 // FIXME ugly cast
-                                                 (audio_output_flags_t) flags,
-                                                 false /*exactMatchRequiredForInputFlags*/)) {
+                                                samplingRate,
+                                                &updatedSamplingRate,
+                                                format,
+                                                &updatedFormat,
+                                                channelMask,
+                                                &updatedChannelMask,
+                                                // FIXME ugly cast
+                                                (audio_output_flags_t) flags,
+                                                false /*exactMatchRequiredForInputFlags*/,
+                                                false,
+                                                true)) {
+                    firstInexact = profile;
+                }
+                if (firstInexact == nullptr && profile->isCompatibleProfile(DeviceVector(device),
+                                                samplingRate,
+                                                &updatedSamplingRate,
+                                                format,
+                                                &updatedFormat,
+                                                channelMask,
+                                                &updatedChannelMask,
+                                                // FIXME ugly cast
+                                                (audio_output_flags_t) flags,
+                                                false /*exactMatchRequiredForInputFlags*/,
+                                                true,
+                                                false)) {
+                    firstInexact = profile;
+                }
+                if (firstInexact == nullptr && profile->isCompatibleProfile(DeviceVector(device),
+                                                samplingRate,
+                                                &updatedSamplingRate,
+                                                format,
+                                                &updatedFormat,
+                                                channelMask,
+                                                &updatedChannelMask,
+                                                // FIXME ugly cast
+                                                (audio_output_flags_t) flags,
+                                                false /*exactMatchRequiredForInputFlags*/,
+                                                false,
+                                                false)) {
                     firstInexact = profile;
                 }
             }
@@ -7538,7 +7495,6 @@
     }
 
     return nullptr;
->>>>>>> 810e710c
 }
 
 float AudioPolicyManager::computeVolume(IVolumeCurves &curves,
