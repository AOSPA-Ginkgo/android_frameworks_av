--- conflicted
+++ resolved
@@ -1325,7 +1325,6 @@
     bool directSessionInUse = false;
     bool offloadSessionInUse = false;
     // exclusive outputs for MMAP and Offload are enforced by different session ids.
-<<<<<<< HEAD
     if (!(property_get_bool("vendor.audio.offload.multiple.enabled", false) &&
           ((flags & AUDIO_OUTPUT_FLAG_DIRECT) != 0) &&
           (flags & AUDIO_OUTPUT_FLAG_MMAP_NOIRQ) == 0)) {
@@ -1363,22 +1362,6 @@
                        "is not the same as requesting client (%d) for different output conf",
                  outputDesc->mDirectClientSession, session);
                  return NAME_NOT_FOUND;
-=======
-    for (size_t i = 0; i < mOutputs.size(); i++) {
-        sp<SwAudioOutputDescriptor> desc = mOutputs.valueAt(i);
-        if (!desc->isDuplicated() && (profile == desc->mProfile)) {
-            // reuse direct output if currently open by the same client
-            // and configured with same parameters
-            if ((config->sample_rate == desc->getSamplingRate()) &&
-                (config->format == desc->getFormat()) &&
-                (config->channel_mask == desc->getChannelMask()) &&
-                (session == desc->mDirectClientSession)) {
-                desc->mDirectOpenCount++;
-                ALOGV("%s reusing direct output %d for session %d", __func__,
-                    mOutputs.keyAt(i), session);
-                *output = mOutputs.keyAt(i);
-                return NO_ERROR;
->>>>>>> 1ab1cf68
             }
         }
     }
@@ -6019,15 +6002,6 @@
                  mOutputs.isStrategyActiveOnSameModule(productStrategy, outputDesc));
         };
 
-<<<<<<< HEAD
-        if ((hasVoiceStream(streams) &&
-             (outputDesc->isActive(toVolumeSource(AUDIO_STREAM_VOICE_CALL)) || outputDesc == mPrimaryOutput) &&
-             (isInCall() || mOutputs.isStrategyActiveOnSameModule(productStrategy, outputDesc))) ||
-             (((hasStream(streams, AUDIO_STREAM_ALARM) && isStreamActive(AUDIO_STREAM_ALARM, 0)) ||
-               (hasStream(streams, AUDIO_STREAM_ENFORCED_AUDIBLE) && isStreamActive(AUDIO_STREAM_ENFORCED_AUDIBLE, 0))) &&
-                mOutputs.isStrategyActiveOnSameModule(productStrategy, outputDesc)) ||
-                outputDesc->isStrategyActive(productStrategy)) {
-=======
         // With low-latency playing on speaker, music on WFD, when the first low-latency
         // output is stopped, getNewOutputDevices checks for a product strategy
         // from the list, as STRATEGY_SONIFICATION comes prior to STRATEGY_MEDIA.
@@ -6037,8 +6011,9 @@
         if (doGetOutputDevicesForVoice() || outputDesc->isStrategyActive(productStrategy) ||
                ((hasStreamActive(AUDIO_STREAM_ALARM) ||
                 hasStreamActive(AUDIO_STREAM_ENFORCED_AUDIBLE)) &&
+                (outputDesc->isActive(toVolumeSource(AUDIO_STREAM_VOICE_CALL)) ||
+                 outputDesc == mPrimaryOutput) &&
                 mOutputs.isStrategyActiveOnSameModule(productStrategy, outputDesc))) {
->>>>>>> 1ab1cf68
             // Retrieval of devices for voice DL is done on primary output profile, cannot
             // check the route (would force modifying configuration file for this profile)
             devices = mEngine->getOutputDevicesForAttributes(attr, nullptr, fromCache);
