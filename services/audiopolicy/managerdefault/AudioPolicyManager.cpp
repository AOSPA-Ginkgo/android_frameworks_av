/*
 * Copyright (C) 2009 The Android Open Source Project
 *
 * Licensed under the Apache License, Version 2.0 (the "License");
 * you may not use this file except in compliance with the License.
 * You may obtain a copy of the License at
 *
 *      http://www.apache.org/licenses/LICENSE-2.0
 *
 * Unless required by applicable law or agreed to in writing, software
 * distributed under the License is distributed on an "AS IS" BASIS,
 * WITHOUT WARRANTIES OR CONDITIONS OF ANY KIND, either express or implied.
 * See the License for the specific language governing permissions and
 * limitations under the License.
 */

#define LOG_TAG "APM_AudioPolicyManager"

// Need to keep the log statements even in production builds
// to enable VERBOSE logging dynamically.
// You can enable VERBOSE logging as follows:
// adb shell setprop log.tag.APM_AudioPolicyManager V
#define LOG_NDEBUG 0

//#define VERY_VERBOSE_LOGGING
#ifdef VERY_VERBOSE_LOGGING
#define ALOGVV ALOGV
#else
#define ALOGVV(a...) do { } while(0)
#endif

#include <algorithm>
#include <inttypes.h>
#include <map>
#include <math.h>
#include <set>
#include <type_traits>
#include <unordered_set>
#include <vector>

#include <Serializer.h>
#include <android/media/audio/common/AudioPort.h>
#include <cutils/bitops.h>
#include <cutils/properties.h>
#include <media/AudioParameter.h>
#include <policy.h>
#include <private/android_filesystem_config.h>
#include <system/audio.h>
#include <system/audio_config.h>
#include <system/audio_effects/effect_hapticgenerator.h>
#include <utils/Log.h>

#include "AudioPolicyManager.h"
#include "TypeConverter.h"

namespace android {

using android::media::audio::common::AudioDevice;
using android::media::audio::common::AudioDeviceAddress;
using android::media::audio::common::AudioPortDeviceExt;
using android::media::audio::common::AudioPortExt;
using content::AttributionSourceState;

//FIXME: workaround for truncated touch sounds
// to be removed when the problem is handled by system UI
#define TOUCH_SOUND_FIXED_DELAY_MS 100

// Largest difference in dB on earpiece in call between the voice volume and another
// media / notification / system volume.
constexpr float IN_CALL_EARPIECE_HEADROOM_DB = 3.f;

static const unsigned int DEFAULT_MUTE_LATENCY_FACTOR = 2;
static const unsigned int DEFAULT_ROUTING_LATENCY_MS = 50;

static constexpr unsigned int kWmaStandardFrequencies = 7;
static constexpr unsigned int kWmaStandardChannels = 2;
static constexpr unsigned int kWmaProMaxBitrate = 1536000;
static constexpr unsigned int kWmaLosslessMaxBitrate = 1152000;

static const uint32_t kWMASupportedSampleRates[kWmaStandardFrequencies] =
{
    8000, 11025, 16000, 22050, 32000, 44100, 48000
};

static const uint32_t kWMASupportedMinByteRates[kWmaStandardFrequencies][kWmaStandardChannels] =
{
    {128, 12000},
    {8016, 8016},
    {10000, 16000},
    {16016, 20008},
    {20000, 24000},
    {20008, 31960},
    {63000, 63000}
};

static const uint32_t kWMASupportedMaxByteRates[kWmaStandardFrequencies][kWmaStandardChannels] =
{
    {8000, 12000},
    {10168, 10168},
    {16000, 20000},
    {20008, 32048},
    {20000, 48000},
    {48024, 320032},
    {256008, 256008}
};

template <typename T>
bool operator== (const SortedVector<T> &left, const SortedVector<T> &right)
{
    if (left.size() != right.size()) {
        return false;
    }
    for (size_t index = 0; index < right.size(); index++) {
        if (left[index] != right[index]) {
            return false;
        }
    }
    return true;
}

template <typename T>
bool operator!= (const SortedVector<T> &left, const SortedVector<T> &right)
{
    return !(left == right);
}

// ----------------------------------------------------------------------------
// AudioPolicyInterface implementation
// ----------------------------------------------------------------------------

status_t AudioPolicyManager::setDeviceConnectionState(audio_policy_dev_state_t state,
        const android::media::audio::common::AudioPort& port, audio_format_t encodedFormat) {
    status_t status = setDeviceConnectionStateInt(state, port, encodedFormat);
    nextAudioPortGeneration();
    return status;
}

status_t AudioPolicyManager::setDeviceConnectionState(audio_devices_t device,
                                                      audio_policy_dev_state_t state,
                                                      const char* device_address,
                                                      const char* device_name,
                                                      audio_format_t encodedFormat) {
    media::AudioPortFw aidlPort;
    if (status_t status = deviceToAudioPort(device, device_address, device_name, &aidlPort);
        status == OK) {
        return setDeviceConnectionState(state, aidlPort.hal, encodedFormat);
    } else {
        ALOGE("Failed to convert to AudioPort Parcelable: %s", statusToString(status).c_str());
        return status;
    }
}

void AudioPolicyManager::broadcastDeviceConnectionState(const sp<DeviceDescriptor> &device,
                                                        audio_policy_dev_state_t state)
{
    audio_port_v7 devicePort;
    device->toAudioPort(&devicePort);
    if (status_t status = mpClientInterface->setDeviceConnectedState(
                    &devicePort, state == AUDIO_POLICY_DEVICE_STATE_AVAILABLE);
            status != OK) {
        ALOGE("Error %d while setting connected state for device %s", status,
                device->getDeviceTypeAddr().toString(false).c_str());
    }
}

status_t AudioPolicyManager::setDeviceConnectionStateInt(
        audio_policy_dev_state_t state, const android::media::audio::common::AudioPort& port,
        audio_format_t encodedFormat) {
    if (port.ext.getTag() != AudioPortExt::device) {
        return BAD_VALUE;
    }
    audio_devices_t device_type;
    std::string device_address;
    if (status_t status = aidl2legacy_AudioDevice_audio_device(
                port.ext.get<AudioPortExt::device>().device, &device_type, &device_address);
        status != OK) {
        return status;
    };
    const char* device_name = port.name.c_str();
    // connect/disconnect only 1 device at a time
    if (!audio_is_output_device(device_type) && !audio_is_input_device(device_type))
        return BAD_VALUE;

    sp<DeviceDescriptor> device = mHwModules.getDeviceDescriptor(
            device_type, device_address.c_str(), device_name, encodedFormat,
            state == AUDIO_POLICY_DEVICE_STATE_AVAILABLE);
    if (device == nullptr) {
        return INVALID_OPERATION;
    }
    if (state == AUDIO_POLICY_DEVICE_STATE_AVAILABLE) {
        device->setExtraAudioDescriptors(port.extraAudioDescriptors);
    }
    return setDeviceConnectionStateInt(device, state);
}

status_t AudioPolicyManager::setDeviceConnectionStateInt(audio_devices_t deviceType,
                                                         audio_policy_dev_state_t state,
                                                         const char* device_address,
                                                         const char* device_name,
                                                         audio_format_t encodedFormat) {
    media::AudioPortFw aidlPort;
    if (status_t status = deviceToAudioPort(deviceType, device_address, device_name, &aidlPort);
        status == OK) {
        return setDeviceConnectionStateInt(state, aidlPort.hal, encodedFormat);
    } else {
        ALOGE("Failed to convert to AudioPort Parcelable: %s", statusToString(status).c_str());
        return status;
    }
}

status_t AudioPolicyManager::setDeviceConnectionStateInt(const sp<DeviceDescriptor> &device,
                                                         audio_policy_dev_state_t state)
{
    // handle output devices
    if (audio_is_output_device(device->type())) {
        SortedVector <audio_io_handle_t> outputs;

        ssize_t index = mAvailableOutputDevices.indexOf(device);

        // save a copy of the opened output descriptors before any output is opened or closed
        // by checkOutputsForDevice(). This will be needed by checkOutputForAllStrategies()
        mPreviousOutputs = mOutputs;

        bool wasLeUnicastActive = isLeUnicastActive();

        switch (state)
        {
        // handle output device connection
        case AUDIO_POLICY_DEVICE_STATE_AVAILABLE: {
            if (index >= 0) {
                ALOGW("%s() device already connected: %s", __func__, device->toString().c_str());
                return INVALID_OPERATION;
            }
            ALOGV("%s() connecting device %s format %x",
                    __func__, device->toString().c_str(), device->getEncodedFormat());

            // register new device as available
            if (mAvailableOutputDevices.add(device) < 0) {
                return NO_MEMORY;
            }

            // Before checking outputs, broadcast connect event to allow HAL to retrieve dynamic
            // parameters on newly connected devices (instead of opening the outputs...)
            broadcastDeviceConnectionState(device, state);

            if (checkOutputsForDevice(device, state, outputs) != NO_ERROR) {
                mAvailableOutputDevices.remove(device);

                mHwModules.cleanUpForDevice(device);

                broadcastDeviceConnectionState(device, AUDIO_POLICY_DEVICE_STATE_UNAVAILABLE);
                return INVALID_OPERATION;
            }

            // Populate encapsulation information when a output device is connected.
            device->setEncapsulationInfoFromHal(mpClientInterface);

            // outputs should never be empty here
            ALOG_ASSERT(outputs.size() != 0, "setDeviceConnectionState():"
                    "checkOutputsForDevice() returned no outputs but status OK");
            ALOGV("%s() checkOutputsForDevice() returned %zu outputs", __func__, outputs.size());

            } break;
        // handle output device disconnection
        case AUDIO_POLICY_DEVICE_STATE_UNAVAILABLE: {
            if (index < 0) {
                ALOGW("%s() device not connected: %s", __func__, device->toString().c_str());
                return INVALID_OPERATION;
            }

            ALOGV("%s() disconnecting output device %s", __func__, device->toString().c_str());

            // Send Disconnect to HALs
            broadcastDeviceConnectionState(device, state);

            // remove device from available output devices
            mAvailableOutputDevices.remove(device);

            mOutputs.clearSessionRoutesForDevice(device);

            checkOutputsForDevice(device, state, outputs);

            // Reset active device codec
            device->setEncodedFormat(AUDIO_FORMAT_DEFAULT);

            // remove device from mReportedFormatsMap cache
            mReportedFormatsMap.erase(device);

            // remove preferred mixer configurations
            mPreferredMixerAttrInfos.erase(device->getId());

            } break;

        default:
            ALOGE("%s() invalid state: %x", __func__, state);
            return BAD_VALUE;
        }

        chkDpConnAndAllowedForVoice(device->type(), state);
        // Propagate device availability to Engine
        setEngineDeviceConnectionState(device, state);

        // No need to evaluate playback routing when connecting a remote submix
        // output device used by a dynamic policy of type recorder as no
        // playback use case is affected.
        bool doCheckForDeviceAndOutputChanges = true;
        if (device->type() == AUDIO_DEVICE_OUT_REMOTE_SUBMIX && device->address() != "0") {
            for (audio_io_handle_t output : outputs) {
                sp<SwAudioOutputDescriptor> desc = mOutputs.valueFor(output);
                sp<AudioPolicyMix> policyMix = desc->mPolicyMix.promote();
                if (policyMix != nullptr
                        && policyMix->mMixType == MIX_TYPE_RECORDERS
                        && device->address() == policyMix->mDeviceAddress.string()) {
                    doCheckForDeviceAndOutputChanges = false;
                    break;
                }
            }
        }

        auto checkCloseOutputs = [&]() {
            // outputs must be closed after checkOutputForAllStrategies() is executed
            if (!outputs.isEmpty()) {
                for (audio_io_handle_t output : outputs) {
                    sp<SwAudioOutputDescriptor> desc = mOutputs.valueFor(output);
                    // close unused outputs after device disconnection or direct outputs that have
                    // been opened by checkOutputsForDevice() to query dynamic parameters
                    // "outputs" vector never contains duplicated outputs
                    if ((state == AUDIO_POLICY_DEVICE_STATE_UNAVAILABLE)
                            || (((desc->mFlags & AUDIO_OUTPUT_FLAG_DIRECT) != 0) &&
                                (desc->mDirectOpenCount == 0))
                            || (((desc->mFlags & AUDIO_OUTPUT_FLAG_SPATIALIZER) != 0) &&
                                !isOutputOnlyAvailableRouteToSomeDevice(desc))) {
                        clearAudioSourcesForOutput(output);
                        closeOutput(output);
                    }
                }
                // check A2DP again after closing A2DP output to reset mA2dpSuspended if needed
                return true;
            }
            return false;
        };

        if (doCheckForDeviceAndOutputChanges) {
            checkForDeviceAndOutputChanges(checkCloseOutputs);
        } else {
            checkCloseOutputs();
        }
        (void)updateCallRouting(false /*fromCache*/);
        const DeviceVector msdOutDevices = getMsdAudioOutDevices();
        const DeviceVector activeMediaDevices =
                mEngine->getActiveMediaDevices(mAvailableOutputDevices);
        std::map<audio_io_handle_t, DeviceVector> outputsToReopenWithDevices;
        for (size_t i = 0; i < mOutputs.size(); i++) {
            sp<SwAudioOutputDescriptor> desc = mOutputs.valueAt(i);
            if (desc->isActive() && ((mEngine->getPhoneState() != AUDIO_MODE_IN_CALL) ||
                (desc != mPrimaryOutput))) {
                DeviceVector newDevices = getNewOutputDevices(desc, true /*fromCache*/);
                // do not force device change on duplicated output because if device is 0, it will
                // also force a device 0 for the two outputs it is duplicated to which may override
                // a valid device selection on those outputs.
                bool force = (msdOutDevices.isEmpty() || msdOutDevices != desc->devices())
                        && !desc->isDuplicated()
                        && (!device_distinguishes_on_address(device->type())
                                // always force when disconnecting (a non-duplicated device)
                                || (state == AUDIO_POLICY_DEVICE_STATE_UNAVAILABLE));
                if (desc->mUsePreferredMixerAttributes && newDevices != desc->devices()) {
                    // If the device is using preferred mixer attributes, the output need to reopen
                    // with default configuration when the new selected devices are different from
                    // current routing devices
                    outputsToReopenWithDevices.emplace(mOutputs.keyAt(i), newDevices);
                    continue;
                }
                setOutputDevices(desc, newDevices, force, 0);
            }
            if (!desc->isDuplicated() && desc->mProfile->hasDynamicAudioProfile() &&
                    !activeMediaDevices.empty() && desc->devices() != activeMediaDevices &&
                    desc->supportsDevicesForPlayback(activeMediaDevices)) {
                // Reopen the output to query the dynamic profiles when there is not active
                // clients or all active clients will be rerouted. Otherwise, set the flag
                // `mPendingReopenToQueryProfiles` in the SwOutputDescriptor so that the output
                // can be reopened to query dynamic profiles when all clients are inactive.
                if (areAllActiveTracksRerouted(desc)) {
                    outputsToReopenWithDevices.emplace(mOutputs.keyAt(i), activeMediaDevices);
                } else {
                    desc->mPendingReopenToQueryProfiles = true;
                }
            }
            if (!desc->supportsDevicesForPlayback(activeMediaDevices)) {
                // Clear the flag that previously set for re-querying profiles.
                desc->mPendingReopenToQueryProfiles = false;
            }
        }
        reopenOutputsWithDevices(outputsToReopenWithDevices);

        if (state == AUDIO_POLICY_DEVICE_STATE_UNAVAILABLE) {
            cleanUpForDevice(device);
        }

        checkLeBroadcastRoutes(wasLeUnicastActive, nullptr, 0);

        mpClientInterface->onAudioPortListUpdate();
        return NO_ERROR;
    }  // end if is output device

    // handle input devices
    if (audio_is_input_device(device->type())) {
        ssize_t index = mAvailableInputDevices.indexOf(device);
        switch (state)
        {
        // handle input device connection
        case AUDIO_POLICY_DEVICE_STATE_AVAILABLE: {
            if (index >= 0) {
                ALOGW("%s() device already connected: %s", __func__, device->toString().c_str());
                return INVALID_OPERATION;
            }

            if (mAvailableInputDevices.add(device) < 0) {
                return NO_MEMORY;
            }

            // Before checking intputs, broadcast connect event to allow HAL to retrieve dynamic
            // parameters on newly connected devices (instead of opening the inputs...)
            broadcastDeviceConnectionState(device, state);

            if (checkInputsForDevice(device, state) != NO_ERROR) {
                mAvailableInputDevices.remove(device);

                broadcastDeviceConnectionState(device, AUDIO_POLICY_DEVICE_STATE_UNAVAILABLE);

                mHwModules.cleanUpForDevice(device);

                return INVALID_OPERATION;
            }

        } break;

        // handle input device disconnection
        case AUDIO_POLICY_DEVICE_STATE_UNAVAILABLE: {
            if (index < 0) {
                ALOGW("%s() device not connected: %s", __func__, device->toString().c_str());
                return INVALID_OPERATION;
            }

            ALOGV("%s() disconnecting input device %s", __func__, device->toString().c_str());

            // Set Disconnect to HALs
            broadcastDeviceConnectionState(device, state);

            mAvailableInputDevices.remove(device);

            checkInputsForDevice(device, state);

            // remove device from mReportedFormatsMap cache
            mReportedFormatsMap.erase(device);
        } break;

        default:
            ALOGE("%s() invalid state: %x", __func__, state);
            return BAD_VALUE;
        }

        // Propagate device availability to Engine
        setEngineDeviceConnectionState(device, state);

        checkCloseInputs();
        // As the input device list can impact the output device selection, update
        // getDeviceForStrategy() cache
        updateDevicesAndOutputs();

        (void)updateCallRouting(false /*fromCache*/);
        // Reconnect Audio Source
        for (const auto &strategy : mEngine->getOrderedProductStrategies()) {
            auto attributes = mEngine->getAllAttributesForProductStrategy(strategy).front();
            checkAudioSourceForAttributes(attributes);
        }
        if (state == AUDIO_POLICY_DEVICE_STATE_UNAVAILABLE) {
            cleanUpForDevice(device);
        }

        mpClientInterface->onAudioPortListUpdate();
        return NO_ERROR;
    } // end if is input device

    ALOGW("%s() invalid device: %s", __func__, device->toString().c_str());
    return BAD_VALUE;
}

status_t AudioPolicyManager::deviceToAudioPort(audio_devices_t device, const char* device_address,
                                               const char* device_name,
                                               media::AudioPortFw* aidlPort) {
    DeviceDescriptorBase devDescr(device, device_address);
    devDescr.setName(device_name);
    return devDescr.writeToParcelable(aidlPort);
}

void AudioPolicyManager::setEngineDeviceConnectionState(const sp<DeviceDescriptor> device,
                                      audio_policy_dev_state_t state) {

    // the Engine does not have to know about remote submix devices used by dynamic audio policies
    if (audio_is_remote_submix_device(device->type()) && device->address() != "0") {
        return;
    }
    mEngine->setDeviceConnectionState(device, state);
}


audio_policy_dev_state_t AudioPolicyManager::getDeviceConnectionState(audio_devices_t device,
                                                                      const char *device_address)
{
    sp<DeviceDescriptor> devDesc =
            mHwModules.getDeviceDescriptor(device, device_address, "", AUDIO_FORMAT_DEFAULT,
                                           false /* allowToCreate */,
                                           (strlen(device_address) != 0)/*matchAddress*/);

    if (devDesc == 0) {
        ALOGV("getDeviceConnectionState() undeclared device, type %08x, address: %s",
              device, device_address);
        return AUDIO_POLICY_DEVICE_STATE_UNAVAILABLE;
    }

    DeviceVector *deviceVector;

    if (audio_is_output_device(device)) {
        deviceVector = &mAvailableOutputDevices;
    } else if (audio_is_input_device(device)) {
        deviceVector = &mAvailableInputDevices;
    } else {
        ALOGW("%s() invalid device type %08x", __func__, device);
        return AUDIO_POLICY_DEVICE_STATE_UNAVAILABLE;
    }

    return (deviceVector->getDevice(
                device, String8(device_address), AUDIO_FORMAT_DEFAULT) != 0) ?
            AUDIO_POLICY_DEVICE_STATE_AVAILABLE : AUDIO_POLICY_DEVICE_STATE_UNAVAILABLE;
}

status_t AudioPolicyManager::handleDeviceConfigChange(audio_devices_t device,
                                                      const char *device_address,
                                                      const char *device_name,
                                                      audio_format_t encodedFormat)
{
    status_t status = NO_ERROR;
    String8 reply;
    AudioParameter param;
    int isReconfigA2dpSupported = 0;
    int volIndex = 0;

    ALOGV("handleDeviceConfigChange(() device: 0x%X, address %s name %s encodedFormat: 0x%X",
          device, device_address, device_name, encodedFormat);

    // connect/disconnect only 1 device at a time
    if (!audio_is_output_device(device) && !audio_is_input_device(device)) return BAD_VALUE;

    // Check if the device is currently connected
    DeviceVector deviceList = mAvailableOutputDevices.getDevicesFromType(device);
    if (deviceList.empty()) {
        // Nothing to do: device is not connected
        return NO_ERROR;
    }
    sp<DeviceDescriptor> devDesc = deviceList.itemAt(0);


    //cache music stream volume on speaker and mute it to avoid leak on speaker
    status = getStreamVolumeIndex(AUDIO_STREAM_MUSIC, &volIndex, AUDIO_DEVICE_OUT_SPEAKER);
    if (status == NO_ERROR) {
        status = setStreamVolumeIndex(AUDIO_STREAM_MUSIC, 0, AUDIO_DEVICE_OUT_SPEAKER);
        ALOGD("MusicStream is muted on speaker, status%d and VolIndex is %d for unmute",
              status, volIndex);
    } else {
        /*Throw warning and reset error, streamVolumeIndex should not block
        a2dp device config change*/
        ALOGW("getStreamVolumeIndex failed status=%d",status);
        status = NO_ERROR;
    }

    auto musicStrategy = streamToStrategy(AUDIO_STREAM_MUSIC);

    // For offloaded A2DP, Hw modules may have the capability to
    // configure codecs.
    // Handle two specific cases by sending a set parameter to
    // configure A2DP codecs. No need to toggle device state.
    // Case 1: A2DP active device switches from primary to primary
    // module
    // Case 2: A2DP device config changes on primary module.
    if (audio_is_a2dp_out_device(device) && hasPrimaryOutput()) {
        sp<HwModule> module = mHwModules.getModuleForDeviceType(device, encodedFormat);
        audio_module_handle_t primaryHandle = mPrimaryOutput->getModuleHandle();
        if (availablePrimaryOutputDevices().contains(devDesc) &&
           (module != 0 && module->getHandle() == primaryHandle)) {
            reply = mpClientInterface->getParameters(
                        AUDIO_IO_HANDLE_NONE,
                        String8(AudioParameter::keyReconfigA2dpSupported));
            AudioParameter repliedParameters(reply);
            repliedParameters.getInt(
                    String8(AudioParameter::keyReconfigA2dpSupported), isReconfigA2dpSupported);
            if (isReconfigA2dpSupported) {
                const String8 key(AudioParameter::keyReconfigA2dp);
                param.add(key, String8("true"));
                mpClientInterface->setParameters(AUDIO_IO_HANDLE_NONE, param.toString());
                devDesc->setEncodedFormat(encodedFormat);
                goto exit;
            }
        }
    }
    for (size_t i = 0; i < mOutputs.size(); i++) {
       sp<SwAudioOutputDescriptor> desc = mOutputs.valueAt(i);
       // mute media strategies and delay device switch by the largest
       // This avoid sending the music tail into the earpiece or headset.
       setStrategyMute(musicStrategy, true, desc);
       setStrategyMute(musicStrategy, false, desc, MUTE_TIME_MS,
          mEngine->getOutputDevicesForAttributes(attributes_initializer(AUDIO_USAGE_MEDIA),
                                              nullptr, true /*fromCache*/).types());
    }
    // Toggle the device state: UNAVAILABLE -> AVAILABLE
    // This will force reading again the device configuration
    status = setDeviceConnectionState(device,
                                      AUDIO_POLICY_DEVICE_STATE_UNAVAILABLE,
                                      device_address, device_name,
                                      devDesc->getEncodedFormat());
    if (status != NO_ERROR) {
        ALOGW("handleDeviceConfigChange() error disabling connection state: %d",
              status);
        goto exit;
    }

    status = setDeviceConnectionState(device,
                                      AUDIO_POLICY_DEVICE_STATE_AVAILABLE,
                                      device_address, device_name, encodedFormat);
    if (status != NO_ERROR) {
        ALOGW("handleDeviceConfigChange() error enabling connection state: %d",
              status);
        goto exit;
    }

exit:
    //Restore speaker volume for music stream
    if (volIndex) {
        setStreamVolumeIndex(AUDIO_STREAM_MUSIC, volIndex, AUDIO_DEVICE_OUT_SPEAKER);
        ALOGD("MusicStreamVol is unmuted on speaker with Volume %d", volIndex);
    }
    return status;
}

status_t AudioPolicyManager::getHwOffloadFormatsSupportedForBluetoothMedia(
                                    audio_devices_t device, std::vector<audio_format_t> *formats)
{
    ALOGV("getHwOffloadFormatsSupportedForBluetoothMedia()");
    status_t status = NO_ERROR;
    std::unordered_set<audio_format_t> formatSet;
    sp<HwModule> primaryModule =
            mHwModules.getModuleFromName(AUDIO_HARDWARE_MODULE_ID_PRIMARY);
    if (primaryModule == nullptr) {
        ALOGE("%s() unable to get primary module", __func__);
        return NO_INIT;
    }

    DeviceTypeSet audioDeviceSet;

    switch(device) {
    case AUDIO_DEVICE_OUT_BLUETOOTH_A2DP:
        audioDeviceSet = getAudioDeviceOutAllA2dpSet();
        break;
    case AUDIO_DEVICE_OUT_BLE_HEADSET:
        audioDeviceSet = getAudioDeviceOutAllBleSet();
        break;
    default:
        ALOGE("%s() device type 0x%08x not supported", __func__, device);
        return BAD_VALUE;
    }

    DeviceVector declaredDevices = primaryModule->getDeclaredDevices().getDevicesFromTypes(
            audioDeviceSet);
    for (const auto& device : declaredDevices) {
        formatSet.insert(device->encodedFormats().begin(), device->encodedFormats().end());
    }
    formats->assign(formatSet.begin(), formatSet.end());
    return status;
}

DeviceVector AudioPolicyManager::selectBestRxSinkDevicesForCall(bool fromCache)
{
    DeviceVector rxSinkdevices{};
    rxSinkdevices = mEngine->getOutputDevicesForAttributes(
                attributes_initializer(AUDIO_USAGE_VOICE_COMMUNICATION), nullptr, fromCache);
    if (!rxSinkdevices.isEmpty() && mAvailableOutputDevices.contains(rxSinkdevices.itemAt(0))) {
        auto rxSinkDevice = rxSinkdevices.itemAt(0);
        auto telephonyRxModule = mHwModules.getModuleForDeviceType(
                    AUDIO_DEVICE_IN_TELEPHONY_RX, AUDIO_FORMAT_DEFAULT);
        // retrieve Rx Source device descriptor
        sp<DeviceDescriptor> rxSourceDevice = mAvailableInputDevices.getDevice(
                    AUDIO_DEVICE_IN_TELEPHONY_RX, String8(), AUDIO_FORMAT_DEFAULT);

        // RX Telephony and Rx sink devices are declared by Primary Audio HAL
        if (isPrimaryModule(telephonyRxModule) && (telephonyRxModule->getHalVersionMajor() >= 3) &&
                telephonyRxModule->supportsPatch(rxSourceDevice, rxSinkDevice)) {
            ALOGW("%s() device %s using HW Bridge", __func__, rxSinkDevice->toString().c_str());
            return DeviceVector(rxSinkDevice);
        }
    }
    // Note that despite the fact that getNewOutputDevices() is called on the primary output,
    // the device returned is not necessarily reachable via this output
    // (filter later by setOutputDevices())
    return getNewOutputDevices(mPrimaryOutput, fromCache);
}

status_t AudioPolicyManager::updateCallRouting(bool fromCache, uint32_t delayMs, uint32_t *waitMs)
{
    if (mEngine->getPhoneState() == AUDIO_MODE_IN_CALL && hasPrimaryOutput()) {
        DeviceVector rxDevices = selectBestRxSinkDevicesForCall(fromCache);
        return updateCallRoutingInternal(rxDevices, delayMs, waitMs);
    }
    return INVALID_OPERATION;
}

status_t AudioPolicyManager::updateCallRoutingInternal(
        const DeviceVector &rxDevices, uint32_t delayMs, uint32_t *waitMs)
{
    bool createTxPatch = false;
    bool createRxPatch = false;
    uint32_t muteWaitMs = 0;
    if(!hasPrimaryOutput() ||
            mPrimaryOutput->devices().onlyContainsDevicesWithType(AUDIO_DEVICE_OUT_STUB)) {
        return INVALID_OPERATION;
    }
    ALOG_ASSERT(!rxDevices.isEmpty(), "%s() no selected output device", __func__);

    audio_attributes_t attr = { .source = AUDIO_SOURCE_VOICE_COMMUNICATION };
    auto txSourceDevice = mEngine->getInputDeviceForAttributes(attr);
    ALOG_ASSERT(txSourceDevice != 0, "%s() input selected device not available", __func__);

    ALOGV("%s device rxDevice %s txDevice %s", __func__,
          rxDevices.itemAt(0)->toString().c_str(), txSourceDevice->toString().c_str());

    disconnectTelephonyAudioSource(mCallRxSourceClient);
    disconnectTelephonyAudioSource(mCallTxSourceClient);

    auto telephonyRxModule =
        mHwModules.getModuleForDeviceType(AUDIO_DEVICE_IN_TELEPHONY_RX, AUDIO_FORMAT_DEFAULT);
    auto telephonyTxModule =
        mHwModules.getModuleForDeviceType(AUDIO_DEVICE_OUT_TELEPHONY_TX, AUDIO_FORMAT_DEFAULT);
    // retrieve Rx Source and Tx Sink device descriptors
    sp<DeviceDescriptor> rxSourceDevice =
        mAvailableInputDevices.getDevice(AUDIO_DEVICE_IN_TELEPHONY_RX,
                                         String8(),
                                         AUDIO_FORMAT_DEFAULT);
    sp<DeviceDescriptor> txSinkDevice =
        mAvailableOutputDevices.getDevice(AUDIO_DEVICE_OUT_TELEPHONY_TX,
                                          String8(),
                                          AUDIO_FORMAT_DEFAULT);

    // RX and TX Telephony device are declared by Primary Audio HAL
    if (isPrimaryModule(telephonyRxModule) && isPrimaryModule(telephonyTxModule) &&
            (telephonyRxModule->getHalVersionMajor() >= 3)) {
        if (rxSourceDevice == 0 || txSinkDevice == 0) {
            // RX / TX Telephony device(s) is(are) not currently available
            ALOGE("%s() no telephony Tx and/or RX device", __func__);
            return INVALID_OPERATION;
        }
        // createAudioPatchInternal now supports both HW / SW bridging
        createRxPatch = true;
        createTxPatch = true;
    } else {
        // If the RX device is on the primary HW module, then use legacy routing method for
        // voice calls via setOutputDevice() on primary output.
        // Otherwise, create two audio patches for TX and RX path.
        createRxPatch = !(availablePrimaryOutputDevices().contains(rxDevices.itemAt(0))) &&
                (rxSourceDevice != 0);
        // If the TX device is also on the primary HW module, setOutputDevice() will take care
        // of it due to legacy implementation. If not, create a patch.
        createTxPatch = !(availablePrimaryModuleInputDevices().contains(txSourceDevice)) &&
                (txSinkDevice != 0);
    }
    // Use legacy routing method for voice calls via setOutputDevice() on primary output.
    // Otherwise, create two audio patches for TX and RX path.
    if (!createRxPatch) {
        muteWaitMs = setOutputDevices(mPrimaryOutput, rxDevices, true, delayMs);
    } else { // create RX path audio patch
        connectTelephonyRxAudioSource();
        // If the TX device is on the primary HW module but RX device is
        // on other HW module, SinkMetaData of telephony input should handle it
        // assuming the device uses audio HAL V5.0 and above
    }
    if (createTxPatch) { // create TX path audio patch
        // terminate active capture if on the same HW module as the call TX source device
        // FIXME: would be better to refine to only inputs whose profile connects to the
        // call TX device but this information is not in the audio patch and logic here must be
        // symmetric to the one in startInput()
        for (const auto& activeDesc : mInputs.getActiveInputs()) {
            if (activeDesc->hasSameHwModuleAs(txSourceDevice)) {
                closeActiveClients(activeDesc);
            }
        }
        connectTelephonyTxAudioSource(txSourceDevice, txSinkDevice, delayMs);
    }
    if (waitMs != nullptr) {
        *waitMs = muteWaitMs;
    }
    return NO_ERROR;
}

bool AudioPolicyManager::isDeviceOfModule(
        const sp<DeviceDescriptor>& devDesc, const char *moduleId) const {
    sp<HwModule> module = mHwModules.getModuleFromName(moduleId);
    if (module != 0) {
        return mAvailableOutputDevices.getDevicesFromHwModule(module->getHandle())
                .indexOf(devDesc) != NAME_NOT_FOUND
                || mAvailableInputDevices.getDevicesFromHwModule(module->getHandle())
                .indexOf(devDesc) != NAME_NOT_FOUND;
    }
    return false;
}

void AudioPolicyManager::connectTelephonyRxAudioSource()
{
    disconnectTelephonyAudioSource(mCallRxSourceClient);
    const struct audio_port_config source = {
        .role = AUDIO_PORT_ROLE_SOURCE, .type = AUDIO_PORT_TYPE_DEVICE,
        .ext.device.type = AUDIO_DEVICE_IN_TELEPHONY_RX, .ext.device.address = ""
    };
    const auto aa = mEngine->getAttributesForStreamType(AUDIO_STREAM_VOICE_CALL);
    mCallRxSourceClient = startAudioSourceInternal(&source, &aa, 0/*uid*/);
    ALOGE_IF(mCallRxSourceClient == nullptr,
             "%s failed to start Telephony Rx AudioSource", __func__);
}

void AudioPolicyManager::disconnectTelephonyAudioSource(sp<SourceClientDescriptor> &clientDesc)
{
    if (clientDesc == nullptr) {
        return;
    }
    ALOGW_IF(stopAudioSource(clientDesc->portId()) != NO_ERROR,
            "%s error stopping audio source", __func__);
    clientDesc.clear();
}

void AudioPolicyManager::connectTelephonyTxAudioSource(
        const sp<DeviceDescriptor> &srcDevice, const sp<DeviceDescriptor> &sinkDevice,
        uint32_t delayMs)
{
    disconnectTelephonyAudioSource(mCallTxSourceClient);
    if (srcDevice == nullptr || sinkDevice == nullptr) {
        ALOGW("%s could not create patch, invalid sink and/or source device(s)", __func__);
        return;
    }
    PatchBuilder patchBuilder;
    patchBuilder.addSource(srcDevice).addSink(sinkDevice);
    ALOGV("%s between source %s and sink %s", __func__,
            srcDevice->toString().c_str(), sinkDevice->toString().c_str());
    auto callTxSourceClientPortId = PolicyAudioPort::getNextUniqueId();
    const auto aa = mEngine->getAttributesForStreamType(AUDIO_STREAM_VOICE_CALL);

    struct audio_port_config source = {};
    srcDevice->toAudioPortConfig(&source);
    mCallTxSourceClient = new InternalSourceClientDescriptor(
                callTxSourceClientPortId, mUidCached, aa, source, srcDevice, sinkDevice,
                mCommunnicationStrategy, toVolumeSource(aa));
    audio_patch_handle_t patchHandle = AUDIO_PATCH_HANDLE_NONE;
    status_t status = connectAudioSourceToSink(
                mCallTxSourceClient, sinkDevice, patchBuilder.patch(), patchHandle, mUidCached,
                delayMs);
    ALOGE_IF(status != NO_ERROR, "%s() error %d creating TX audio patch", __func__, status);
    if (status == NO_ERROR) {
        mAudioSources.add(callTxSourceClientPortId, mCallTxSourceClient);
    }
}

void AudioPolicyManager::setPhoneState(audio_mode_t state)
{
    ALOGV("setPhoneState() state %d", state);
    // store previous phone state for management of sonification strategy below
    int oldState = mEngine->getPhoneState();
    bool wasLeUnicastActive = isLeUnicastActive();

    if (mEngine->setPhoneState(state) != NO_ERROR) {
        ALOGW("setPhoneState() invalid or same state %d", state);
        return;
    }
    /// Opens: can these line be executed after the switch of volume curves???
    if (isStateInCall(oldState)) {
        ALOGV("setPhoneState() in call state management: new state is %d", state);
        // force reevaluating accessibility routing when call stops
        invalidateStreams({AUDIO_STREAM_ACCESSIBILITY});
    }

    /**
     * Switching to or from incall state or switching between telephony and VoIP lead to force
     * routing command.
     */
    bool force = ((isStateInCall(oldState) != isStateInCall(state))
                  || (isStateInCall(state) && (state != oldState)));

    // check for device and output changes triggered by new phone state
    checkForDeviceAndOutputChanges();

    sp<SwAudioOutputDescriptor> outputDesc;
    bool voiceDSDConcurrency = property_get_bool("vendor.voice.dsd.playback.conc.disabled", true );
    if (voiceDSDConcurrency) {
        for (size_t i = 0; i < mOutputs.size(); i++) {
            outputDesc = mOutputs.valueAt(i);
            if (outputDesc != nullptr && outputDesc->mProfile != nullptr &&
                (outputDesc->mFlags & AUDIO_OUTPUT_FLAG_COMPRESS_OFFLOAD) &&
                (outputDesc->getFormat() == AUDIO_FORMAT_DSD)) {
                ALOGD("voice_conc:calling closeOutput on call mode for DSD COMPRESS output");
                closeOutput(mOutputs.keyAt(i));
                // call invalidate for music, so that DSD compress will fallback to deep-buffer.
                mpClientInterface->invalidateStream(AUDIO_STREAM_MUSIC);
            }
        }
    }

    int delayMs = 0;
    if (isStateInCall(state)) {
        nsecs_t sysTime = systemTime();
        auto musicStrategy = streamToStrategy(AUDIO_STREAM_MUSIC);
        auto sonificationStrategy = streamToStrategy(AUDIO_STREAM_ALARM);
        for (size_t i = 0; i < mOutputs.size(); i++) {
            sp<SwAudioOutputDescriptor> desc = mOutputs.valueAt(i);
            // mute media and sonification strategies and delay device switch by the largest
            // latency of any output where either strategy is active.
            // This avoid sending the ring tone or music tail into the earpiece or headset.
            if ((desc->isStrategyActive(musicStrategy, SONIFICATION_HEADSET_MUSIC_DELAY, sysTime) ||
                 desc->isStrategyActive(sonificationStrategy, SONIFICATION_HEADSET_MUSIC_DELAY,
                                        sysTime)) &&
                    (delayMs < (int)desc->latency()*2)) {
                delayMs = desc->latency()*2;
            }
            setStrategyMute(musicStrategy, true, desc);
            setStrategyMute(musicStrategy, false, desc, MUTE_TIME_MS,
                mEngine->getOutputDevicesForAttributes(attributes_initializer(AUDIO_USAGE_MEDIA),
                                                       nullptr, true /*fromCache*/).types());
            setStrategyMute(sonificationStrategy, true, desc);
            setStrategyMute(sonificationStrategy, false, desc, MUTE_TIME_MS,
                mEngine->getOutputDevicesForAttributes(attributes_initializer(AUDIO_USAGE_ALARM),
                                                       nullptr, true /*fromCache*/).types());
        }
    }

    if (hasPrimaryOutput()) {
        if (state == AUDIO_MODE_IN_CALL) {
            (void)updateCallRouting(false /*fromCache*/, delayMs);
        } else {
            DeviceVector rxDevices = getNewOutputDevices(mPrimaryOutput, false /*fromCache*/);
            // force routing command to audio hardware when ending call
            // even if no device change is needed
            if (isStateInCall(oldState) && rxDevices.isEmpty()) {
                rxDevices = mPrimaryOutput->devices();
            }
            if (oldState == AUDIO_MODE_IN_CALL) {
                disconnectTelephonyAudioSource(mCallRxSourceClient);
                disconnectTelephonyAudioSource(mCallTxSourceClient);
            }
            setOutputDevices(mPrimaryOutput, rxDevices, force, 0);
        }
    }

    std::map<audio_io_handle_t, DeviceVector> outputsToReopen;
    // reevaluate routing on all outputs in case tracks have been started during the call
    for (size_t i = 0; i < mOutputs.size(); i++) {
        sp<SwAudioOutputDescriptor> desc = mOutputs.valueAt(i);
        DeviceVector newDevices = getNewOutputDevices(desc, true /*fromCache*/);
        if (state != AUDIO_MODE_IN_CALL || (desc != mPrimaryOutput && !isTelephonyRxOrTx(desc))) {
            bool forceRouting = !newDevices.isEmpty();
            if (desc->mUsePreferredMixerAttributes && newDevices != desc->devices()) {
                // If the device is using preferred mixer attributes, the output need to reopen
                // with default configuration when the new selected devices are different from
                // current routing devices.
                outputsToReopen.emplace(mOutputs.keyAt(i), newDevices);
                continue;
            }
            setOutputDevices(desc, newDevices, forceRouting, 0 /*delayMs*/, nullptr,
                             true /*requiresMuteCheck*/, !forceRouting /*requiresVolumeCheck*/);
        }
    }
    reopenOutputsWithDevices(outputsToReopen);

    checkLeBroadcastRoutes(wasLeUnicastActive, nullptr, delayMs);

    if (isStateInCall(state)) {
        ALOGV("setPhoneState() in call state management: new state is %d", state);
        // force reevaluating accessibility routing when call starts
        invalidateStreams({AUDIO_STREAM_ACCESSIBILITY});
    }

    // Flag that ringtone volume must be limited to music volume until we exit MODE_RINGTONE
    mLimitRingtoneVolume = (state == AUDIO_MODE_RINGTONE &&
                            isStreamActive(AUDIO_STREAM_MUSIC, SONIFICATION_HEADSET_MUSIC_DELAY));
}

audio_mode_t AudioPolicyManager::getPhoneState() {
    return mEngine->getPhoneState();
}

void AudioPolicyManager::setForceUse(audio_policy_force_use_t usage,
                                     audio_policy_forced_cfg_t config)
{
    ALOGV("setForceUse() usage %d, config %d, mPhoneState %d", usage, config, mEngine->getPhoneState());
    if (config == mEngine->getForceUse(usage)) {
        return;
    }

    if (mEngine->setForceUse(usage, config) != NO_ERROR) {
        ALOGW("setForceUse() could not set force cfg %d for usage %d", config, usage);
        return;
    }
    bool forceVolumeReeval = (usage == AUDIO_POLICY_FORCE_FOR_COMMUNICATION) ||
            (usage == AUDIO_POLICY_FORCE_FOR_DOCK) ||
            (usage == AUDIO_POLICY_FORCE_FOR_SYSTEM);

    // check for device and output changes triggered by new force usage
    checkForDeviceAndOutputChanges();

    // force client reconnection to reevaluate flag AUDIO_FLAG_AUDIBILITY_ENFORCED
    if (usage == AUDIO_POLICY_FORCE_FOR_SYSTEM) {
        invalidateStreams({AUDIO_STREAM_SYSTEM, AUDIO_STREAM_ENFORCED_AUDIBLE});
    }

    //FIXME: workaround for truncated touch sounds
    // to be removed when the problem is handled by system UI
    uint32_t delayMs = 0;
    if (usage == AUDIO_POLICY_FORCE_FOR_COMMUNICATION) {
        delayMs = TOUCH_SOUND_FIXED_DELAY_MS;
    }

    updateCallAndOutputRouting(forceVolumeReeval, delayMs);
    updateInputRouting();
}

void AudioPolicyManager::setSystemProperty(const char* property, const char* value)
{
    ALOGV("setSystemProperty() property %s, value %s", property, value);
}

// Find an MSD output profile compatible with the parameters passed.
// When "directOnly" is set, restrict search to profiles for direct outputs.
sp<IOProfile> AudioPolicyManager::getMsdProfileForOutput(
                                                   const DeviceVector& devices,
                                                   uint32_t samplingRate,
                                                   audio_format_t format,
                                                   audio_channel_mask_t channelMask,
                                                   audio_output_flags_t flags,
                                                   bool directOnly)
{
    flags = getRelevantFlags(flags, directOnly);

    sp<HwModule> msdModule = mHwModules.getModuleFromName(AUDIO_HARDWARE_MODULE_ID_MSD);
    if (msdModule != nullptr) {
        // for the msd module check if there are patches to the output devices
        if (msdHasPatchesToAllDevices(devices.toTypeAddrVector())) {
            HwModuleCollection modules;
            modules.add(msdModule);
            return searchCompatibleProfileHwModules(
                    modules, getMsdAudioOutDevices(), samplingRate, format, channelMask,
                    flags, directOnly);
        }
    }
    return nullptr;
}

// Find an output profile compatible with the parameters passed. When "directOnly" is set, restrict
// search to profiles for direct outputs.
sp<IOProfile> AudioPolicyManager::getProfileForOutput(
                                                   const DeviceVector& devices,
                                                   uint32_t samplingRate,
                                                   audio_format_t format,
                                                   audio_channel_mask_t channelMask,
                                                   audio_output_flags_t flags,
                                                   bool directOnly)
{
    flags = getRelevantFlags(flags, directOnly);

    return searchCompatibleProfileHwModules(
            mHwModules, devices, samplingRate, format, channelMask, flags, directOnly);
}

audio_output_flags_t AudioPolicyManager::getRelevantFlags (
                                            audio_output_flags_t flags, bool directOnly) {
    if (directOnly) {
         // only retain flags that will drive the direct output profile selection
         // if explicitly requested
         static const uint32_t kRelevantFlags =
                (AUDIO_OUTPUT_FLAG_HW_AV_SYNC | AUDIO_OUTPUT_FLAG_COMPRESS_OFFLOAD |
                AUDIO_OUTPUT_FLAG_VOIP_RX | AUDIO_OUTPUT_FLAG_MMAP_NOIRQ);
         flags = (audio_output_flags_t)((flags & kRelevantFlags) | AUDIO_OUTPUT_FLAG_DIRECT);
    }
    return flags;
}

sp<IOProfile> AudioPolicyManager::searchCompatibleProfileHwModules (
                                        const HwModuleCollection& hwModules,
                                        const DeviceVector& devices,
                                        uint32_t samplingRate,
                                        audio_format_t format,
                                        audio_channel_mask_t channelMask,
                                        audio_output_flags_t flags,
                                        bool directOnly) {
    sp<IOProfile> profile;
    for (const auto& hwModule : hwModules) {
        for (const auto& curProfile : hwModule->getOutputProfiles()) {
             if (!curProfile->isCompatibleProfile(devices,
                     samplingRate, NULL /*updatedSamplingRate*/,
                     format, NULL /*updatedFormat*/,
                     channelMask, NULL /*updatedChannelMask*/,
                     flags)) {
                 continue;
             }
             // reject profiles not corresponding to a device currently available
             if (!mAvailableOutputDevices.containsAtLeastOne(curProfile->getSupportedDevices())) {
                 continue;
             }
             // reject profiles if connected device does not support codec
             if (!curProfile->devicesSupportEncodedFormats(devices.types())) {
                 continue;
             }
             if (!directOnly) {
                return curProfile;
             }

             // when searching for direct outputs, if several profiles are compatible, give priority
             // to one with offload capability
             if (profile != 0 && 
                 ((curProfile->getFlags() & AUDIO_OUTPUT_FLAG_COMPRESS_OFFLOAD) == 0)) {
                continue;
             }
             profile = curProfile;
             if ((profile->getFlags() & AUDIO_OUTPUT_FLAG_COMPRESS_OFFLOAD) != 0) {
                 break;
             }
        }
    }
    return profile;
}

sp<IOProfile> AudioPolicyManager::getSpatializerOutputProfile(
        const audio_config_t *config __unused, const AudioDeviceTypeAddrVector &devices) const
{
    for (const auto& hwModule : mHwModules) {
        for (const auto& curProfile : hwModule->getOutputProfiles()) {
            if (curProfile->getFlags() != AUDIO_OUTPUT_FLAG_SPATIALIZER) {
                continue;
            }
            if (!devices.empty()) {
                // reject profiles not corresponding to a device currently available
                DeviceVector supportedDevices = curProfile->getSupportedDevices();
                if (!mAvailableOutputDevices.containsAtLeastOne(supportedDevices)) {
                    continue;
                }
                if (supportedDevices.getDevicesFromDeviceTypeAddrVec(devices).size()
                        != devices.size()) {
                    continue;
                }
            }
            ALOGV("%s found profile %s", __func__, curProfile->getName().c_str());
            return curProfile;
        }
    }
    return nullptr;
}

audio_io_handle_t AudioPolicyManager::getOutput(audio_stream_type_t stream)
{
    DeviceVector devices = mEngine->getOutputDevicesForStream(stream, false /*fromCache*/);

    // Note that related method getOutputForAttr() uses getOutputForDevice() not selectOutput().
    // We use selectOutput() here since we don't have the desired AudioTrack sample rate,
    // format, flags, etc. This may result in some discrepancy for functions that utilize
    // getOutput() solely on audio_stream_type such as AudioSystem::getOutputFrameCount()
    // and AudioSystem::getOutputSamplingRate().

    SortedVector<audio_io_handle_t> outputs = getOutputsForDevices(devices, mOutputs);

    audio_io_handle_t output;
    if (stream == AUDIO_STREAM_MUSIC  &&
            property_get_bool("audio.deep_buffer.media", false /* default_value */)) {
        // use DEEP_BUFFER as default output for music stream type
         output = selectOutput(outputs, AUDIO_OUTPUT_FLAG_DEEP_BUFFER, AUDIO_FORMAT_INVALID);
    }
    else{
          output = selectOutput(outputs);
    }

    ALOGV("getOutput() stream %d selected devices %s, output %d", stream,
          devices.toString().c_str(), output);
    return output;
}

status_t AudioPolicyManager::getAudioAttributes(audio_attributes_t *dstAttr,
                                                const audio_attributes_t *srcAttr,
                                                audio_stream_type_t srcStream)
{
    if (srcAttr != NULL) {
        if (!isValidAttributes(srcAttr)) {
            ALOGE("%s invalid attributes: usage=%d content=%d flags=0x%x tags=[%s]",
                    __func__,
                    srcAttr->usage, srcAttr->content_type, srcAttr->flags,
                    srcAttr->tags);
            return BAD_VALUE;
        }
        *dstAttr = *srcAttr;
    } else {
        if (srcStream < AUDIO_STREAM_MIN || srcStream >= AUDIO_STREAM_PUBLIC_CNT) {
            ALOGE("%s:  invalid stream type", __func__);
            return BAD_VALUE;
        }
        *dstAttr = mEngine->getAttributesForStreamType(srcStream);
    }

    // Only honor audibility enforced when required. The client will be
    // forced to reconnect if the forced usage changes.
    if (mEngine->getForceUse(AUDIO_POLICY_FORCE_FOR_SYSTEM) != AUDIO_POLICY_FORCE_SYSTEM_ENFORCED) {
        dstAttr->flags = static_cast<audio_flags_mask_t>(
                dstAttr->flags & ~AUDIO_FLAG_AUDIBILITY_ENFORCED);
    }

    return NO_ERROR;
}

status_t AudioPolicyManager::getOutputForAttrInt(
        audio_attributes_t *resultAttr,
        audio_io_handle_t *output,
        audio_session_t session,
        const audio_attributes_t *attr,
        audio_stream_type_t *stream,
        uid_t uid,
        audio_config_t *config,
        audio_output_flags_t *flags,
        audio_port_handle_t *selectedDeviceId,
        bool *isRequestedDeviceForExclusiveUse,
        std::vector<sp<AudioPolicyMix>> *secondaryMixes,
        output_type_t *outputType,
        bool *isSpatialized,
        bool *isBitPerfect)
{
    DeviceVector outputDevices;
    const audio_port_handle_t requestedPortId = *selectedDeviceId;
    DeviceVector msdDevices = getMsdAudioOutDevices();
    const sp<DeviceDescriptor> requestedDevice =
        mAvailableOutputDevices.getDeviceFromId(requestedPortId);

    *outputType = API_OUTPUT_INVALID;
    *isSpatialized = false;

    status_t status = getAudioAttributes(resultAttr, attr, *stream);
    if (status != NO_ERROR) {
        return status;
    }
    if (auto it = mAllowedCapturePolicies.find(uid); it != end(mAllowedCapturePolicies)) {
        resultAttr->flags = static_cast<audio_flags_mask_t>(resultAttr->flags | it->second);
    }
    *stream = mEngine->getStreamTypeForAttributes(*resultAttr);

    ALOGV("%s() attributes=%s stream=%s session %d selectedDeviceId %d", __func__,
          toString(*resultAttr).c_str(), toString(*stream).c_str(), session, requestedPortId);

    // The primary output is the explicit routing (eg. setPreferredDevice) if specified,
    //       otherwise, fallback to the dynamic policies, if none match, query the engine.
    // Secondary outputs are always found by dynamic policies as the engine do not support them
    sp<AudioPolicyMix> primaryMix;
    const audio_config_base_t clientConfig = {.sample_rate = config->sample_rate,
        .channel_mask = config->channel_mask,
        .format = config->format,
    };
    status = mPolicyMixes.getOutputForAttr(*resultAttr, clientConfig, uid, session, *flags,
                                           primaryMix, secondaryMixes);
    if (status != OK) {
        return status;
    }

    // Explicit routing is higher priority then any dynamic policy primary output
    bool usePrimaryOutputFromPolicyMixes = requestedDevice == nullptr && primaryMix != nullptr;

    // FIXME: in case of RENDER policy, the output capabilities should be checked
    if ((secondaryMixes != nullptr && !secondaryMixes->empty())
            && !audio_is_linear_pcm(config->format)) {
        ALOGD("%s: rejecting request as secondary mixes only support pcm", __func__);
        return BAD_VALUE;
    }
    if (usePrimaryOutputFromPolicyMixes) {
        sp<DeviceDescriptor> deviceDesc =
                mAvailableOutputDevices.getDevice(primaryMix->mDeviceType,
                                                  primaryMix->mDeviceAddress,
                                                  AUDIO_FORMAT_DEFAULT);
        sp<SwAudioOutputDescriptor> policyDesc = primaryMix->getOutput();
        bool tryDirectForFlags = policyDesc == nullptr ||
                (policyDesc->mFlags & AUDIO_OUTPUT_FLAG_DIRECT);
        // if a direct output can be opened to deliver the track's multi-channel content to the
        // output rather than being downmixed by the primary output, then use this direct
        // output by by-passing the primary mix if possible, otherwise fall-through to primary
        // mix.
        bool tryDirectForChannelMask = policyDesc != nullptr
                    && (audio_channel_count_from_out_mask(policyDesc->getConfig().channel_mask) <
                        audio_channel_count_from_out_mask(config->channel_mask));
        if (deviceDesc != nullptr && (tryDirectForFlags || tryDirectForChannelMask)) {
            audio_io_handle_t newOutput;
            status = openDirectOutput(
                    *stream, session, config,
                    (audio_output_flags_t)(*flags | AUDIO_OUTPUT_FLAG_DIRECT),
                    DeviceVector(deviceDesc), &newOutput);
            if (status == NO_ERROR) {
                policyDesc = mOutputs.valueFor(newOutput);
                primaryMix->setOutput(policyDesc);
            } else if (tryDirectForFlags) {
                policyDesc = nullptr;
            } // otherwise use primary if available.
        }
        if (policyDesc != nullptr) {
            policyDesc->mPolicyMix = primaryMix;
            *output = policyDesc->mIoHandle;
            *selectedDeviceId = deviceDesc != 0 ? deviceDesc->getId() : AUDIO_PORT_HANDLE_NONE;

            ALOGV("getOutputForAttr() returns output %d", *output);
            if (resultAttr->usage == AUDIO_USAGE_VIRTUAL_SOURCE) {
                *outputType = API_OUT_MIX_PLAYBACK;
            } else {
                *outputType = API_OUTPUT_LEGACY;
            }
            return NO_ERROR;
        }
    }
    // Virtual sources must always be dynamicaly or explicitly routed
    if (resultAttr->usage == AUDIO_USAGE_VIRTUAL_SOURCE) {
        ALOGW("getOutputForAttr() no policy mix found for usage AUDIO_USAGE_VIRTUAL_SOURCE");
        return BAD_VALUE;
    }
    // explicit routing managed by getDeviceForStrategy in APM is now handled by engine
    // in order to let the choice of the order to future vendor engine
    outputDevices = mEngine->getOutputDevicesForAttributes(*resultAttr, requestedDevice, false);

    if ((resultAttr->flags & AUDIO_FLAG_HW_AV_SYNC) != 0) {
        *flags = (audio_output_flags_t)(*flags | AUDIO_OUTPUT_FLAG_HW_AV_SYNC);
    }

    // Set incall music only if device was explicitly set, and fallback to the device which is
    // chosen by the engine if not.
    // FIXME: provide a more generic approach which is not device specific and move this back
    // to getOutputForDevice.
    // TODO: Remove check of AUDIO_STREAM_MUSIC once migration is completed on the app side.
    if (outputDevices.onlyContainsDevicesWithType(AUDIO_DEVICE_OUT_TELEPHONY_TX) &&
        (*stream == AUDIO_STREAM_MUSIC  || resultAttr->usage == AUDIO_USAGE_VOICE_COMMUNICATION) &&
        audio_is_linear_pcm(config->format) &&
        isCallAudioAccessible()) {
        if (requestedPortId != AUDIO_PORT_HANDLE_NONE) {
            *flags = (audio_output_flags_t)AUDIO_OUTPUT_FLAG_INCALL_MUSIC;
            *isRequestedDeviceForExclusiveUse = true;
        }
    }

    ALOGV("%s() device %s, sampling rate %d, format %#x, channel mask %#x, flags %#x stream %s",
          __func__, outputDevices.toString().c_str(), config->sample_rate, config->format,
          config->channel_mask, *flags, toString(*stream).c_str());

    *output = AUDIO_IO_HANDLE_NONE;
    if (!msdDevices.isEmpty()) {
        *output = getOutputForDevices(msdDevices, session, resultAttr, config, flags, isSpatialized);
        if (*output != AUDIO_IO_HANDLE_NONE && setMsdOutputPatches(&outputDevices) == NO_ERROR) {
            ALOGV("%s() Using MSD devices %s instead of devices %s",
                  __func__, msdDevices.toString().c_str(), outputDevices.toString().c_str());
        } else {
            *output = AUDIO_IO_HANDLE_NONE;
        }
    }
    if (*output == AUDIO_IO_HANDLE_NONE) {
        sp<PreferredMixerAttributesInfo> info = nullptr;
        if (outputDevices.size() == 1) {
            info = getPreferredMixerAttributesInfo(
                    outputDevices.itemAt(0)->getId(),
                    mEngine->getProductStrategyForAttributes(*resultAttr));
            // Only use preferred mixer if the uid matches or the preferred mixer is bit-perfect
            // and it is currently active.
            if (info != nullptr && info->getUid() != uid &&
                ((info->getFlags() & AUDIO_OUTPUT_FLAG_BIT_PERFECT) == AUDIO_OUTPUT_FLAG_NONE ||
                        info->getActiveClientCount() == 0)) {
                info = nullptr;
            }
        }
        *output = getOutputForDevices(outputDevices, session, resultAttr, config,
                flags, isSpatialized, info, resultAttr->flags & AUDIO_FLAG_MUTE_HAPTIC);
        // The client will be active if the client is currently preferred mixer owner and the
        // requested configuration matches the preferred mixer configuration.
        *isBitPerfect = (info != nullptr
                && (info->getFlags() & AUDIO_OUTPUT_FLAG_BIT_PERFECT) != AUDIO_OUTPUT_FLAG_NONE
                && info->getUid() == uid
                && *output != AUDIO_IO_HANDLE_NONE
                // When bit-perfect output is selected for the preferred mixer attributes owner,
                // only need to consider the config matches.
                && mOutputs.valueFor(*output)->isConfigurationMatched(
                        clientConfig, AUDIO_OUTPUT_FLAG_NONE));
    }
    if (*output == AUDIO_IO_HANDLE_NONE) {
        AudioProfileVector profiles;
        status_t ret = getProfilesForDevices(outputDevices, profiles, *flags, false /*isInput*/);
        if (ret == NO_ERROR && !profiles.empty()) {
            config->channel_mask = profiles[0]->getChannels().empty() ? config->channel_mask
                    : *profiles[0]->getChannels().begin();
            config->sample_rate = profiles[0]->getSampleRates().empty() ? config->sample_rate
                    : *profiles[0]->getSampleRates().begin();
            config->format = profiles[0]->getFormat();
        }
        return INVALID_OPERATION;
    }

    *selectedDeviceId = getFirstDeviceId(outputDevices);
    for (auto &outputDevice : outputDevices) {
        if (outputDevice->getId() == getConfig().getDefaultOutputDevice()->getId()) {
            *selectedDeviceId = outputDevice->getId();
            break;
        }
    }

    if (outputDevices.onlyContainsDevicesWithType(AUDIO_DEVICE_OUT_TELEPHONY_TX)) {
        *outputType = API_OUTPUT_TELEPHONY_TX;
    } else {
        *outputType = API_OUTPUT_LEGACY;
    }

    ALOGV("%s returns output %d selectedDeviceId %d", __func__, *output, *selectedDeviceId);

    return NO_ERROR;
}

void AudioPolicyManager::checkAndUpdateOffloadInfoForDirectTracks(
        const audio_attributes_t *attr,
        audio_stream_type_t *stream,
        audio_config_t *config,
        audio_output_flags_t *flags)
{
    audio_offload_info_t tOffloadInfo = AUDIO_INFO_INITIALIZER;
    // set offloadInfo for directTracks, If already not set.
    if (!memcmp(&config->offload_info, &tOffloadInfo, sizeof(audio_offload_info_t))) {
        bool trackDirectPCM = false;
        if (*flags == AUDIO_OUTPUT_FLAG_NONE)
            trackDirectPCM = property_get_bool("vendor.audio.offload.track.enable", true);
        if (*flags == AUDIO_OUTPUT_FLAG_DIRECT || trackDirectPCM) {
            ALOGV("Update offload config for direct track");
            config->offload_info.sample_rate  = config->sample_rate;
            config->offload_info.channel_mask = config->channel_mask;
            config->offload_info.format = config->format;
            config->offload_info.stream_type = *stream;
            config->offload_info.bit_width = audio_bytes_per_sample(config->format) * 8;
            config->offload_info.usage = attr != NULL ? attr->usage : config->offload_info.usage;
        }
    }
}

status_t AudioPolicyManager::getOutputForAttr(const audio_attributes_t *attr,
                                              audio_io_handle_t *output,
                                              audio_session_t session,
                                              audio_stream_type_t *stream,
                                              const AttributionSourceState& attributionSource,
                                              audio_config_t *config,
                                              audio_output_flags_t *flags,
                                              audio_port_handle_t *selectedDeviceId,
                                              audio_port_handle_t *portId,
                                              std::vector<audio_io_handle_t> *secondaryOutputs,
                                              output_type_t *outputType,
                                              bool *isSpatialized,
                                              bool *isBitPerfect)
{
    // The supplied portId must be AUDIO_PORT_HANDLE_NONE
    if (*portId != AUDIO_PORT_HANDLE_NONE) {
        return INVALID_OPERATION;
    }
    const uid_t uid = VALUE_OR_RETURN_STATUS(
        aidl2legacy_int32_t_uid_t(attributionSource.uid));
    const audio_port_handle_t requestedPortId = *selectedDeviceId;
    audio_attributes_t resultAttr;
    bool isRequestedDeviceForExclusiveUse = false;
    std::vector<sp<AudioPolicyMix>> secondaryMixes;
    const sp<DeviceDescriptor> requestedDevice =
      mAvailableOutputDevices.getDeviceFromId(requestedPortId);

    // Prevent from storing invalid requested device id in clients
    const audio_port_handle_t sanitizedRequestedPortId =
      requestedDevice != nullptr ? requestedPortId : AUDIO_PORT_HANDLE_NONE;
    *selectedDeviceId = sanitizedRequestedPortId;

    audio_config_t directConfig = *config;
    checkAndUpdateOffloadInfoForDirectTracks(attr, stream, &directConfig, flags);

    status_t status = getOutputForAttrInt(&resultAttr, output, session, attr, stream, uid,
            &directConfig, flags, selectedDeviceId, &isRequestedDeviceForExclusiveUse,
            secondaryOutputs != nullptr ? &secondaryMixes : nullptr, outputType, isSpatialized,
            isBitPerfect);
    if (status != NO_ERROR) {
        return status;
    }
    std::vector<wp<SwAudioOutputDescriptor>> weakSecondaryOutputDescs;
    if (secondaryOutputs != nullptr) {
        for (auto &secondaryMix : secondaryMixes) {
            sp<SwAudioOutputDescriptor> outputDesc = secondaryMix->getOutput();
            if (outputDesc != nullptr &&
                outputDesc->mIoHandle != AUDIO_IO_HANDLE_NONE) {
                secondaryOutputs->push_back(outputDesc->mIoHandle);
                weakSecondaryOutputDescs.push_back(outputDesc);
            }
        }
    }

    audio_config_base_t clientConfig = {.sample_rate = config->sample_rate,
        .channel_mask = config->channel_mask,
        .format = config->format,
    };
    *portId = PolicyAudioPort::getNextUniqueId();

    sp<SwAudioOutputDescriptor> outputDesc = mOutputs.valueFor(*output);
    sp<TrackClientDescriptor> clientDesc =
        new TrackClientDescriptor(*portId, uid, session, resultAttr, clientConfig,
                                  sanitizedRequestedPortId, *stream,
                                  mEngine->getProductStrategyForAttributes(resultAttr),
                                  toVolumeSource(resultAttr),
                                  *flags, isRequestedDeviceForExclusiveUse,
                                  std::move(weakSecondaryOutputDescs),
                                  outputDesc->mPolicyMix);
    outputDesc->addClient(clientDesc);

    ALOGV("%s() returns output %d requestedPortId %d selectedDeviceId %d for port ID %d", __func__,
          *output, requestedPortId, *selectedDeviceId, *portId);

    return NO_ERROR;
}

status_t AudioPolicyManager::openDirectOutput(audio_stream_type_t stream,
                                              audio_session_t session,
                                              const audio_config_t *config,
                                              audio_output_flags_t flags,
                                              const DeviceVector &devices,
                                              audio_io_handle_t *output) {

    *output = AUDIO_IO_HANDLE_NONE;

    // skip direct output selection if the request can obviously be attached to a mixed output
    // and not explicitly requested
    if (((flags & AUDIO_OUTPUT_FLAG_DIRECT) == 0) &&
            audio_is_linear_pcm(config->format) && config->sample_rate <= SAMPLE_RATE_HZ_MAX &&
            audio_channel_count_from_out_mask(config->channel_mask) <= 2) {
        return NAME_NOT_FOUND;
    }

    // Do not allow offloading or direct if one non offloadable effect is enabled or
    // MasterMono is enabled. This prevents creating an offloaded or direct track
    // and tearing it down immediately after start when audioflinger detects there
    // is an active non offloadable effect.
    // FIXME: We should check the audio session here but we do not have it in this context.
    // This may prevent offloading in rare situations where effects are left active by apps
    // in the background.
    sp<IOProfile> profile;
    if (((flags & (AUDIO_OUTPUT_FLAG_COMPRESS_OFFLOAD | AUDIO_OUTPUT_FLAG_DIRECT)) == 0) ||
            !(mEffects.isNonOffloadableEffectEnabled() || mMasterMono)) {
        profile = getProfileForOutput(
                devices, config->sample_rate, config->format, config->channel_mask,
                flags, true /* directOnly */);
    }

    if (profile == nullptr) {
        return NAME_NOT_FOUND;
    }
    if (!(flags & AUDIO_OUTPUT_FLAG_DIRECT) &&
         (profile->getFlags() & AUDIO_OUTPUT_FLAG_DIRECT)) {
        ALOGI("%s rejecting direct profile as was not requested ", __func__);
        profile = nullptr;
        return NAME_NOT_FOUND;
    }

    sp<SwAudioOutputDescriptor> outputDesc = nullptr;
    // check if direct output for pcm/track offload or compress offload already exist
    bool directSessionInUse = false;
    bool offloadSessionInUse = false;
    // exclusive outputs for MMAP and Offload are enforced by different session ids.
    if (!(property_get_bool("vendor.audio.offload.multiple.enabled", false) &&
          ((flags & AUDIO_OUTPUT_FLAG_DIRECT) != 0) &&
          (flags & AUDIO_OUTPUT_FLAG_MMAP_NOIRQ) == 0)) {
        for (size_t i = 0; i < mOutputs.size(); i++) {
            sp<SwAudioOutputDescriptor> desc = mOutputs.valueAt(i);
            if (!desc->isDuplicated() && (profile == desc->mProfile)) {
                 outputDesc = desc;
                // reuse direct output if currently open by the same client
                // and configured with same parameters
                if ((config->sample_rate == desc->getSamplingRate()) &&
                    (config->format == desc->getFormat()) &&
                    (config->channel_mask == desc->getChannelMask()) &&
                    (session == desc->mDirectClientSession)) {
                    desc->mDirectOpenCount++;
                    ALOGI("%s reusing direct output %d for session %d", __func__,
                        mOutputs.keyAt(i), session);
                    *output = mOutputs.keyAt(i);
                    return NO_ERROR;
                }
                if (desc->mFlags == AUDIO_OUTPUT_FLAG_DIRECT) {
                    directSessionInUse = true;
                    ALOGV("%s Direct PCM already in use", __func__);
                }
                if (desc->mFlags & AUDIO_OUTPUT_FLAG_COMPRESS_OFFLOAD) {
                    offloadSessionInUse = true;
                    ALOGV("%s Compress Offload already in use", __func__);
                }
            }
        }
        if (outputDesc != nullptr &&
            ((flags == AUDIO_OUTPUT_FLAG_DIRECT && directSessionInUse) ||
            ((flags & AUDIO_OUTPUT_FLAG_COMPRESS_OFFLOAD) && offloadSessionInUse))) {
            if (session != outputDesc->mDirectClientSession) {
                ALOGV("getOutput() do not reuse direct pcm output because current client (%d) "
                      "is not the same as requesting client (%d) for different output conf",
                outputDesc->mDirectClientSession, session);
                return NAME_NOT_FOUND;
            } else {
                ALOGV("%s close previous output on same client session %d ", __func__, session);
                closeOutput(outputDesc->mIoHandle);
            }
        }
    }
    if (!profile->canOpenNewIo()) {
        return NAME_NOT_FOUND;
    }

    outputDesc = new SwAudioOutputDescriptor(profile, mpClientInterface);

    // An MSD patch may be using the only output stream that can service this request. Release
    // all MSD patches to prioritize this request over any active output on MSD.
    releaseMsdOutputPatches(devices);

    status_t status =
            outputDesc->open(config, nullptr /* mixerConfig */, devices, stream, flags, output);

    // only accept an output with the requested parameters
    if (status != NO_ERROR ||
        (config->sample_rate != 0 && config->sample_rate != outputDesc->getSamplingRate()) ||
        (config->format != AUDIO_FORMAT_DEFAULT && config->format != outputDesc->getFormat()) ||
        (config->channel_mask != 0 && config->channel_mask != outputDesc->getChannelMask())) {
        ALOGV("%s failed opening direct output: output %d sample rate %d %d,"
                "format %d %d, channel mask %04x %04x", __func__, *output, config->sample_rate,
                outputDesc->getSamplingRate(), config->format, outputDesc->getFormat(),
                config->channel_mask, outputDesc->getChannelMask());
        if (*output != AUDIO_IO_HANDLE_NONE) {
            outputDesc->close();
        }
        // fall back to mixer output if possible when the direct output could not be open
        if (audio_is_linear_pcm(config->format) &&
                config->sample_rate  <= SAMPLE_RATE_HZ_MAX) {
            return NAME_NOT_FOUND;
        }
        *output = AUDIO_IO_HANDLE_NONE;
        return BAD_VALUE;
    }
    outputDesc->mDirectOpenCount = 1;
    outputDesc->mDirectClientSession = session;

    addOutput(*output, outputDesc);
    mPreviousOutputs = mOutputs;
    ALOGV("%s returns new direct output %d", __func__, *output);
    mpClientInterface->onAudioPortListUpdate();
    return NO_ERROR;
}

audio_io_handle_t AudioPolicyManager::getOutputForDevices(
        const DeviceVector &devices,
        audio_session_t session,
        const audio_attributes_t *attr,
        const audio_config_t *config,
        audio_output_flags_t *flags,
        bool *isSpatialized,
        sp<PreferredMixerAttributesInfo> prefMixerConfigInfo,
        bool forceMutingHaptic)
{
    audio_io_handle_t output = AUDIO_IO_HANDLE_NONE;

    // Discard haptic channel mask when forcing muting haptic channels.
    audio_channel_mask_t channelMask = forceMutingHaptic
            ? static_cast<audio_channel_mask_t>(config->channel_mask & ~AUDIO_CHANNEL_HAPTIC_ALL)
            : config->channel_mask;


    String8 value;
    String8 reply =  mpClientInterface->getParameters(AUDIO_IO_HANDLE_NONE,
                                          String8("vr_audio_mode_on"));
    AudioParameter repliedParameter(reply);
    if (repliedParameter.get(String8("vr_audio_mode_on"), value) == NO_ERROR &&
        value.contains("true")) {
        ALOGI("%s VR mode is on, switch to primary output requested flags 0x%X",__func__, *flags);
        *flags = (audio_output_flags_t)(*flags &
                    (~(AUDIO_OUTPUT_FLAG_FAST|AUDIO_OUTPUT_FLAG_RAW)));
    }

    audio_stream_type_t stream = mEngine->getStreamTypeForAttributes(*attr);

    /*
    * WFD audio routes back to target speaker when starting a ringtone playback.
    * This is because primary output is reused for ringtone, so output device is
    * updated based on SONIFICATION strategy for both ringtone and music playback.
    * The same issue is not seen on remoted_submix HAL based WFD audio because
    * primary output is not reused and a new output is created for ringtone playback.
    * Issue is fixed by updating output flag to AUDIO_OUTPUT_FLAG_FAST when there is
    * a non-music stream playback on WFD, so primary output is not reused for ringtone.
    */
    if (property_get_bool("vendor.audio.afe.proxy.enabled", true /* default_value */)) {
        DeviceTypeSet availableOutputDeviceTypes = mAvailableOutputDevices.types();
        if ((deviceTypesToBitMask(availableOutputDeviceTypes) & AUDIO_DEVICE_OUT_PROXY)
              && (stream != AUDIO_STREAM_MUSIC)) {
            ALOGD("%s Use fast flags for stream %d requested Flags%x",__func__, stream, *flags);
            *flags = (*flags & AUDIO_OUTPUT_FLAG_DIRECT) ?
                        AUDIO_OUTPUT_FLAG_DIRECT : AUDIO_OUTPUT_FLAG_FAST;
        }
    }
    // open a direct output if required by specified parameters
    //force direct flag if offload flag is set: offloading implies a direct output stream
    // and all common behaviors are driven by checking only the direct flag
    // this should normally be set appropriately in the policy configuration file
    if ((*flags & AUDIO_OUTPUT_FLAG_COMPRESS_OFFLOAD) != 0) {
        *flags = (audio_output_flags_t)(*flags | AUDIO_OUTPUT_FLAG_DIRECT);
    }
    if ((*flags & AUDIO_OUTPUT_FLAG_HW_AV_SYNC) != 0) {
        *flags = (audio_output_flags_t)(*flags | AUDIO_OUTPUT_FLAG_DIRECT);
    }

    // Force direct flags for PCM data, this can help to maintain audio bitstream
    // quality by avoiding resampling/downmixing by using direct track when hal/DSP
    // support is available. DSP PP can be applied directly on track data instead of
    // mixed output. To some extent, it can help save some power.
    const bool trackDirectPCM =
            property_get_bool("vendor.audio.offload.track.enable", true /* default_value */);
    const bool offloadDisable =
            property_get_bool("audio.offload.disable", false /* default_value */);
    if (trackDirectPCM && !offloadDisable && stream == AUDIO_STREAM_MUSIC) {
       if ((*flags == AUDIO_OUTPUT_FLAG_NONE) &&
            (config->offload_info.usage == AUDIO_USAGE_MEDIA ||
             config->offload_info.usage == AUDIO_USAGE_GAME)) {
            ALOGV("Force direct flags to use pcm offload, original flags(0x%x)", *flags);
            *flags = AUDIO_OUTPUT_FLAG_DIRECT;
        }
    } else if (audio_is_linear_pcm(config->format) &&
            *flags == AUDIO_OUTPUT_FLAG_DIRECT) {
        ALOGV("%s Remove direct flags stream %d,orginal flags %0x", __func__, stream, *flags);
        *flags = AUDIO_OUTPUT_FLAG_NONE;
    }

    bool forceDeepBuffer = false;
    // only allow deep buffering for music stream type
    if (stream != AUDIO_STREAM_MUSIC) {
        *flags = (audio_output_flags_t)(*flags &~AUDIO_OUTPUT_FLAG_DEEP_BUFFER);
    } else if ((*flags == AUDIO_OUTPUT_FLAG_NONE || *flags == AUDIO_OUTPUT_FLAG_DIRECT ||
                (*flags & AUDIO_OUTPUT_FLAG_COMPRESS_OFFLOAD)) && !isInCall() &&
                property_get_bool("audio.deep_buffer.media", true /* default_value */)) {
        // use DEEP_BUFFER as default output for music stream type
        forceDeepBuffer = true;
    }
    if (stream == AUDIO_STREAM_TTS) {
        *flags = AUDIO_OUTPUT_FLAG_TTS;
    } else if ((stream == AUDIO_STREAM_VOICE_CALL &&
               audio_is_linear_pcm(config->format) &&
               (*flags & AUDIO_OUTPUT_FLAG_INCALL_MUSIC) == 0) &&
               (mEngine->getPhoneState() != AUDIO_MODE_IN_CALL)) {
        *flags = (audio_output_flags_t)(AUDIO_OUTPUT_FLAG_VOIP_RX |
                                       AUDIO_OUTPUT_FLAG_DIRECT);
        ALOGV("Set VoIP and Direct output flags for PCM format");
    }

    // Attach the Ultrasound flag for the AUDIO_CONTENT_TYPE_ULTRASOUND
    if (attr->content_type == AUDIO_CONTENT_TYPE_ULTRASOUND) {
        *flags = (audio_output_flags_t)(*flags | AUDIO_OUTPUT_FLAG_ULTRASOUND);
    }

    *isSpatialized = false;
    if (mSpatializerOutput != nullptr
            && canBeSpatializedInt(attr, config, devices.toTypeAddrVector())) {
        *isSpatialized = true;
        return mSpatializerOutput->mIoHandle;
    }

    audio_config_t directConfig = *config;
    directConfig.channel_mask = channelMask;
    status_t status = openDirectOutput(stream, session, &directConfig, *flags, devices, &output);
    if (status != NAME_NOT_FOUND) {
        return output;
    }

    // A request for HW A/V sync cannot fallback to a mixed output because time
    // stamps are embedded in audio data
    if ((*flags & (AUDIO_OUTPUT_FLAG_HW_AV_SYNC | AUDIO_OUTPUT_FLAG_MMAP_NOIRQ)) != 0) {
        return AUDIO_IO_HANDLE_NONE;
    }

    // ignoring channel mask due to downmix capability in mixer

    // open a non direct output

    // for non direct outputs, only PCM is supported
    if (audio_is_linear_pcm(config->format)) {
        // get which output is suitable for the specified stream. The actual
        // routing change will happen when startOutput() will be called
        SortedVector<audio_io_handle_t> outputs = getOutputsForDevices(devices, mOutputs);
        if (prefMixerConfigInfo != nullptr) {
            for (audio_io_handle_t outputHandle : outputs) {
                sp<SwAudioOutputDescriptor> outputDesc = mOutputs.valueFor(outputHandle);
                if (outputDesc->mProfile == prefMixerConfigInfo->getProfile()) {
                    output = outputHandle;
                    break;
                }
            }
            if (output == AUDIO_IO_HANDLE_NONE) {
                // No output open with the preferred profile. Open a new one.
                audio_config_t config = AUDIO_CONFIG_INITIALIZER;
                config.channel_mask = prefMixerConfigInfo->getConfigBase().channel_mask;
                config.sample_rate = prefMixerConfigInfo->getConfigBase().sample_rate;
                config.format = prefMixerConfigInfo->getConfigBase().format;
                sp<SwAudioOutputDescriptor> preferredOutput = openOutputWithProfileAndDevice(
                        prefMixerConfigInfo->getProfile(), devices, nullptr /*mixerConfig*/,
                        &config, prefMixerConfigInfo->getFlags());
                if (preferredOutput == nullptr) {
                    ALOGE("%s failed to open output with preferred mixer config", __func__);
                } else {
                    output = preferredOutput->mIoHandle;
                }
            }
        } else {
            // at this stage we should ignore the DIRECT flag as no direct output could be found earlier
            *flags = (audio_output_flags_t)(*flags & ~AUDIO_OUTPUT_FLAG_DIRECT);
            *flags = forceDeepBuffer ? AUDIO_OUTPUT_FLAG_DEEP_BUFFER :
                    (*flags == AUDIO_OUTPUT_FLAG_NONE) ? AUDIO_OUTPUT_FLAG_PRIMARY : *flags;
            ALOGV("%s forced deep-buffer (%s) flags (%0x)", __func__,
                    forceDeepBuffer ? "yes": "no" , *flags);
            output = selectOutput(
                    outputs, *flags, config->format, channelMask, config->sample_rate, session);
        }
    }
    ALOGW_IF((output == 0), "getOutputForDevices() could not find output for stream %d, "
            "sampling rate %d, format %#x, channels %#x, flags %#x",
            stream, config->sample_rate, config->format, channelMask, *flags);

    return output;
}

sp<DeviceDescriptor> AudioPolicyManager::getMsdAudioInDevice() const {
    auto msdInDevices = mHwModules.getAvailableDevicesFromModuleName(AUDIO_HARDWARE_MODULE_ID_MSD,
                                                                     mAvailableInputDevices);
    return msdInDevices.isEmpty()? nullptr : msdInDevices.itemAt(0);
}

DeviceVector AudioPolicyManager::getMsdAudioOutDevices() const {
    return mHwModules.getAvailableDevicesFromModuleName(AUDIO_HARDWARE_MODULE_ID_MSD,
                                                        mAvailableOutputDevices);
}

const AudioPatchCollection AudioPolicyManager::getMsdOutputPatches() const {
    AudioPatchCollection msdPatches;
    sp<HwModule> msdModule = mHwModules.getModuleFromName(AUDIO_HARDWARE_MODULE_ID_MSD);
    if (msdModule != 0) {
        for (size_t i = 0; i < mAudioPatches.size(); ++i) {
            sp<AudioPatch> patch = mAudioPatches.valueAt(i);
            for (size_t j = 0; j < patch->mPatch.num_sources; ++j) {
                const struct audio_port_config *source = &patch->mPatch.sources[j];
                if (source->type == AUDIO_PORT_TYPE_DEVICE &&
                        source->ext.device.hw_module == msdModule->getHandle()) {
                    msdPatches.addAudioPatch(patch->getHandle(), patch);
                }
            }
        }
    }
    return msdPatches;
}

bool AudioPolicyManager::isMsdPatch(const audio_patch_handle_t &handle) const {
    ssize_t index = mAudioPatches.indexOfKey(handle);
    if (index < 0) {
        return false;
    }
    const sp<AudioPatch> patch = mAudioPatches.valueAt(index);
    sp<HwModule> msdModule = mHwModules.getModuleFromName(AUDIO_HARDWARE_MODULE_ID_MSD);
    if (msdModule == nullptr) {
        return false;
    }
    const struct audio_port_config *sink = &patch->mPatch.sinks[0];
    if (getMsdAudioOutDevices().contains(mAvailableOutputDevices.getDeviceFromId(sink->id))) {
        return true;
    }
    index = getMsdOutputPatches().indexOfKey(handle);
    if (index < 0) {
        return false;
    }
    return true;
}

status_t AudioPolicyManager::getMsdProfiles(bool hwAvSync,
                                            const InputProfileCollection &inputProfiles,
                                            const OutputProfileCollection &outputProfiles,
                                            const sp<DeviceDescriptor> &sourceDevice,
                                            const sp<DeviceDescriptor> &sinkDevice,
                                            AudioProfileVector& sourceProfiles,
                                            AudioProfileVector& sinkProfiles) const {
    if (inputProfiles.isEmpty()) {
        ALOGE("%s() no input profiles for source module", __func__);
        return NO_INIT;
    }
    if (outputProfiles.isEmpty()) {
        ALOGE("%s() no output profiles for sink module", __func__);
        return NO_INIT;
    }
    for (const auto &inProfile : inputProfiles) {
        if (hwAvSync == ((inProfile->getFlags() & AUDIO_INPUT_FLAG_HW_AV_SYNC) != 0) &&
                inProfile->supportsDevice(sourceDevice)) {
            appendAudioProfiles(sourceProfiles, inProfile->getAudioProfiles());
        }
    }
    for (const auto &outProfile : outputProfiles) {
        if (hwAvSync == ((outProfile->getFlags() & AUDIO_OUTPUT_FLAG_HW_AV_SYNC) != 0) &&
                outProfile->supportsDevice(sinkDevice)) {
            appendAudioProfiles(sinkProfiles, outProfile->getAudioProfiles());
        }
    }
    return NO_ERROR;
}

status_t AudioPolicyManager::getBestMsdConfig(bool hwAvSync,
        const AudioProfileVector &sourceProfiles, const AudioProfileVector &sinkProfiles,
        audio_port_config *sourceConfig, audio_port_config *sinkConfig) const
{
    // Compressed formats for MSD module, ordered from most preferred to least preferred.
    static const std::vector<audio_format_t> formatsOrder = {{
            AUDIO_FORMAT_IEC60958, AUDIO_FORMAT_MAT_2_1, AUDIO_FORMAT_MAT_2_0, AUDIO_FORMAT_E_AC3,
            AUDIO_FORMAT_AC3, AUDIO_FORMAT_PCM_16_BIT }};
    static const std::vector<audio_channel_mask_t> channelMasksOrder = [](){
        // Channel position masks for MSD module, 3D > 2D > 1D ordering (most preferred to least
        // preferred).
        std::vector<audio_channel_mask_t> masks = {{
            AUDIO_CHANNEL_OUT_3POINT1POINT2, AUDIO_CHANNEL_OUT_3POINT0POINT2,
            AUDIO_CHANNEL_OUT_2POINT1POINT2, AUDIO_CHANNEL_OUT_2POINT0POINT2,
            AUDIO_CHANNEL_OUT_5POINT1, AUDIO_CHANNEL_OUT_STEREO }};
        // insert index masks (higher counts most preferred) as preferred over position masks
        for (int i = 1; i <= AUDIO_CHANNEL_COUNT_MAX; i++) {
            masks.insert(
                    masks.begin(), audio_channel_mask_for_index_assignment_from_count(i));
        }
        return masks;
    }();

    struct audio_config_base bestSinkConfig;
    status_t result = findBestMatchingOutputConfig(sourceProfiles, sinkProfiles, formatsOrder,
            channelMasksOrder, true /*preferHigherSamplingRates*/, bestSinkConfig);
    if (result != NO_ERROR) {
        ALOGD("%s() no matching config found for sink, hwAvSync: %d",
                __func__, hwAvSync);
        return result;
    }
    sinkConfig->sample_rate = bestSinkConfig.sample_rate;
    sinkConfig->channel_mask = bestSinkConfig.channel_mask;
    sinkConfig->format = bestSinkConfig.format;
    // For encoded streams force direct flag to prevent downstream mixing.
    sinkConfig->flags.output = static_cast<audio_output_flags_t>(
            sinkConfig->flags.output | AUDIO_OUTPUT_FLAG_DIRECT);
    if (audio_is_iec61937_compatible(sinkConfig->format)) {
        // For formats compatible with IEC61937 encapsulation, assume that
        // the input is IEC61937 framed (for proportional buffer sizing).
        // Add the AUDIO_OUTPUT_FLAG_IEC958_NONAUDIO flag so downstream HAL can distinguish between
        // raw and IEC61937 framed streams.
        sinkConfig->flags.output = static_cast<audio_output_flags_t>(
                sinkConfig->flags.output | AUDIO_OUTPUT_FLAG_IEC958_NONAUDIO);
    }
    sourceConfig->sample_rate = bestSinkConfig.sample_rate;
    // Specify exact channel mask to prevent guessing by bit count in PatchPanel.
    sourceConfig->channel_mask =
            audio_channel_mask_get_representation(bestSinkConfig.channel_mask)
            == AUDIO_CHANNEL_REPRESENTATION_INDEX ?
            bestSinkConfig.channel_mask : audio_channel_mask_out_to_in(bestSinkConfig.channel_mask);
    sourceConfig->format = bestSinkConfig.format;
    // Copy input stream directly without any processing (e.g. resampling).
    sourceConfig->flags.input = static_cast<audio_input_flags_t>(
            sourceConfig->flags.input | AUDIO_INPUT_FLAG_DIRECT);
    if (hwAvSync) {
        sinkConfig->flags.output = static_cast<audio_output_flags_t>(
                sinkConfig->flags.output | AUDIO_OUTPUT_FLAG_HW_AV_SYNC);
        sourceConfig->flags.input = static_cast<audio_input_flags_t>(
                sourceConfig->flags.input | AUDIO_INPUT_FLAG_HW_AV_SYNC);
    }
    const unsigned int config_mask = AUDIO_PORT_CONFIG_SAMPLE_RATE |
            AUDIO_PORT_CONFIG_CHANNEL_MASK | AUDIO_PORT_CONFIG_FORMAT | AUDIO_PORT_CONFIG_FLAGS;
    sinkConfig->config_mask |= config_mask;
    sourceConfig->config_mask |= config_mask;
    return NO_ERROR;
}

PatchBuilder AudioPolicyManager::buildMsdPatch(bool msdIsSource,
                                               const sp<DeviceDescriptor> &device) const
{
    PatchBuilder patchBuilder;
    sp<HwModule> msdModule = mHwModules.getModuleFromName(AUDIO_HARDWARE_MODULE_ID_MSD);
    ALOG_ASSERT(msdModule != nullptr, "MSD module not available");
    sp<HwModule> deviceModule = mHwModules.getModuleForDevice(device, AUDIO_FORMAT_DEFAULT);
    if (deviceModule == nullptr) {
        ALOGE("%s() unable to get module for %s", __func__, device->toString().c_str());
        return patchBuilder;
    }
    const InputProfileCollection inputProfiles = msdIsSource ?
            msdModule->getInputProfiles() : deviceModule->getInputProfiles();
    const OutputProfileCollection outputProfiles = msdIsSource ?
            deviceModule->getOutputProfiles() : msdModule->getOutputProfiles();

    const sp<DeviceDescriptor> sourceDevice = msdIsSource ? getMsdAudioInDevice() : device;
    const sp<DeviceDescriptor> sinkDevice = msdIsSource ?
            device : getMsdAudioOutDevices().itemAt(0);
    patchBuilder.addSource(sourceDevice).addSink(sinkDevice);

    audio_port_config sourceConfig = patchBuilder.patch()->sources[0];
    audio_port_config sinkConfig = patchBuilder.patch()->sinks[0];
    AudioProfileVector sourceProfiles;
    AudioProfileVector sinkProfiles;
    // TODO: Figure out whether MSD module has HW_AV_SYNC flag set in the AP config file.
    // For now, we just forcefully try with HwAvSync first.
    for (auto hwAvSync : { true, false }) {
        if (getMsdProfiles(hwAvSync, inputProfiles, outputProfiles, sourceDevice, sinkDevice,
                sourceProfiles, sinkProfiles) != NO_ERROR) {
            continue;
        }
        if (getBestMsdConfig(hwAvSync, sourceProfiles, sinkProfiles, &sourceConfig,
                &sinkConfig) == NO_ERROR) {
            // Found a matching config. Re-create PatchBuilder with this config.
            return (PatchBuilder()).addSource(sourceConfig).addSink(sinkConfig);
        }
    }
    ALOGV("%s() no matching config found. Fall through to default PCM patch"
            " supporting PCM format conversion.", __func__);
    return patchBuilder;
}

status_t AudioPolicyManager::setMsdOutputPatches(const DeviceVector *outputDevices) {
    DeviceVector devices;
    if (outputDevices != nullptr && outputDevices->size() > 0) {
        devices.add(*outputDevices);
    } else {
        // Use media strategy for unspecified output device. This should only
        // occur on checkForDeviceAndOutputChanges(). Device connection events may
        // therefore invalidate explicit routing requests.
        devices = mEngine->getOutputDevicesForAttributes(
                    attributes_initializer(AUDIO_USAGE_MEDIA), nullptr, false /*fromCache*/);
        LOG_ALWAYS_FATAL_IF(devices.isEmpty(), "no output device to set MSD patch");
    }
    std::vector<PatchBuilder> patchesToCreate;
    for (auto i = 0u; i < devices.size(); ++i) {
        ALOGV("%s() for device %s", __func__, devices[i]->toString().c_str());
        patchesToCreate.push_back(buildMsdPatch(true /*msdIsSource*/, devices[i]));
    }
    // Retain only the MSD patches associated with outputDevices request.
    // Tear down the others, and create new ones as needed.
    AudioPatchCollection patchesToRemove = getMsdOutputPatches();
    for (auto it = patchesToCreate.begin(); it != patchesToCreate.end(); ) {
        auto retainedPatch = false;
        for (auto i = 0u; i < patchesToRemove.size(); ++i) {
            if (audio_patches_are_equal(it->patch(), &patchesToRemove[i]->mPatch)) {
                patchesToRemove.removeItemsAt(i);
                retainedPatch = true;
                break;
            }
        }
        if (retainedPatch) {
            it = patchesToCreate.erase(it);
            continue;
        }
        ++it;
    }
    if (patchesToCreate.size() == 0 && patchesToRemove.size() == 0) {
        return NO_ERROR;
    }
    for (auto i = 0u; i < patchesToRemove.size(); ++i) {
        auto &currentPatch = patchesToRemove.valueAt(i);
        releaseAudioPatch(currentPatch->getHandle(), mUidCached);
    }
    status_t status = NO_ERROR;
    for (const auto &p : patchesToCreate) {
        auto currStatus = installPatch(__func__, -1 /*index*/, nullptr /*patchHandle*/,
                p.patch(), 0 /*delayMs*/, mUidCached, nullptr /*patchDescPtr*/);
        char message[256];
        snprintf(message, sizeof(message), "%s() %s: creating MSD patch from device:IN_BUS to "
            "device:%#x (format:%#x channels:%#x samplerate:%d)", __func__,
                currStatus == NO_ERROR ? "Success" : "Error",
                p.patch()->sinks[0].ext.device.type, p.patch()->sources[0].format,
                p.patch()->sources[0].channel_mask, p.patch()->sources[0].sample_rate);
        if (currStatus == NO_ERROR) {
            ALOGD("%s", message);
        } else {
            ALOGE("%s", message);
            if (status == NO_ERROR) {
                status = currStatus;
            }
        }
    }
    return status;
}

void AudioPolicyManager::releaseMsdOutputPatches(const DeviceVector& devices) {
    AudioPatchCollection msdPatches = getMsdOutputPatches();
    for (size_t i = 0; i < msdPatches.size(); i++) {
        const auto& patch = msdPatches[i];
        for (size_t j = 0; j < patch->mPatch.num_sinks; ++j) {
            const struct audio_port_config *sink = &patch->mPatch.sinks[j];
            if (sink->type == AUDIO_PORT_TYPE_DEVICE && devices.getDevice(sink->ext.device.type,
                    String8(sink->ext.device.address), AUDIO_FORMAT_DEFAULT) != nullptr) {
                releaseAudioPatch(patch->getHandle(), mUidCached);
                break;
            }
        }
    }
}

bool AudioPolicyManager::msdHasPatchesToAllDevices(const AudioDeviceTypeAddrVector& devices) {
    DeviceVector devicesToCheck = mOutputDevicesAll.getDevicesFromDeviceTypeAddrVec(devices);
    AudioPatchCollection msdPatches = getMsdOutputPatches();
    for (size_t i = 0; i < msdPatches.size(); i++) {
        const auto& patch = msdPatches[i];
        for (size_t j = 0; j < patch->mPatch.num_sinks; ++j) {
            const struct audio_port_config *sink = &patch->mPatch.sinks[j];
            if (sink->type == AUDIO_PORT_TYPE_DEVICE) {
                const auto& foundDevice = devicesToCheck.getDevice(
                    sink->ext.device.type, String8(sink->ext.device.address), AUDIO_FORMAT_DEFAULT);
                if (foundDevice != nullptr) {
                    devicesToCheck.remove(foundDevice);
                    if (devicesToCheck.isEmpty()) {
                        return true;
                    }
                }
            }
        }
    }
    return false;
}

audio_io_handle_t AudioPolicyManager::selectOutput(const SortedVector<audio_io_handle_t>& outputs,
                                                   audio_output_flags_t flags,
                                                   audio_format_t format,
                                                   audio_channel_mask_t channelMask,
                                                   uint32_t samplingRate,
                                                   audio_session_t sessionId)
{
    LOG_ALWAYS_FATAL_IF(!(format == AUDIO_FORMAT_INVALID || audio_is_linear_pcm(format)),
        "%s called with format %#x", __func__, format);

    // Return the output that haptic-generating attached to when 1) session id is specified,
    // 2) haptic-generating effect exists for given session id and 3) the output that
    // haptic-generating effect attached to is in given outputs.
    if (sessionId != AUDIO_SESSION_NONE) {
        audio_io_handle_t hapticGeneratingOutput = mEffects.getIoForSession(
                sessionId, FX_IID_HAPTICGENERATOR);
        if (outputs.indexOf(hapticGeneratingOutput) >= 0) {
            return hapticGeneratingOutput;
        }
    }

    // Flags disqualifying an output: the match must happen before calling selectOutput()
    static const audio_output_flags_t kExcludedFlags = (audio_output_flags_t)
        (AUDIO_OUTPUT_FLAG_HW_AV_SYNC | AUDIO_OUTPUT_FLAG_MMAP_NOIRQ | AUDIO_OUTPUT_FLAG_DIRECT);

    // Flags expressing a functional request: must be honored in priority over
    // other criteria
    static const audio_output_flags_t kFunctionalFlags = (audio_output_flags_t)
        (AUDIO_OUTPUT_FLAG_VOIP_RX | AUDIO_OUTPUT_FLAG_INCALL_MUSIC |
            AUDIO_OUTPUT_FLAG_TTS | AUDIO_OUTPUT_FLAG_DIRECT_PCM | AUDIO_OUTPUT_FLAG_ULTRASOUND |
            AUDIO_OUTPUT_FLAG_SPATIALIZER);
    // Flags expressing a performance request: have lower priority than serving
    // requested sampling rate or channel mask
    static const audio_output_flags_t kPerformanceFlags = (audio_output_flags_t)
        (AUDIO_OUTPUT_FLAG_FAST | AUDIO_OUTPUT_FLAG_DEEP_BUFFER |
            AUDIO_OUTPUT_FLAG_RAW | AUDIO_OUTPUT_FLAG_SYNC);

    const audio_output_flags_t functionalFlags =
        (audio_output_flags_t)(flags & kFunctionalFlags);
    const audio_output_flags_t performanceFlags =
        (audio_output_flags_t)(flags & kPerformanceFlags);

    audio_io_handle_t bestOutput = (outputs.size() == 0) ? AUDIO_IO_HANDLE_NONE : outputs[0];

    // select one output among several that provide a path to a particular device or set of
    // devices (the list was previously build by getOutputsForDevices()).
    // The priority is as follows:
    // 1: the output supporting haptic playback when requesting haptic playback
    // 2: the output with the highest number of requested functional flags
    //    with tiebreak preferring the minimum number of extra functional flags
    //    (see b/200293124, the incorrect selection of AUDIO_OUTPUT_FLAG_VOIP_RX).
    // 3: the output supporting the exact channel mask
    // 4: the output with a higher channel count than requested
    // 5: the output with the highest sampling rate if the requested sample rate is
    //    greater than default sampling rate
    // 6: the output with the highest number of requested performance flags
    // 7: the output with the bit depth the closest to the requested one
    // 8: the primary output
    // 9: the first output in the list

    // matching criteria values in priority order for best matching output so far
    std::vector<uint32_t> bestMatchCriteria(8, 0);

    const uint32_t channelCount = audio_channel_count_from_out_mask(channelMask);
    const uint32_t hapticChannelCount = audio_channel_count_from_out_mask(
        channelMask & AUDIO_CHANNEL_HAPTIC_ALL);

    for (audio_io_handle_t output : outputs) {
        sp<SwAudioOutputDescriptor> outputDesc = mOutputs.valueFor(output);
        // matching criteria values in priority order for current output
        std::vector<uint32_t> currentMatchCriteria(8, 0);

        if (outputDesc->isDuplicated()) {
            continue;
        }
        if ((kExcludedFlags & outputDesc->mFlags) != 0) {
            continue;
        }

        // If haptic channel is specified, use the haptic output if present.
        // When using haptic output, same audio format and sample rate are required.
        const uint32_t outputHapticChannelCount = audio_channel_count_from_out_mask(
            outputDesc->getChannelMask() & AUDIO_CHANNEL_HAPTIC_ALL);
        if ((hapticChannelCount == 0) != (outputHapticChannelCount == 0)) {
            continue;
        }
        if (outputHapticChannelCount >= hapticChannelCount
            && format == outputDesc->getFormat()
            && samplingRate == outputDesc->getSamplingRate()) {
                currentMatchCriteria[0] = outputHapticChannelCount;
        }

        // functional flags match
        const int matchingFunctionalFlags =
                __builtin_popcount(outputDesc->mFlags & functionalFlags);
        const int totalFunctionalFlags =
                __builtin_popcount(outputDesc->mFlags & kFunctionalFlags);
        // Prefer matching functional flags, but subtract unnecessary functional flags.
        currentMatchCriteria[1] = 100 * (matchingFunctionalFlags + 1) - totalFunctionalFlags;

        // channel mask and channel count match
        uint32_t outputChannelCount = audio_channel_count_from_out_mask(
                outputDesc->getChannelMask());
        if (channelMask != AUDIO_CHANNEL_NONE && channelCount > 2 &&
            channelCount <= outputChannelCount) {
            if ((audio_channel_mask_get_representation(channelMask) ==
                    audio_channel_mask_get_representation(outputDesc->getChannelMask())) &&
                    ((channelMask & outputDesc->getChannelMask()) == channelMask)) {
                currentMatchCriteria[2] = outputChannelCount;
            }
            currentMatchCriteria[3] = outputChannelCount;
        }

        // sampling rate match
        if (samplingRate > SAMPLE_RATE_HZ_DEFAULT) {
            currentMatchCriteria[4] = outputDesc->getSamplingRate();
        }

        // performance flags match
        currentMatchCriteria[5] = popcount(outputDesc->mFlags & performanceFlags);

        // format match
        if (format != AUDIO_FORMAT_INVALID) {
            currentMatchCriteria[6] =
                PolicyAudioPort::kFormatDistanceMax -
                PolicyAudioPort::formatDistance(format, outputDesc->getFormat());
        }

        // primary output match
        currentMatchCriteria[7] = outputDesc->mFlags & AUDIO_OUTPUT_FLAG_PRIMARY;

        // compare match criteria by priority then value
        if (std::lexicographical_compare(bestMatchCriteria.begin(), bestMatchCriteria.end(),
                currentMatchCriteria.begin(), currentMatchCriteria.end())) {
            bestMatchCriteria = currentMatchCriteria;
            bestOutput = output;

            std::stringstream result;
            std::copy(bestMatchCriteria.begin(), bestMatchCriteria.end(),
                std::ostream_iterator<int>(result, " "));
            ALOGV("%s new bestOutput %d criteria %s",
                __func__, bestOutput, result.str().c_str());
        }
    }

    return bestOutput;
}

status_t AudioPolicyManager::startOutput(audio_port_handle_t portId)
{
    ALOGV("%s portId %d", __FUNCTION__, portId);

    sp<SwAudioOutputDescriptor> outputDesc = mOutputs.getOutputForClient(portId);
    if (outputDesc == 0) {
        ALOGW("startOutput() no output for client %d", portId);
        return BAD_VALUE;
    }
    sp<TrackClientDescriptor> client = outputDesc->getClient(portId);

    ALOGV("startOutput() output %d, stream %d, session %d",
          outputDesc->mIoHandle, client->stream(), client->session());

    status_t status = outputDesc->start();
    if (status != NO_ERROR) {
        return status;
    }

    uint32_t delayMs;
    status = startSource(outputDesc, client, &delayMs);

    if (status != NO_ERROR) {
        outputDesc->stop();
        if (status == DEAD_OBJECT) {
            sp<SwAudioOutputDescriptor> desc =
                    reopenOutput(outputDesc, nullptr /*config*/, AUDIO_OUTPUT_FLAG_NONE, __func__);
            if (desc == nullptr) {
                // This is not common, it may indicate something wrong with the HAL.
                ALOGE("%s unable to open output with default config", __func__);
                return status;
            }
            desc->mUsePreferredMixerAttributes = true;
        }
        return status;
    }

    // If the client is the first one active on preferred mixer parameters, reopen the output
    // if the current mixer parameters doesn't match the preferred one.
    if (outputDesc->devices().size() == 1) {
        sp<PreferredMixerAttributesInfo> info = getPreferredMixerAttributesInfo(
                outputDesc->devices()[0]->getId(), client->strategy());
        if (info != nullptr && info->getUid() == client->uid()) {
            if (info->getActiveClientCount() == 0 && !outputDesc->isConfigurationMatched(
                    info->getConfigBase(), info->getFlags())) {
                stopSource(outputDesc, client);
                outputDesc->stop();
                audio_config_t config = AUDIO_CONFIG_INITIALIZER;
                config.channel_mask = info->getConfigBase().channel_mask;
                config.sample_rate = info->getConfigBase().sample_rate;
                config.format = info->getConfigBase().format;
                sp<SwAudioOutputDescriptor> desc =
                        reopenOutput(outputDesc, &config, info->getFlags(), __func__);
                if (desc == nullptr) {
                    return BAD_VALUE;
                }
                desc->mUsePreferredMixerAttributes = true;
                // Intentionally return error to let the client side resending request for
                // creating and starting.
                return DEAD_OBJECT;
            }
            info->increaseActiveClient();
        }
    }

    if (delayMs != 0) {
        usleep(delayMs * 1000);
    }

    return status;
}

bool AudioPolicyManager::isLeUnicastActive() const {
    if (isInCall()) {
        return true;
    }
    return isAnyDeviceTypeActive(getAudioDeviceOutLeAudioUnicastSet());
}

bool AudioPolicyManager::isAnyDeviceTypeActive(const DeviceTypeSet& deviceTypes) const {
    if (mAvailableOutputDevices.getDevicesFromTypes(deviceTypes).isEmpty()) {
        return false;
    }
    bool active = mOutputs.isAnyDeviceTypeActive(deviceTypes);
    ALOGV("%s active %d", __func__, active);
    return active;
}

status_t AudioPolicyManager::startSource(const sp<SwAudioOutputDescriptor>& outputDesc,
                                         const sp<TrackClientDescriptor>& client,
                                         uint32_t *delayMs)
{
    // cannot start playback of STREAM_TTS if any other output is being used
    uint32_t beaconMuteLatency = 0;

    *delayMs = 0;
    audio_stream_type_t stream = client->stream();
    auto clientVolSrc = client->volumeSource();
    auto clientStrategy = client->strategy();
    auto clientAttr = client->attributes();
    if (stream == AUDIO_STREAM_TTS) {
        ALOGV("\t found BEACON stream");
        if (!mTtsOutputAvailable && mOutputs.isAnyOutputActive(
                                    toVolumeSource(AUDIO_STREAM_TTS, false) /*sourceToIgnore*/)) {
            return INVALID_OPERATION;
        } else {
            beaconMuteLatency = handleEventForBeacon(STARTING_BEACON);
        }
    } else {
        // some playback other than beacon starts
        beaconMuteLatency = handleEventForBeacon(STARTING_OUTPUT);
    }

    // force device change if the output is inactive and no audio patch is already present.
    // check active before incrementing usage count
    bool force = !outputDesc->isActive() && !outputDesc->isRouted();

    DeviceVector devices;
    sp<AudioPolicyMix> policyMix = outputDesc->mPolicyMix.promote();
    const char *address = NULL;
    if (policyMix != nullptr) {
        audio_devices_t newDeviceType;
        address = policyMix->mDeviceAddress.string();
        if ((policyMix->mRouteFlags & MIX_ROUTE_FLAG_LOOP_BACK) == MIX_ROUTE_FLAG_LOOP_BACK) {
            newDeviceType = AUDIO_DEVICE_OUT_REMOTE_SUBMIX;
        } else {
            newDeviceType = policyMix->mDeviceType;
        }
        sp device = mAvailableOutputDevices.getDevice(newDeviceType, String8(address),
                                                        AUDIO_FORMAT_DEFAULT);
        ALOG_ASSERT(device, "%s: no device found t=%u, a=%s", __func__, newDeviceType, address);
        devices.add(device);
    }

    // requiresMuteCheck is false when we can bypass mute strategy.
    // It covers a common case when there is no materially active audio
    // and muting would result in unnecessary delay and dropped audio.
    const uint32_t outputLatencyMs = outputDesc->latency();
    bool requiresMuteCheck = outputDesc->isActive(outputLatencyMs * 2);  // account for drain
    bool wasLeUnicastActive = isLeUnicastActive();

    // increment usage count for this stream on the requested output:
    // NOTE that the usage count is the same for duplicated output and hardware output which is
    // necessary for a correct control of hardware output routing by startOutput() and stopOutput()
    outputDesc->setClientActive(client, true);

    if (client->hasPreferredDevice(true)) {
        if (outputDesc->clientsList(true /*activeOnly*/).size() == 1 &&
                client->isPreferredDeviceForExclusiveUse()) {
            // Preferred device may be exclusive, use only if no other active clients on this output
            devices = DeviceVector(
                        mAvailableOutputDevices.getDeviceFromId(client->preferredDeviceId()));
        } else {
            devices = getNewOutputDevices(outputDesc, false /*fromCache*/);
        }
        if (devices != outputDesc->devices()) {
            checkStrategyRoute(clientStrategy, outputDesc->mIoHandle);
        }
    }

    if (followsSameRouting(clientAttr, attributes_initializer(AUDIO_USAGE_MEDIA))) {
        selectOutputForMusicEffects();
    }

    if (outputDesc->getActivityCount(clientVolSrc) == 1 || !devices.isEmpty()) {
        // starting an output being rerouted?
        if (devices.isEmpty()) {
            devices = getNewOutputDevices(outputDesc, false /*fromCache*/);
        }
        bool shouldWait =
            (followsSameRouting(clientAttr, attributes_initializer(AUDIO_USAGE_ALARM)) ||
             followsSameRouting(clientAttr, attributes_initializer(AUDIO_USAGE_NOTIFICATION)) ||
             (beaconMuteLatency > 0));
        uint32_t waitMs = beaconMuteLatency;
        for (size_t i = 0; i < mOutputs.size(); i++) {
            sp<SwAudioOutputDescriptor> desc = mOutputs.valueAt(i);
            if (desc != outputDesc) {
                // An output has a shared device if
                // - managed by the same hw module
                // - supports the currently selected device
                const bool sharedDevice = outputDesc->sharesHwModuleWith(desc)
                        && (!desc->filterSupportedDevices(devices).isEmpty());

                // force a device change if any other output is:
                // - managed by the same hw module
                // - supports currently selected device
                // - has a current device selection that differs from selected device.
                // - has an active audio patch
                // In this case, the audio HAL must receive the new device selection so that it can
                // change the device currently selected by the other output.
                if (sharedDevice &&
                        desc->devices() != devices &&
                        desc->getPatchHandle() != AUDIO_PATCH_HANDLE_NONE) {
                    force = true;
                }
                // wait for audio on other active outputs to be presented when starting
                // a notification so that audio focus effect can propagate, or that a mute/unmute
                // event occurred for beacon
                const uint32_t latencyMs = desc->latency();
                const bool isActive = desc->isActive(latencyMs * 2);  // account for drain

                if (shouldWait && isActive && (waitMs < latencyMs)) {
                    waitMs = latencyMs;
                }

                // Require mute check if another output is on a shared device
                // and currently active to have proper drain and avoid pops.
                // Note restoring AudioTracks onto this output needs to invoke
                // a volume ramp if there is no mute.
                requiresMuteCheck |= sharedDevice && isActive;
            }
        }

        if (outputDesc->mUsePreferredMixerAttributes && devices != outputDesc->devices()) {
            // If the output is open with preferred mixer attributes, but the routed device is
            // changed when calling this function, returning DEAD_OBJECT to indicate routing
            // changed.
            return DEAD_OBJECT;
        }
        const uint32_t muteWaitMs =
                setOutputDevices(outputDesc, devices, force, 0, nullptr, requiresMuteCheck);

        // apply volume rules for current stream and device if necessary
        auto &curves = getVolumeCurves(client->attributes());
        if (NO_ERROR != checkAndSetVolume(curves, client->volumeSource(),
                          curves.getVolumeIndex(outputDesc->devices().types()),
                          outputDesc,
                          outputDesc->devices().types(), 0 /*delay*/,
                          outputDesc->useHwGain() /*force*/)) {
            // request AudioService to reinitialize the volume curves asynchronously
            ALOGE("checkAndSetVolume failed, requesting volume range init");
            mpClientInterface->onVolumeRangeInitRequest();
        };

        // update the outputs if starting an output with a stream that can affect notification
        // routing
        handleNotificationRoutingForStream(stream);

        // force reevaluating accessibility routing when ringtone or alarm starts
        if (followsSameRouting(clientAttr, attributes_initializer(AUDIO_USAGE_ALARM))) {
            invalidateStreams({AUDIO_STREAM_ACCESSIBILITY});
        }

        if (waitMs > muteWaitMs) {
            *delayMs = waitMs - muteWaitMs;
        }

        // FIXME: A device change (muteWaitMs > 0) likely introduces a volume change.
        // A volume change enacted by APM with 0 delay is not synchronous, as it goes
        // via AudioCommandThread to AudioFlinger.  Hence it is possible that the volume
        // change occurs after the MixerThread starts and causes a stream volume
        // glitch.
        //
        // We do not introduce additional delay here.
    }

    if (stream == AUDIO_STREAM_ENFORCED_AUDIBLE &&
            mEngine->getForceUse(
                    AUDIO_POLICY_FORCE_FOR_SYSTEM) == AUDIO_POLICY_FORCE_SYSTEM_ENFORCED) {
        setStrategyMute(streamToStrategy(AUDIO_STREAM_ALARM), true, outputDesc);
    }

    // Automatically enable the remote submix input when output is started on a re routing mix
    // of type MIX_TYPE_RECORDERS
    if (isSingleDeviceType(devices.types(), &audio_is_remote_submix_device) &&
        policyMix != NULL && policyMix->mMixType == MIX_TYPE_RECORDERS) {
        setDeviceConnectionStateInt(AUDIO_DEVICE_IN_REMOTE_SUBMIX,
                                    AUDIO_POLICY_DEVICE_STATE_AVAILABLE,
                                    address,
                                    "remote-submix",
                                    AUDIO_FORMAT_DEFAULT);
    }

    checkLeBroadcastRoutes(wasLeUnicastActive, outputDesc, *delayMs);

    return NO_ERROR;
}

void AudioPolicyManager::checkLeBroadcastRoutes(bool wasUnicastActive,
        sp<SwAudioOutputDescriptor> ignoredOutput, uint32_t delayMs) {
    bool isUnicastActive = isLeUnicastActive();

    if (wasUnicastActive != isUnicastActive) {
        std::map<audio_io_handle_t, DeviceVector> outputsToReopen;
        //reroute all outputs routed to LE broadcast if LE unicast activy changed on any output
        for (size_t i = 0; i < mOutputs.size(); i++) {
            sp<SwAudioOutputDescriptor> desc = mOutputs.valueAt(i);
            if (desc != ignoredOutput && desc->isActive()
                    && ((isUnicastActive &&
                            !desc->devices().
                                    getDevicesFromType(AUDIO_DEVICE_OUT_BLE_BROADCAST).isEmpty())
                        || (wasUnicastActive &&
                            !desc->devices().getDevicesFromTypes(
                                    getAudioDeviceOutLeAudioUnicastSet()).isEmpty()))) {
                DeviceVector newDevices = getNewOutputDevices(desc, false /*fromCache*/);
                bool force = desc->devices() != newDevices;
                if (desc->mUsePreferredMixerAttributes && force) {
                    // If the device is using preferred mixer attributes, the output need to reopen
                    // with default configuration when the new selected devices are different from
                    // current routing devices.
                    outputsToReopen.emplace(mOutputs.keyAt(i), newDevices);
                    continue;
                }
                setOutputDevices(desc, newDevices, force, delayMs);
                // re-apply device specific volume if not done by setOutputDevice()
                if (!force) {
                    applyStreamVolumes(desc, newDevices.types(), delayMs);
                }
            }
        }
        reopenOutputsWithDevices(outputsToReopen);
    }
}

status_t AudioPolicyManager::stopOutput(audio_port_handle_t portId)
{
    ALOGV("%s portId %d", __FUNCTION__, portId);

    sp<SwAudioOutputDescriptor> outputDesc = mOutputs.getOutputForClient(portId);
    if (outputDesc == 0) {
        ALOGW("stopOutput() no output for client %d", portId);
        return BAD_VALUE;
    }
    sp<TrackClientDescriptor> client = outputDesc->getClient(portId);

    ALOGV("stopOutput() output %d, stream %d, session %d",
          outputDesc->mIoHandle, client->stream(), client->session());

    status_t status = stopSource(outputDesc, client);

    if (status == NO_ERROR ) {
        outputDesc->stop();
    } else {
        return status;
    }

    if (outputDesc->devices().size() == 1) {
        sp<PreferredMixerAttributesInfo> info = getPreferredMixerAttributesInfo(
                outputDesc->devices()[0]->getId(), client->strategy());
        if (info != nullptr && info->getUid() == client->uid()) {
            info->decreaseActiveClient();
            if (info->getActiveClientCount() == 0) {
                reopenOutput(outputDesc, nullptr /*config*/, AUDIO_OUTPUT_FLAG_NONE, __func__);
            }
        }
    }
    return status;
}

status_t AudioPolicyManager::stopSource(const sp<SwAudioOutputDescriptor>& outputDesc,
                                        const sp<TrackClientDescriptor>& client)
{
    // always handle stream stop, check which stream type is stopping
    audio_stream_type_t stream = client->stream();
    auto clientVolSrc = client->volumeSource();
    bool wasLeUnicastActive = isLeUnicastActive();

    handleEventForBeacon(stream == AUDIO_STREAM_TTS ? STOPPING_BEACON : STOPPING_OUTPUT);

    if (outputDesc->getActivityCount(clientVolSrc) > 0) {
        if (outputDesc->getActivityCount(clientVolSrc) == 1) {
            // Automatically disable the remote submix input when output is stopped on a
            // re routing mix of type MIX_TYPE_RECORDERS
            sp<AudioPolicyMix> policyMix = outputDesc->mPolicyMix.promote();
            if (isSingleDeviceType(
                    outputDesc->devices().types(), &audio_is_remote_submix_device) &&
                policyMix != nullptr &&
                policyMix->mMixType == MIX_TYPE_RECORDERS) {
                setDeviceConnectionStateInt(AUDIO_DEVICE_IN_REMOTE_SUBMIX,
                                            AUDIO_POLICY_DEVICE_STATE_UNAVAILABLE,
                                            policyMix->mDeviceAddress,
                                            "remote-submix", AUDIO_FORMAT_DEFAULT);
            }
        }
        bool forceDeviceUpdate = false;
        if (client->hasPreferredDevice(true)) {
            checkStrategyRoute(client->strategy(), AUDIO_IO_HANDLE_NONE);
            forceDeviceUpdate = true;
        }

        // decrement usage count of this stream on the output
        outputDesc->setClientActive(client, false);

        // store time at which the stream was stopped - see isStreamActive()
        if (outputDesc->getActivityCount(clientVolSrc) == 0 || forceDeviceUpdate) {
            outputDesc->setStopTime(client, systemTime());
            DeviceVector newDevices = getNewOutputDevices(outputDesc, false /*fromCache*/);

            // If the routing does not change, if an output is routed on a device using HwGain
            // (aka setAudioPortConfig) and there are still active clients following different
            // volume group(s), force reapply volume
            bool requiresVolumeCheck = outputDesc->getActivityCount(clientVolSrc) == 0 &&
                    outputDesc->useHwGain() && outputDesc->isAnyActive(VOLUME_SOURCE_NONE);

            // delay the device switch by twice the latency because stopOutput() is executed when
            // the track stop() command is received and at that time the audio track buffer can
            // still contain data that needs to be drained. The latency only covers the audio HAL
            // and kernel buffers. Also the latency does not always include additional delay in the
            // audio path (audio DSP, CODEC ...)
            setOutputDevices(outputDesc, newDevices, false, outputDesc->latency()*2,
                             nullptr, true /*requiresMuteCheck*/, requiresVolumeCheck);

            // force restoring the device selection on other active outputs if it differs from the
            // one being selected for this output
            std::map<audio_io_handle_t, DeviceVector> outputsToReopen;
            uint32_t delayMs = outputDesc->latency()*2;
            for (size_t i = 0; i < mOutputs.size(); i++) {
                sp<SwAudioOutputDescriptor> desc = mOutputs.valueAt(i);
                if (desc != outputDesc &&
                        desc->isActive() &&
                        outputDesc->sharesHwModuleWith(desc) &&
                        (newDevices != desc->devices())) {
                    DeviceVector newDevices2 = getNewOutputDevices(desc, false /*fromCache*/);
                    bool force = desc->devices() != newDevices2;

                    if (desc->mUsePreferredMixerAttributes && force) {
                        // If the device is using preferred mixer attributes, the output need to
                        // reopen with default configuration when the new selected devices are
                        // different from current routing devices.
                        outputsToReopen.emplace(mOutputs.keyAt(i), newDevices2);
                        continue;
                    }
                    setOutputDevices(desc, newDevices2, force, delayMs);

                    // re-apply device specific volume if not done by setOutputDevice()
                    if (!force) {
                        applyStreamVolumes(desc, newDevices2.types(), delayMs);
                    }
                }
            }
            reopenOutputsWithDevices(outputsToReopen);
            // update the outputs if stopping one with a stream that can affect notification routing
            handleNotificationRoutingForStream(stream);
        }

        if (stream == AUDIO_STREAM_ENFORCED_AUDIBLE &&
                mEngine->getForceUse(AUDIO_POLICY_FORCE_FOR_SYSTEM) == AUDIO_POLICY_FORCE_SYSTEM_ENFORCED) {
            setStrategyMute(streamToStrategy(AUDIO_STREAM_ALARM), false, outputDesc);
        }

        if (followsSameRouting(client->attributes(), attributes_initializer(AUDIO_USAGE_MEDIA))) {
            selectOutputForMusicEffects();
        }

        checkLeBroadcastRoutes(wasLeUnicastActive, outputDesc, outputDesc->latency()*2);

        return NO_ERROR;
    } else {
        ALOGW("stopOutput() refcount is already 0");
        return INVALID_OPERATION;
    }
}

bool AudioPolicyManager::releaseOutput(audio_port_handle_t portId)
{
    ALOGV("%s portId %d", __FUNCTION__, portId);

    sp<SwAudioOutputDescriptor> outputDesc = mOutputs.getOutputForClient(portId);
    if (outputDesc == 0) {
        // If an output descriptor is closed due to a device routing change,
        // then there are race conditions with releaseOutput from tracks
        // that may be destroyed (with no PlaybackThread) or a PlaybackThread
        // destroyed shortly thereafter.
        //
        // Here we just log a warning, instead of a fatal error.
        ALOGW("releaseOutput() no output for client %d", portId);
        return false;
    }

    ALOGV("releaseOutput() %d", outputDesc->mIoHandle);

    sp<TrackClientDescriptor> client = outputDesc->getClient(portId);
    if (outputDesc->isClientActive(client)) {
        ALOGW("releaseOutput() inactivates portId %d in good faith", portId);
        stopOutput(portId);
    }

    if (outputDesc->mFlags & AUDIO_OUTPUT_FLAG_DIRECT) {
        if (outputDesc->mDirectOpenCount <= 0) {
            ALOGW("releaseOutput() invalid open count %d for output %d",
                  outputDesc->mDirectOpenCount, outputDesc->mIoHandle);
            return false;
        }
        if (--outputDesc->mDirectOpenCount == 0) {
            closeOutput(outputDesc->mIoHandle);
            mpClientInterface->onAudioPortListUpdate();
        }
    }

    outputDesc->removeClient(portId);
    if (outputDesc->mPendingReopenToQueryProfiles && outputDesc->getClientCount() == 0) {
        // The output is pending reopened to query dynamic profiles and
        // there is no active clients
        closeOutput(outputDesc->mIoHandle);
        sp<SwAudioOutputDescriptor> newOutputDesc = openOutputWithProfileAndDevice(
                outputDesc->mProfile, mEngine->getActiveMediaDevices(mAvailableOutputDevices));
        if (newOutputDesc == nullptr) {
            ALOGE("%s failed to open output", __func__);
        }
        return true;
    }
    return false;
}

status_t AudioPolicyManager::getInputForAttr(const audio_attributes_t *attr,
                                             audio_io_handle_t *input,
                                             audio_unique_id_t riid,
                                             audio_session_t session,
                                             const AttributionSourceState& attributionSource,
                                             audio_config_base_t *config,
                                             audio_input_flags_t flags,
                                             audio_port_handle_t *selectedDeviceId,
                                             input_type_t *inputType,
                                             audio_port_handle_t *portId)
{
    ALOGV("%s() source %d, sampling rate %d, format %#x, channel mask %#x, session %d, "
          "flags %#x attributes=%s requested device ID %d",
          __func__, attr->source, config->sample_rate, config->format, config->channel_mask,
          session, flags, toString(*attr).c_str(), *selectedDeviceId);

    status_t status = NO_ERROR;
    audio_attributes_t attributes = *attr;
    sp<AudioPolicyMix> policyMix;
    sp<DeviceDescriptor> device;
    sp<AudioInputDescriptor> inputDesc;
    sp<RecordClientDescriptor> clientDesc;
    audio_port_handle_t requestedDeviceId = *selectedDeviceId;
    uid_t uid = VALUE_OR_RETURN_STATUS(aidl2legacy_int32_t_uid_t(attributionSource.uid));
    bool isSoundTrigger = attributes.source == AUDIO_SOURCE_HOTWORD &&
                                mSoundTriggerSessions.indexOfKey(session) >= 0;
    DeviceVector usbDevices;

    if (isSoundTrigger) {
        usbDevices = mAvailableInputDevices.getDevicesFromType(AUDIO_DEVICE_IN_USB_HEADSET);
        for (size_t i = 0; i < usbDevices.size(); i++) {
            mAvailableInputDevices.remove(usbDevices[i]);
        }
    }

    // The supplied portId must be AUDIO_PORT_HANDLE_NONE
    if (*portId != AUDIO_PORT_HANDLE_NONE) {
        return INVALID_OPERATION;
    }

    if (attr->source == AUDIO_SOURCE_DEFAULT) {
        attributes.source = AUDIO_SOURCE_MIC;
    }

    // Explicit routing?
    sp<DeviceDescriptor> explicitRoutingDevice =
            mAvailableInputDevices.getDeviceFromId(*selectedDeviceId);

    // special case for mmap capture: if an input IO handle is specified, we reuse this input if
    // possible
    if ((flags & AUDIO_INPUT_FLAG_MMAP_NOIRQ) == AUDIO_INPUT_FLAG_MMAP_NOIRQ &&
            *input != AUDIO_IO_HANDLE_NONE) {
        ssize_t index = mInputs.indexOfKey(*input);
        if (index < 0) {
            ALOGW("getInputForAttr() unknown MMAP input %d", *input);
            status = BAD_VALUE;
            goto error;
        }
        sp<AudioInputDescriptor> inputDesc = mInputs.valueAt(index);
        RecordClientVector clients = inputDesc->getClientsForSession(session);
        if (clients.size() == 0) {
            ALOGW("getInputForAttr() unknown session %d on input %d", session, *input);
            status = BAD_VALUE;
            goto error;
        }
        // For MMAP mode, the first call to getInputForAttr() is made on behalf of audioflinger.
        // The second call is for the first active client and sets the UID. Any further call
        // corresponds to a new client and is only permitted from the same UID.
        // If the first UID is silenced, allow a new UID connection and replace with new UID
        if (clients.size() > 1) {
            for (const auto& client : clients) {
                // The client map is ordered by key values (portId) and portIds are allocated
                // incrementaly. So the first client in this list is the one opened by audio flinger
                // when the mmap stream is created and should be ignored as it does not correspond
                // to an actual client
                if (client == *clients.cbegin()) {
                    continue;
                }
                if (uid != client->uid() && !client->isSilenced()) {
                    ALOGW("getInputForAttr() bad uid %d for client %d uid %d",
                          uid, client->portId(), client->uid());
                    status = INVALID_OPERATION;
                    goto error;
                }
            }
        }
        *inputType = API_INPUT_LEGACY;
        device = inputDesc->getDevice();

        ALOGV("%s reusing MMAP input %d for session %d", __FUNCTION__, *input, session);
        goto exit;
    }

    *input = AUDIO_IO_HANDLE_NONE;
    *inputType = API_INPUT_INVALID;

    if (attributes.source == AUDIO_SOURCE_REMOTE_SUBMIX &&
            extractAddressFromAudioAttributes(attributes).has_value()) {
        status = mPolicyMixes.getInputMixForAttr(attributes, &policyMix);
        if (status != NO_ERROR) {
            ALOGW("%s could not find input mix for attr %s",
                    __func__, toString(attributes).c_str());
            goto error;
        }
        device = mAvailableInputDevices.getDevice(AUDIO_DEVICE_IN_REMOTE_SUBMIX,
                                                  String8(attr->tags + strlen("addr=")),
                                                  AUDIO_FORMAT_DEFAULT);
        if (device == nullptr) {
            ALOGW("%s could not find in Remote Submix device for source %d, tags %s",
                    __func__, attributes.source, attributes.tags);
            status = BAD_VALUE;
            goto error;
        }

        if (is_mix_loopback_render(policyMix->mRouteFlags)) {
            *inputType = API_INPUT_MIX_PUBLIC_CAPTURE_PLAYBACK;
        } else {
            *inputType = API_INPUT_MIX_EXT_POLICY_REROUTE;
        }
    } else {
        if (explicitRoutingDevice != nullptr) {
            device = explicitRoutingDevice;
        } else {
            // Prevent from storing invalid requested device id in clients
            requestedDeviceId = AUDIO_PORT_HANDLE_NONE;
            device = mEngine->getInputDeviceForAttributes(attributes, uid, session, &policyMix);
            ALOGV_IF(device != nullptr, "%s found device type is 0x%X",
                __FUNCTION__, device->type());
        }
        if (device == nullptr) {
            ALOGW("getInputForAttr() could not find device for source %d", attributes.source);
            status = BAD_VALUE;
            goto error;
        }
        if (device->type() == AUDIO_DEVICE_IN_ECHO_REFERENCE) {
            *inputType = API_INPUT_MIX_CAPTURE;
        } else if (policyMix) {
            ALOG_ASSERT(policyMix->mMixType == MIX_TYPE_RECORDERS, "Invalid Mix Type");
            // there is an external policy, but this input is attached to a mix of recorders,
            // meaning it receives audio injected into the framework, so the recorder doesn't
            // know about it and is therefore considered "legacy"
            *inputType = API_INPUT_LEGACY;
        } else if (audio_is_remote_submix_device(device->type())) {
            *inputType = API_INPUT_MIX_CAPTURE;
        } else if (device->type() == AUDIO_DEVICE_IN_TELEPHONY_RX) {
            *inputType = API_INPUT_TELEPHONY_RX;
        } else {
            *inputType = API_INPUT_LEGACY;
        }

    }

    *input = getInputForDevice(device, session, attributes, config, flags, policyMix);
    if (*input == AUDIO_IO_HANDLE_NONE) {
        status = INVALID_OPERATION;
        AudioProfileVector profiles;
        status_t ret = getProfilesForDevices(
                DeviceVector(device), profiles, flags, true /*isInput*/);
        if (ret == NO_ERROR && !profiles.empty()) {
            config->channel_mask = profiles[0]->getChannels().empty() ? config->channel_mask
                    : *profiles[0]->getChannels().begin();
            config->sample_rate = profiles[0]->getSampleRates().empty() ? config->sample_rate
                    : *profiles[0]->getSampleRates().begin();
            config->format = profiles[0]->getFormat();
        }
        goto error;
    }

exit:

    *selectedDeviceId = mAvailableInputDevices.contains(device) ?
                device->getId() : AUDIO_PORT_HANDLE_NONE;

    *portId = PolicyAudioPort::getNextUniqueId();

    clientDesc = new RecordClientDescriptor(*portId, riid, uid, session, attributes, *config,
                                            requestedDeviceId, attributes.source, flags,
                                            isSoundTrigger);
    inputDesc = mInputs.valueFor(*input);
    inputDesc->addClient(clientDesc);

    ALOGV("getInputForAttr() returns input %d type %d selectedDeviceId %d for port ID %d",
            *input, *inputType, *selectedDeviceId, *portId);

    status = NO_ERROR;

error:
    if (isSoundTrigger) {
        for (size_t i = 0; i < usbDevices.size(); i++) {
            mAvailableInputDevices.add(usbDevices[i]);
        }
    }
    return status;
}


audio_io_handle_t AudioPolicyManager::getInputForDevice(const sp<DeviceDescriptor> &device,
                                                        audio_session_t session,
                                                        const audio_attributes_t &attributes,
                                                        audio_config_base_t *config,
                                                        audio_input_flags_t flags,
                                                        const sp<AudioPolicyMix> &policyMix)
{
    audio_io_handle_t input = AUDIO_IO_HANDLE_NONE;
    audio_source_t halInputSource = attributes.source;
    bool isSoundTrigger = false;

    if (attributes.source == AUDIO_SOURCE_HOTWORD) {
        ssize_t index = mSoundTriggerSessions.indexOfKey(session);
        if (index >= 0) {
            input = mSoundTriggerSessions.valueFor(session);
            isSoundTrigger = true;
            flags = (audio_input_flags_t)(flags | AUDIO_INPUT_FLAG_HW_HOTWORD);
            ALOGV("SoundTrigger capture on session %d input %d", session, input);
        } else {
            halInputSource = AUDIO_SOURCE_VOICE_RECOGNITION;
        }
    } else if (attributes.source == AUDIO_SOURCE_VOICE_COMMUNICATION &&
               audio_is_linear_pcm(config->format)) {
        flags = (audio_input_flags_t)(flags | AUDIO_INPUT_FLAG_VOIP_TX);
    }

    if (attributes.source == AUDIO_SOURCE_ULTRASOUND) {
        flags = (audio_input_flags_t)(flags | AUDIO_INPUT_FLAG_ULTRASOUND);
    }

    // sampling rate and flags may be updated by getInputProfile
    uint32_t profileSamplingRate = (config->sample_rate == 0) ?
            SAMPLE_RATE_HZ_DEFAULT : config->sample_rate;
    audio_format_t profileFormat = config->format;
    audio_channel_mask_t profileChannelMask = config->channel_mask;
    audio_input_flags_t profileFlags = flags;
    // find a compatible input profile (not necessarily identical in parameters)
    sp<IOProfile> profile = getInputProfile(
            device, profileSamplingRate, profileFormat, profileChannelMask, profileFlags);
    if (profile == nullptr) {
        return input;
    }

    // Pick input sampling rate if not specified by client
    uint32_t samplingRate = config->sample_rate;
    if (samplingRate == 0) {
        samplingRate = profileSamplingRate;
    }

    if (profile->getModuleHandle() == 0) {
        ALOGE("getInputForAttr(): HW module %s not opened", profile->getModuleName());
        return input;
    }

    // Reuse an already opened input if a client with the same session ID already exists
    // on that input
    for (size_t i = 0; i < mInputs.size(); i++) {
        sp <AudioInputDescriptor> desc = mInputs.valueAt(i);
        if (desc->mProfile != profile) {
            continue;
        }
        RecordClientVector clients = desc->clientsList();
        for (const auto &client : clients) {
            if (session == client->session()) {
                return desc->mIoHandle;
            }
        }
    }

    if (!profile->canOpenNewIo()) {
        for (size_t i = 0; i < mInputs.size(); ) {
            sp<AudioInputDescriptor> desc = mInputs.valueAt(i);
            if (desc->mProfile != profile) {
                i++;
                continue;
            }
            // if sound trigger, reuse input if used by other sound trigger on same session
            // else
            //    reuse input if active client app is not in IDLE state
            //
            RecordClientVector clients = desc->clientsList();
            bool doClose = false;
            for (const auto& client : clients) {
                if (isSoundTrigger != client->isSoundTrigger()) {
                    continue;
                }
                if (client->isSoundTrigger()) {
                    if (session == client->session()) {
                        return desc->mIoHandle;
                    }
                    continue;
                }
                if (client->active() && client->appState() != APP_STATE_IDLE) {
                    return desc->mIoHandle;
                }
                doClose = true;
            }
            if (doClose) {
                closeInput(desc->mIoHandle);
            } else {
                i++;
            }
        }
    }

    sp<AudioInputDescriptor> inputDesc = new AudioInputDescriptor(profile, mpClientInterface);

    audio_config_t lConfig = AUDIO_CONFIG_INITIALIZER;
    lConfig.sample_rate = profileSamplingRate;
    lConfig.channel_mask = profileChannelMask;
    lConfig.format = profileFormat;

    status_t status = inputDesc->open(&lConfig, device, halInputSource, profileFlags, &input);

    // only accept input with the exact requested set of parameters
    if (status != NO_ERROR || input == AUDIO_IO_HANDLE_NONE ||
        (profileSamplingRate != lConfig.sample_rate) ||
        !audio_formats_match(profileFormat, lConfig.format) ||
        (profileChannelMask != lConfig.channel_mask)) {
        ALOGW("getInputForAttr() failed opening input: sampling rate %d"
              ", format %#x, channel mask %#x",
              profileSamplingRate, profileFormat, profileChannelMask);
        if (input != AUDIO_IO_HANDLE_NONE) {
            inputDesc->close();
        }
        return AUDIO_IO_HANDLE_NONE;
    }

    inputDesc->mPolicyMix = policyMix;

    addInput(input, inputDesc);
    mpClientInterface->onAudioPortListUpdate();

    return input;
}

status_t AudioPolicyManager::startInput(audio_port_handle_t portId)
{
    ALOGV("%s portId %d", __FUNCTION__, portId);

    sp<AudioInputDescriptor> inputDesc = mInputs.getInputForClient(portId);
    if (inputDesc == 0) {
        ALOGW("%s no input for client %d", __FUNCTION__, portId);
        return DEAD_OBJECT;
    }
    audio_io_handle_t input = inputDesc->mIoHandle;
    sp<RecordClientDescriptor> client = inputDesc->getClient(portId);
    if (client->active()) {
        ALOGW("%s input %d client %d already started", __FUNCTION__, input, client->portId());
        return INVALID_OPERATION;
    }

    audio_session_t session = client->session();

    ALOGV("%s input:%d, session:%d)", __FUNCTION__, input, session);

    Vector<sp<AudioInputDescriptor>> activeInputs = mInputs.getActiveInputs();

    status_t status = inputDesc->start();
    if (status != NO_ERROR) {
        return status;
    }

    // increment activity count before calling getNewInputDevice() below as only active sessions
    // are considered for device selection
    inputDesc->setClientActive(client, true);

    // indicate active capture to sound trigger service if starting capture from a mic on
    // primary HW module
    sp<DeviceDescriptor> device = getNewInputDevice(inputDesc);
    if (device != nullptr) {
        status = setInputDevice(input, device, true /* force */);
    } else {
        ALOGW("%s no new input device can be found for descriptor %d",
                __FUNCTION__, inputDesc->getId());
        status = BAD_VALUE;
    }

    if (status == NO_ERROR && inputDesc->activeCount() == 1) {
        sp<AudioPolicyMix> policyMix = inputDesc->mPolicyMix.promote();
        // if input maps to a dynamic policy with an activity listener, notify of state change
        if ((policyMix != nullptr)
                && ((policyMix->mCbFlags & AudioMix::kCbFlagNotifyActivity) != 0)) {
            mpClientInterface->onDynamicPolicyMixStateUpdate(policyMix->mDeviceAddress,
                    MIX_STATE_MIXING);
        }

        DeviceVector primaryInputDevices = availablePrimaryModuleInputDevices();
        if (primaryInputDevices.contains(device) &&
                mInputs.activeInputsCountOnDevices(primaryInputDevices) == 1) {
            mpClientInterface->setSoundTriggerCaptureState(true);
        }

        // automatically enable the remote submix output when input is started if not
        // used by a policy mix of type MIX_TYPE_RECORDERS
        // For remote submix (a virtual device), we open only one input per capture request.
        if (audio_is_remote_submix_device(inputDesc->getDeviceType())) {
            String8 address = String8("");
            if (policyMix == nullptr) {
                address = String8("0");
            } else if (policyMix->mMixType == MIX_TYPE_PLAYERS) {
                address = policyMix->mDeviceAddress;
            }
            if (address != "") {
                setDeviceConnectionStateInt(AUDIO_DEVICE_OUT_REMOTE_SUBMIX,
                        AUDIO_POLICY_DEVICE_STATE_AVAILABLE,
                        address, "remote-submix", AUDIO_FORMAT_DEFAULT);
            }
        }
    } else if (status != NO_ERROR) {
        // Restore client activity state.
        inputDesc->setClientActive(client, false);
        inputDesc->stop();
    }

    ALOGV("%s input %d source = %d status = %d exit",
            __FUNCTION__, input, client->source(), status);

    return status;
}

status_t AudioPolicyManager::stopInput(audio_port_handle_t portId)
{
    ALOGV("%s portId %d", __FUNCTION__, portId);

    sp<AudioInputDescriptor> inputDesc = mInputs.getInputForClient(portId);
    if (inputDesc == 0) {
        ALOGW("%s no input for client %d", __FUNCTION__, portId);
        return BAD_VALUE;
    }
    audio_io_handle_t input = inputDesc->mIoHandle;
    sp<RecordClientDescriptor> client = inputDesc->getClient(portId);
    if (!client->active()) {
        ALOGW("%s input %d client %d already stopped", __FUNCTION__, input, client->portId());
        return INVALID_OPERATION;
    }
    auto old_source = inputDesc->source();
    inputDesc->setClientActive(client, false);

    inputDesc->stop();
    if (inputDesc->isActive()) {
        auto current_source = inputDesc->source();
        setInputDevice(input, getNewInputDevice(inputDesc),
                old_source != current_source /* force */);
    } else {
        sp<AudioPolicyMix> policyMix = inputDesc->mPolicyMix.promote();
        // if input maps to a dynamic policy with an activity listener, notify of state change
        if ((policyMix != nullptr)
                && ((policyMix->mCbFlags & AudioMix::kCbFlagNotifyActivity) != 0)) {
            mpClientInterface->onDynamicPolicyMixStateUpdate(policyMix->mDeviceAddress,
                    MIX_STATE_IDLE);
        }

        // automatically disable the remote submix output when input is stopped if not
        // used by a policy mix of type MIX_TYPE_RECORDERS
        if (audio_is_remote_submix_device(inputDesc->getDeviceType())) {
            String8 address = String8("");
            if (policyMix == nullptr) {
                address = String8("0");
            } else if (policyMix->mMixType == MIX_TYPE_PLAYERS) {
                address = policyMix->mDeviceAddress;
            }
            if (address != "") {
                setDeviceConnectionStateInt(AUDIO_DEVICE_OUT_REMOTE_SUBMIX,
                                         AUDIO_POLICY_DEVICE_STATE_UNAVAILABLE,
                                         address, "remote-submix", AUDIO_FORMAT_DEFAULT);
            }
        }
        resetInputDevice(input);

        // indicate inactive capture to sound trigger service if stopping capture from a mic on
        // primary HW module
        DeviceVector primaryInputDevices = availablePrimaryModuleInputDevices();
        if (primaryInputDevices.contains(inputDesc->getDevice()) &&
                mInputs.activeInputsCountOnDevices(primaryInputDevices) == 0) {
            mpClientInterface->setSoundTriggerCaptureState(false);
        }
        inputDesc->clearPreemptedSessions();
    }
    return NO_ERROR;
}

void AudioPolicyManager::releaseInput(audio_port_handle_t portId)
{
    ALOGV("%s portId %d", __FUNCTION__, portId);

    sp<AudioInputDescriptor> inputDesc = mInputs.getInputForClient(portId);
    if (inputDesc == 0) {
        ALOGW("%s no input for client %d", __FUNCTION__, portId);
        return;
    }
    sp<RecordClientDescriptor> client = inputDesc->getClient(portId);
    audio_io_handle_t input = inputDesc->mIoHandle;

    ALOGV("%s %d", __FUNCTION__, input);

    inputDesc->removeClient(portId);

    if (inputDesc->getClientCount() > 0) {
        ALOGV("%s(%d) %zu clients remaining", __func__, portId, inputDesc->getClientCount());
        return;
    }

    closeInput(input);
    mpClientInterface->onAudioPortListUpdate();
    ALOGV("%s exit", __FUNCTION__);
}

void AudioPolicyManager::closeActiveClients(const sp<AudioInputDescriptor>& input)
{
    RecordClientVector clients = input->clientsList(true);

    for (const auto& client : clients) {
        closeClient(client->portId());
    }
}

void AudioPolicyManager::closeClient(audio_port_handle_t portId)
{
    stopInput(portId);
    releaseInput(portId);
}

void AudioPolicyManager::checkCloseInputs() {
    // After connecting or disconnecting an input device, close input if:
    // - it has no client (was just opened to check profile)  OR
    // - none of its supported devices are connected anymore OR
    // - one of its clients cannot be routed to one of its supported
    // devices anymore. Otherwise update device selection
    std::vector<audio_io_handle_t> inputsToClose;
    for (size_t i = 0; i < mInputs.size(); i++) {
        const sp<AudioInputDescriptor> input = mInputs.valueAt(i);
        if (input->clientsList().size() == 0
                || !mAvailableInputDevices.containsAtLeastOne(input->supportedDevices())) {
            inputsToClose.push_back(mInputs.keyAt(i));
        } else {
            bool close = false;
            for (const auto& client : input->clientsList()) {
                sp<DeviceDescriptor> device =
                    mEngine->getInputDeviceForAttributes(client->attributes(), client->uid(),
                                                         client->session());
                if (!input->supportedDevices().contains(device)) {
                    close = true;
                    break;
                }
            }
            if (close) {
                inputsToClose.push_back(mInputs.keyAt(i));
            } else {
                setInputDevice(input->mIoHandle, getNewInputDevice(input));
            }
        }
    }

    for (const audio_io_handle_t handle : inputsToClose) {
        ALOGV("%s closing input %d", __func__, handle);
        closeInput(handle);
    }
}

void AudioPolicyManager::initStreamVolume(audio_stream_type_t stream, int indexMin, int indexMax)
{
    ALOGV("initStreamVolume() stream %d, min %d, max %d", stream , indexMin, indexMax);
    if (indexMin < 0 || indexMax < 0) {
        ALOGE("%s for stream %d: invalid min %d or max %d", __func__, stream , indexMin, indexMax);
        return;
    }
    getVolumeCurves(stream).initVolume(indexMin, indexMax);

    // initialize other private stream volumes which follow this one
    for (int curStream = 0; curStream < AUDIO_STREAM_FOR_POLICY_CNT; curStream++) {
        if (!streamsMatchForvolume(stream, (audio_stream_type_t)curStream)) {
            continue;
        }
        getVolumeCurves((audio_stream_type_t)curStream).initVolume(indexMin, indexMax);
    }
}

status_t AudioPolicyManager::setStreamVolumeIndex(audio_stream_type_t stream,
                                                  int index,
                                                  audio_devices_t device)
{
    auto attributes = mEngine->getAttributesForStreamType(stream);
    if (attributes == AUDIO_ATTRIBUTES_INITIALIZER) {
        ALOGW("%s: no group for stream %s, bailing out", __func__, toString(stream).c_str());
        return NO_ERROR;
    }
    ALOGV("%s: stream %s attributes=%s", __func__,
          toString(stream).c_str(), toString(attributes).c_str());
    return setVolumeIndexForAttributes(attributes, index, device);
}

status_t AudioPolicyManager::getStreamVolumeIndex(audio_stream_type_t stream,
                                                  int *index,
                                                  audio_devices_t device)
{
    // if device is AUDIO_DEVICE_OUT_DEFAULT_FOR_VOLUME, return volume for device selected for this
    // stream by the engine.
    DeviceTypeSet deviceTypes = {device};
    if (device == AUDIO_DEVICE_OUT_DEFAULT_FOR_VOLUME) {
        deviceTypes = mEngine->getOutputDevicesForStream(
                stream, true /*fromCache*/).types();
    }
    return getVolumeIndex(getVolumeCurves(stream), *index, deviceTypes);
}

status_t AudioPolicyManager::setVolumeIndexForAttributes(const audio_attributes_t &attributes,
                                                         int index,
                                                         audio_devices_t device)
{
    // Get Volume group matching the Audio Attributes
    auto group = mEngine->getVolumeGroupForAttributes(attributes);
    if (group == VOLUME_GROUP_NONE) {
        ALOGD("%s: no group matching with %s", __FUNCTION__, toString(attributes).c_str());
        return BAD_VALUE;
    }
    ALOGV("%s: group %d matching with %s", __FUNCTION__, group, toString(attributes).c_str());
    status_t status = NO_ERROR;
    IVolumeCurves &curves = getVolumeCurves(attributes);
    VolumeSource vs = toVolumeSource(group);
    // AUDIO_STREAM_BLUETOOTH_SCO is only used for volume control so we remap
    // to AUDIO_STREAM_VOICE_CALL to match with relevant playback activity
    VolumeSource activityVs = (vs == toVolumeSource(AUDIO_STREAM_BLUETOOTH_SCO, false)) ?
            toVolumeSource(AUDIO_STREAM_VOICE_CALL, false) : vs;
    product_strategy_t strategy = mEngine->getProductStrategyForAttributes(attributes);

    status = setVolumeCurveIndex(index, device, curves);
    if (status != NO_ERROR) {
        ALOGE("%s failed to set curve index for group %d device 0x%X", __func__, group, device);
        return status;
    }

    DeviceTypeSet curSrcDevices;
    auto curCurvAttrs = curves.getAttributes();
    if (!curCurvAttrs.empty() && curCurvAttrs.front() != defaultAttr) {
        auto attr = curCurvAttrs.front();
        curSrcDevices = mEngine->getOutputDevicesForAttributes(attr, nullptr, false).types();
    } else if (!curves.getStreamTypes().empty()) {
        auto stream = curves.getStreamTypes().front();
        curSrcDevices = mEngine->getOutputDevicesForStream(stream, false).types();
    } else {
        ALOGE("%s: Invalid src %d: no valid attributes nor stream",__func__, vs);
        return BAD_VALUE;
    }
    audio_devices_t curSrcDevice = Volume::getDeviceForVolume(curSrcDevices);
    resetDeviceTypes(curSrcDevices, curSrcDevice);

    // update volume on all outputs and streams matching the following:
    // - The requested stream (or a stream matching for volume control) is active on the output
    // - The device (or devices) selected by the engine for this stream includes
    // the requested device
    // - For non default requested device, currently selected device on the output is either the
    // requested device or one of the devices selected by the engine for this stream
    // - For default requested device (AUDIO_DEVICE_OUT_DEFAULT_FOR_VOLUME), apply volume only if
    // no specific device volume value exists for currently selected device.
    for (size_t i = 0; i < mOutputs.size(); i++) {
        sp<SwAudioOutputDescriptor> desc = mOutputs.valueAt(i);
        DeviceTypeSet curDevices = desc->devices().types();

        if (curDevices.erase(AUDIO_DEVICE_OUT_SPEAKER_SAFE)) {
            curDevices.insert(AUDIO_DEVICE_OUT_SPEAKER);
        }

        if (!(desc->isActive(activityVs) || isInCallOrScreening())) {
            continue;
        }
        if (device != AUDIO_DEVICE_OUT_DEFAULT_FOR_VOLUME &&
                curDevices.find(device) == curDevices.end()) {
            continue;
        }
        bool applyVolume = false;
        if (device != AUDIO_DEVICE_OUT_DEFAULT_FOR_VOLUME) {
            curSrcDevices.insert(device);
            applyVolume = (curSrcDevices.find(
                    Volume::getDeviceForVolume(curDevices)) != curSrcDevices.end());
        } else {
            applyVolume = !curves.hasVolumeIndexForDevice(curSrcDevice);
        }
        if (!applyVolume) {
            continue; // next output
        }
        // Inter / intra volume group priority management: Loop on strategies arranged by priority
        // If a higher priority strategy is active, and the output is routed to a device with a
        // HW Gain management, do not change the volume
        if (desc->useHwGain()) {
            applyVolume = false;
            // If the volume source is active with higher priority source, ensure at least Sw Muted
            desc->setSwMute((index == 0), vs, curves.getStreamTypes(), curDevices, 0 /*delayMs*/);
            for (const auto &productStrategy : mEngine->getOrderedProductStrategies()) {
                auto activeClients = desc->clientsList(true /*activeOnly*/, productStrategy,
                                                       false /*preferredDevice*/);
                if (activeClients.empty()) {
                    continue;
                }
                bool isPreempted = false;
                bool isHigherPriority = productStrategy < strategy;
                for (const auto &client : activeClients) {
                    if (isHigherPriority && (client->volumeSource() != activityVs)) {
                        ALOGV("%s: Strategy=%d (\nrequester:\n"
                              " group %d, volumeGroup=%d attributes=%s)\n"
                              " higher priority source active:\n"
                              " volumeGroup=%d attributes=%s) \n"
                              " on output %zu, bailing out", __func__, productStrategy,
                              group, group, toString(attributes).c_str(),
                              client->volumeSource(), toString(client->attributes()).c_str(), i);
                        applyVolume = false;
                        isPreempted = true;
                        break;
                    }
                    // However, continue for loop to ensure no higher prio clients running on output
                    if (client->volumeSource() == activityVs) {
                        applyVolume = true;
                    }
                }
                if (isPreempted || applyVolume) {
                    break;
                }
            }
            if (!applyVolume) {
                continue; // next output
            }
        }
        //FIXME: workaround for truncated touch sounds
        // delayed volume change for system stream to be removed when the problem is
        // handled by system UI
        status_t volStatus = checkAndSetVolume(
                    curves, vs, index, desc, curDevices,
                    ((vs == toVolumeSource(AUDIO_STREAM_SYSTEM, false))?
                         TOUCH_SOUND_FIXED_DELAY_MS : 0));
        if (volStatus != NO_ERROR) {
            status = volStatus;
        }
    }
    mpClientInterface->onAudioVolumeGroupChanged(group, 0 /*flags*/);
    return status;
}

status_t AudioPolicyManager::setVolumeCurveIndex(int index,
                                                 audio_devices_t device,
                                                 IVolumeCurves &volumeCurves)
{
    // VOICE_CALL stream has minVolumeIndex > 0  but can be muted directly by an
    // app that has MODIFY_PHONE_STATE permission.
    bool hasVoice = hasVoiceStream(volumeCurves.getStreamTypes());
    if (((index < volumeCurves.getVolumeIndexMin()) && !(hasVoice && index == 0)) ||
            (index > volumeCurves.getVolumeIndexMax())) {
        ALOGD("%s: wrong index %d min=%d max=%d", __FUNCTION__, index,
              volumeCurves.getVolumeIndexMin(), volumeCurves.getVolumeIndexMax());
        return BAD_VALUE;
    }
    if (!audio_is_output_device(device)) {
        return BAD_VALUE;
    }

    // Force max volume if stream cannot be muted
    if (!volumeCurves.canBeMuted()) index = volumeCurves.getVolumeIndexMax();

    ALOGV("%s device %08x, index %d", __FUNCTION__ , device, index);
    volumeCurves.addCurrentVolumeIndex(device, index);
    return NO_ERROR;
}

status_t AudioPolicyManager::getVolumeIndexForAttributes(const audio_attributes_t &attr,
                                                         int &index,
                                                         audio_devices_t device)
{
    // if device is AUDIO_DEVICE_OUT_DEFAULT_FOR_VOLUME, return volume for device selected for this
    // stream by the engine.
    DeviceTypeSet deviceTypes = {device};
    if (device == AUDIO_DEVICE_OUT_DEFAULT_FOR_VOLUME) {
        deviceTypes = mEngine->getOutputDevicesForAttributes(
                attr, nullptr, true /*fromCache*/).types();
    }
    return getVolumeIndex(getVolumeCurves(attr), index, deviceTypes);
}

status_t AudioPolicyManager::getVolumeIndex(const IVolumeCurves &curves,
                                            int &index,
                                            const DeviceTypeSet& deviceTypes) const
{
    if (!isSingleDeviceType(deviceTypes, audio_is_output_device)) {
        return BAD_VALUE;
    }
    index = curves.getVolumeIndex(deviceTypes);
    ALOGV("%s: device %s index %d", __FUNCTION__, dumpDeviceTypes(deviceTypes).c_str(), index);
    return NO_ERROR;
}

status_t AudioPolicyManager::getMinVolumeIndexForAttributes(const audio_attributes_t &attr,
                                                            int &index)
{
    index = getVolumeCurves(attr).getVolumeIndexMin();
    return NO_ERROR;
}

status_t AudioPolicyManager::getMaxVolumeIndexForAttributes(const audio_attributes_t &attr,
                                                            int &index)
{
    index = getVolumeCurves(attr).getVolumeIndexMax();
    return NO_ERROR;
}

audio_io_handle_t AudioPolicyManager::selectOutputForMusicEffects()
{
    // select one output among several suitable for global effects.
    // The priority is as follows:
    // 1: An offloaded output. If the effect ends up not being offloadable,
    //    AudioFlinger will invalidate the track and the offloaded output
    //    will be closed causing the effect to be moved to a PCM output.
    // 2: Non offloaded Direct output
    // 3: A deep buffer output
    // 4: The primary output
    // 5: the first output in the list

    DeviceVector devices = mEngine->getOutputDevicesForAttributes(
                attributes_initializer(AUDIO_USAGE_MEDIA), nullptr, false /*fromCache*/);
    SortedVector<audio_io_handle_t> outputs = getOutputsForDevices(devices, mOutputs);

    if (outputs.size() == 0) {
        return AUDIO_IO_HANDLE_NONE;
    }

    audio_io_handle_t output = AUDIO_IO_HANDLE_NONE;
    bool activeOnly = true;

    while (output == AUDIO_IO_HANDLE_NONE) {
        audio_io_handle_t outputOffloaded = AUDIO_IO_HANDLE_NONE;
        audio_io_handle_t outputDirect = AUDIO_IO_HANDLE_NONE;
        audio_io_handle_t outputDeepBuffer = AUDIO_IO_HANDLE_NONE;
        audio_io_handle_t outputPrimary = AUDIO_IO_HANDLE_NONE;

        for (audio_io_handle_t output : outputs) {
            sp<SwAudioOutputDescriptor> desc = mOutputs.valueFor(output);
            if (activeOnly && !desc->isActive(toVolumeSource(AUDIO_STREAM_MUSIC))) {
                continue;
            }
            ALOGV("selectOutputForMusicEffects activeOnly %d output %d flags 0x%08x",
                  activeOnly, output, desc->mFlags);
            if ((desc->mFlags & AUDIO_OUTPUT_FLAG_COMPRESS_OFFLOAD) != 0) {
                outputOffloaded = output;
            }
            if ((desc->mFlags == AUDIO_OUTPUT_FLAG_DIRECT) != 0) {
                outputDirect = output;
            }
            if ((desc->mFlags & AUDIO_OUTPUT_FLAG_DEEP_BUFFER) != 0) {
                outputDeepBuffer = output;
            }
            if ((desc->mFlags & AUDIO_OUTPUT_FLAG_PRIMARY) != 0) {
                outputPrimary = output;
            }
        }
        if (outputOffloaded != AUDIO_IO_HANDLE_NONE) {
            output = outputOffloaded;
        } else if (outputDirect != AUDIO_IO_HANDLE_NONE) {
            output = outputDirect;
        }  else if (outputDeepBuffer != AUDIO_IO_HANDLE_NONE) {
            output = outputDeepBuffer;
        } else if (outputPrimary != AUDIO_IO_HANDLE_NONE) {
            output = outputPrimary;
        } else {
            output = outputs[0];
        }
        activeOnly = false;
    }

    if (output != mMusicEffectOutput) {
        mEffects.moveEffects(AUDIO_SESSION_OUTPUT_MIX, mMusicEffectOutput, output);
        mpClientInterface->moveEffects(AUDIO_SESSION_OUTPUT_MIX, mMusicEffectOutput, output);
        mMusicEffectOutput = output;
    }

    ALOGV("selectOutputForMusicEffects selected output %d", output);
    return output;
}

audio_io_handle_t AudioPolicyManager::getOutputForEffect(const effect_descriptor_t *desc __unused)
{
    return selectOutputForMusicEffects();
}

status_t AudioPolicyManager::registerEffect(const effect_descriptor_t *desc,
                                audio_io_handle_t io,
                                product_strategy_t strategy,
                                int session,
                                int id)
{
    if (session != AUDIO_SESSION_DEVICE) {
        ssize_t index = mOutputs.indexOfKey(io);
        if (index < 0) {
            index = mInputs.indexOfKey(io);
            if (index < 0) {
                ALOGW("registerEffect() unknown io %d", io);
                return INVALID_OPERATION;
            }
        }
    }
    bool isMusicEffect = (session != AUDIO_SESSION_OUTPUT_STAGE)
                            && ((strategy == streamToStrategy(AUDIO_STREAM_MUSIC)
                                    || strategy == PRODUCT_STRATEGY_NONE));
    return mEffects.registerEffect(desc, io, session, id, isMusicEffect);
}

status_t AudioPolicyManager::unregisterEffect(int id)
{
    if (mEffects.getEffect(id) == nullptr) {
        return INVALID_OPERATION;
    }
    if (mEffects.isEffectEnabled(id)) {
        ALOGW("%s effect %d enabled", __FUNCTION__, id);
        setEffectEnabled(id, false);
    }
    return mEffects.unregisterEffect(id);
}

status_t AudioPolicyManager::setEffectEnabled(int id, bool enabled)
{
    sp<EffectDescriptor> effect = mEffects.getEffect(id);
    if (effect == nullptr) {
        return INVALID_OPERATION;
    }

    status_t status = mEffects.setEffectEnabled(id, enabled);
    if (status == NO_ERROR) {
        mInputs.trackEffectEnabled(effect, enabled);
    }
    return status;
}


status_t AudioPolicyManager::moveEffectsToIo(const std::vector<int>& ids, audio_io_handle_t io)
{
   mEffects.moveEffects(ids, io);
   return NO_ERROR;
}

bool AudioPolicyManager::isStreamActive(audio_stream_type_t stream, uint32_t inPastMs) const
{
    auto vs = toVolumeSource(stream, false);
    return vs != VOLUME_SOURCE_NONE ? mOutputs.isActive(vs, inPastMs) : false;
}

bool AudioPolicyManager::isStreamActiveRemotely(audio_stream_type_t stream, uint32_t inPastMs) const
{
    auto vs = toVolumeSource(stream, false);
    return vs != VOLUME_SOURCE_NONE ? mOutputs.isActiveRemotely(vs, inPastMs) : false;
}

bool AudioPolicyManager::isSourceActive(audio_source_t source) const
{
    for (size_t i = 0; i < mInputs.size(); i++) {
        const sp<AudioInputDescriptor>  inputDescriptor = mInputs.valueAt(i);
        if (inputDescriptor->isSourceActive(source)) {
            return true;
        }
    }
    return false;
}

// Register a list of custom mixes with their attributes and format.
// When a mix is registered, corresponding input and output profiles are
// added to the remote submix hw module. The profile contains only the
// parameters (sampling rate, format...) specified by the mix.
// The corresponding input remote submix device is also connected.
//
// When a remote submix device is connected, the address is checked to select the
// appropriate profile and the corresponding input or output stream is opened.
//
// When capture starts, getInputForAttr() will:
//  - 1 look for a mix matching the address passed in attribtutes tags if any
//  - 2 if none found, getDeviceForInputSource() will:
//     - 2.1 look for a mix matching the attributes source
//     - 2.2 if none found, default to device selection by policy rules
// At this time, the corresponding output remote submix device is also connected
// and active playback use cases can be transferred to this mix if needed when reconnecting
// after AudioTracks are invalidated
//
// When playback starts, getOutputForAttr() will:
//  - 1 look for a mix matching the address passed in attribtutes tags if any
//  - 2 if none found, look for a mix matching the attributes usage
//  - 3 if none found, default to device and output selection by policy rules.

status_t AudioPolicyManager::registerPolicyMixes(const Vector<AudioMix>& mixes)
{
    ALOGV("registerPolicyMixes() %zu mix(es)", mixes.size());
    status_t res = NO_ERROR;
    bool checkOutputs = false;
    sp<HwModule> rSubmixModule;
    // examine each mix's route type
    for (size_t i = 0; i < mixes.size(); i++) {
        AudioMix mix = mixes[i];
        // Only capture of playback is allowed in LOOP_BACK & RENDER mode
        if (is_mix_loopback_render(mix.mRouteFlags) && mix.mMixType != MIX_TYPE_PLAYERS) {
            ALOGE("Unsupported Policy Mix %zu of %zu: "
                  "Only capture of playback is allowed in LOOP_BACK & RENDER mode",
                   i, mixes.size());
            res = INVALID_OPERATION;
            break;
        }
        // LOOP_BACK and LOOP_BACK | RENDER have the same remote submix backend and are handled
        // in the same way.
        if ((mix.mRouteFlags & MIX_ROUTE_FLAG_LOOP_BACK) == MIX_ROUTE_FLAG_LOOP_BACK) {
            ALOGV("registerPolicyMixes() mix %zu of %zu is LOOP_BACK %d", i, mixes.size(),
                  mix.mRouteFlags);
            if (rSubmixModule == 0) {
                rSubmixModule = mHwModules.getModuleFromName(
                        AUDIO_HARDWARE_MODULE_ID_REMOTE_SUBMIX);
                if (rSubmixModule == 0) {
                    ALOGE("Unable to find audio module for submix, aborting mix %zu registration",
                            i);
                    res = INVALID_OPERATION;
                    break;
                }
            }

            String8 address = mix.mDeviceAddress;
            audio_devices_t deviceTypeToMakeAvailable;
            if (mix.mMixType == MIX_TYPE_PLAYERS) {
                mix.mDeviceType = AUDIO_DEVICE_OUT_REMOTE_SUBMIX;
                deviceTypeToMakeAvailable = AUDIO_DEVICE_IN_REMOTE_SUBMIX;
            } else {
                mix.mDeviceType = AUDIO_DEVICE_IN_REMOTE_SUBMIX;
                deviceTypeToMakeAvailable = AUDIO_DEVICE_OUT_REMOTE_SUBMIX;
            }

            if (mPolicyMixes.registerMix(mix, 0 /*output desc*/) != NO_ERROR) {
                ALOGE("Error registering mix %zu for address %s", i, address.string());
                res = INVALID_OPERATION;
                break;
            }
            audio_config_t outputConfig = mix.mFormat;
            audio_config_t inputConfig = mix.mFormat;
            // NOTE: audio flinger mixer does not support mono output: configure remote submix HAL
            // in stereo and let audio flinger do the channel conversion if needed.
            outputConfig.channel_mask = AUDIO_CHANNEL_OUT_STEREO;
            inputConfig.channel_mask = AUDIO_CHANNEL_IN_STEREO;
            rSubmixModule->addOutputProfile(address.c_str(), &outputConfig,
                    AUDIO_DEVICE_OUT_REMOTE_SUBMIX, address);
            rSubmixModule->addInputProfile(address.c_str(), &inputConfig,
                    AUDIO_DEVICE_IN_REMOTE_SUBMIX, address);

            if ((res = setDeviceConnectionStateInt(deviceTypeToMakeAvailable,
                    AUDIO_POLICY_DEVICE_STATE_AVAILABLE,
                    address.string(), "remote-submix", AUDIO_FORMAT_DEFAULT)) != NO_ERROR) {
                ALOGE("Failed to set remote submix device available, type %u, address %s",
                        mix.mDeviceType, address.string());
                break;
            }
        } else if ((mix.mRouteFlags & MIX_ROUTE_FLAG_RENDER) == MIX_ROUTE_FLAG_RENDER) {
            String8 address = mix.mDeviceAddress;
            audio_devices_t type = mix.mDeviceType;
            ALOGV(" registerPolicyMixes() mix %zu of %zu is RENDER, dev=0x%X addr=%s",
                    i, mixes.size(), type, address.string());

            sp<DeviceDescriptor> device = mHwModules.getDeviceDescriptor(
                    mix.mDeviceType, mix.mDeviceAddress,
                    String8(), AUDIO_FORMAT_DEFAULT);
            if (device == nullptr) {
                res = INVALID_OPERATION;
                break;
            }

            bool foundOutput = false;
            // First try to find an already opened output supporting the device
            for (size_t j = 0 ; j < mOutputs.size() && !foundOutput && res == NO_ERROR; j++) {
                sp<SwAudioOutputDescriptor> desc = mOutputs.valueAt(j);

                if (!desc->isDuplicated() && desc->supportedDevices().contains(device)) {
                    if (mPolicyMixes.registerMix(mix, desc) != NO_ERROR) {
                        ALOGE("Could not register mix RENDER,  dev=0x%X addr=%s", type,
                              address.string());
                        res = INVALID_OPERATION;
                    } else {
                        foundOutput = true;
                    }
                }
            }
            // If no output found, try to find a direct output profile supporting the device
            for (size_t i = 0; i < mHwModules.size() && !foundOutput && res == NO_ERROR; i++) {
                sp<HwModule> module = mHwModules[i];
                for (size_t j = 0;
                        j < module->getOutputProfiles().size() && !foundOutput && res == NO_ERROR;
                        j++) {
                    sp<IOProfile> profile = module->getOutputProfiles()[j];
                    if (profile->isDirectOutput() && profile->supportsDevice(device)) {
                        if (mPolicyMixes.registerMix(mix, nullptr) != NO_ERROR) {
                            ALOGE("Could not register mix RENDER,  dev=0x%X addr=%s", type,
                                  address.string());
                            res = INVALID_OPERATION;
                        } else {
                            foundOutput = true;
                        }
                    }
                }
            }
            if (res != NO_ERROR) {
                ALOGE(" Error registering mix %zu for device 0x%X addr %s",
                        i, type, address.string());
                res = INVALID_OPERATION;
                break;
            } else if (!foundOutput) {
                ALOGE(" Output not found for mix %zu for device 0x%X addr %s",
                        i, type, address.string());
                res = INVALID_OPERATION;
                break;
            } else {
                checkOutputs = true;
            }
        }
    }
    if (res != NO_ERROR) {
        unregisterPolicyMixes(mixes);
    } else if (checkOutputs) {
        checkForDeviceAndOutputChanges();
        updateCallAndOutputRouting();
    }
    return res;
}

status_t AudioPolicyManager::unregisterPolicyMixes(Vector<AudioMix> mixes)
{
    ALOGV("unregisterPolicyMixes() num mixes %zu", mixes.size());
    status_t res = NO_ERROR;
    bool checkOutputs = false;
    sp<HwModule> rSubmixModule;
    // examine each mix's route type
    for (const auto& mix : mixes) {
        if ((mix.mRouteFlags & MIX_ROUTE_FLAG_LOOP_BACK) == MIX_ROUTE_FLAG_LOOP_BACK) {

            if (rSubmixModule == 0) {
                rSubmixModule = mHwModules.getModuleFromName(
                        AUDIO_HARDWARE_MODULE_ID_REMOTE_SUBMIX);
                if (rSubmixModule == 0) {
                    res = INVALID_OPERATION;
                    continue;
                }
            }

            String8 address = mix.mDeviceAddress;

            if (mPolicyMixes.unregisterMix(mix) != NO_ERROR) {
                res = INVALID_OPERATION;
                continue;
            }

            for (auto device : {AUDIO_DEVICE_IN_REMOTE_SUBMIX, AUDIO_DEVICE_OUT_REMOTE_SUBMIX}) {
                if (getDeviceConnectionState(device, address.string()) ==
                        AUDIO_POLICY_DEVICE_STATE_AVAILABLE)  {
                    res = setDeviceConnectionStateInt(device, AUDIO_POLICY_DEVICE_STATE_UNAVAILABLE,
                                                      address.string(), "remote-submix",
                                                      AUDIO_FORMAT_DEFAULT);
                    if (res != OK) {
                        ALOGE("Error making RemoteSubmix device unavailable for mix "
                              "with type %d, address %s", device, address.string());
                    }
                }
            }
            rSubmixModule->removeOutputProfile(address.c_str());
            rSubmixModule->removeInputProfile(address.c_str());

        } else if ((mix.mRouteFlags & MIX_ROUTE_FLAG_RENDER) == MIX_ROUTE_FLAG_RENDER) {
            if (mPolicyMixes.unregisterMix(mix) != NO_ERROR) {
                res = INVALID_OPERATION;
                continue;
            } else {
                checkOutputs = true;
            }
        }
    }
    if (res == NO_ERROR && checkOutputs) {
        checkForDeviceAndOutputChanges();
        updateCallAndOutputRouting();
    }
    return res;
}

void AudioPolicyManager::dumpManualSurroundFormats(String8 *dst) const
{
    size_t i = 0;
    constexpr size_t audioFormatPrefixLen = sizeof("AUDIO_FORMAT_");
    for (const auto& fmt : mManualSurroundFormats) {
        if (i++ != 0) dst->append(", ");
        std::string sfmt;
        FormatConverter::toString(fmt, sfmt);
        dst->append(sfmt.size() >= audioFormatPrefixLen ?
                sfmt.c_str() + audioFormatPrefixLen - 1 : sfmt.c_str());
    }
}

// Returns true if all devices types match the predicate and are supported by one HW module
bool  AudioPolicyManager::areAllDevicesSupported(
        const AudioDeviceTypeAddrVector& devices,
        std::function<bool(audio_devices_t)> predicate,
        const char *context) {
    for (size_t i = 0; i < devices.size(); i++) {
        sp<DeviceDescriptor> devDesc = mHwModules.getDeviceDescriptor(
                devices[i].mType, devices[i].getAddress(), String8(),
                AUDIO_FORMAT_DEFAULT, false /*allowToCreate*/, true /*matchAddress*/);
        if (devDesc == nullptr || (predicate != nullptr && !predicate(devices[i].mType))) {
            ALOGE("%s: device type %#x address %s not supported or not match predicate",
                    context, devices[i].mType, devices[i].getAddress());
            return false;
        }
    }
    return true;
}

status_t AudioPolicyManager::setUidDeviceAffinities(uid_t uid,
        const AudioDeviceTypeAddrVector& devices) {
    ALOGV("%s() uid=%d num devices %zu", __FUNCTION__, uid, devices.size());
    if (!areAllDevicesSupported(devices, audio_is_output_device, __func__)) {
        return BAD_VALUE;
    }
    status_t res =  mPolicyMixes.setUidDeviceAffinities(uid, devices);
    if (res != NO_ERROR) {
        ALOGE("%s() Could not set all device affinities for uid = %d", __FUNCTION__, uid);
        return res;
    }

    checkForDeviceAndOutputChanges();
    updateCallAndOutputRouting();

    return NO_ERROR;
}

status_t AudioPolicyManager::removeUidDeviceAffinities(uid_t uid) {
    ALOGV("%s() uid=%d", __FUNCTION__, uid);
    status_t res = mPolicyMixes.removeUidDeviceAffinities(uid);
    if (res != NO_ERROR) {
        ALOGE("%s() Could not remove all device affinities for uid = %d",
            __FUNCTION__, uid);
        return INVALID_OPERATION;
    }

    checkForDeviceAndOutputChanges();
    updateCallAndOutputRouting();

    return res;
}


status_t AudioPolicyManager::setDevicesRoleForStrategy(product_strategy_t strategy,
                                                       device_role_t role,
                                                       const AudioDeviceTypeAddrVector &devices) {
    ALOGV("%s() strategy=%d role=%d %s", __func__, strategy, role,
            dumpAudioDeviceTypeAddrVector(devices).c_str());

    if (!areAllDevicesSupported(devices, audio_is_output_device, __func__)) {
        return BAD_VALUE;
    }
    status_t status = mEngine->setDevicesRoleForStrategy(strategy, role, devices);
    if (status != NO_ERROR) {
        ALOGW("Engine could not set preferred devices %s for strategy %d role %d",
                dumpAudioDeviceTypeAddrVector(devices).c_str(), strategy, role);
        return status;
    }

    checkForDeviceAndOutputChanges();

    bool forceVolumeReeval = false;
    // FIXME: workaround for truncated touch sounds
    // to be removed when the problem is handled by system UI
    uint32_t delayMs = 0;
    if (strategy == mCommunnicationStrategy) {
        forceVolumeReeval = true;
        delayMs = TOUCH_SOUND_FIXED_DELAY_MS;
        updateInputRouting();
    }
    updateCallAndOutputRouting(forceVolumeReeval, delayMs);

    return NO_ERROR;
}

void AudioPolicyManager::updateCallAndOutputRouting(bool forceVolumeReeval, uint32_t delayMs)
{
    uint32_t waitMs = 0;
    bool wasLeUnicastActive = isLeUnicastActive();
    if (updateCallRouting(true /*fromCache*/, delayMs, &waitMs) == NO_ERROR) {
        // Only apply special touch sound delay once
        delayMs = 0;
    }
    std::map<audio_io_handle_t, DeviceVector> outputsToReopen;
    for (size_t i = 0; i < mOutputs.size(); i++) {
        sp<SwAudioOutputDescriptor> outputDesc = mOutputs.valueAt(i);
        DeviceVector newDevices = getNewOutputDevices(outputDesc, true /*fromCache*/);
        if ((mEngine->getPhoneState() != AUDIO_MODE_IN_CALL) ||
                (outputDesc != mPrimaryOutput && !isTelephonyRxOrTx(outputDesc))) {
            // As done in setDeviceConnectionState, we could also fix default device issue by
            // preventing the force re-routing in case of default dev that distinguishes on address.
            // Let's give back to engine full device choice decision however.
            bool forceRouting = !newDevices.isEmpty();
            if (outputDesc->mUsePreferredMixerAttributes && newDevices != outputDesc->devices()) {
                // If the device is using preferred mixer attributes, the output need to reopen
                // with default configuration when the new selected devices are different from
                // current routing devices.
                outputsToReopen.emplace(mOutputs.keyAt(i), newDevices);
                continue;
            }
            waitMs = setOutputDevices(outputDesc, newDevices, forceRouting, delayMs, nullptr,
                                      true /*requiresMuteCheck*/,
                                      !forceRouting /*requiresVolumeCheck*/);
            // Only apply special touch sound delay once
            delayMs = 0;
        }
        if (forceVolumeReeval && !newDevices.isEmpty()) {
            applyStreamVolumes(outputDesc, newDevices.types(), waitMs, true);
        }
    }
    reopenOutputsWithDevices(outputsToReopen);
    checkLeBroadcastRoutes(wasLeUnicastActive, nullptr, delayMs);
}

void AudioPolicyManager::updateInputRouting() {
    for (const auto& activeDesc : mInputs.getActiveInputs()) {
        // Skip for hotword recording as the input device switch
        // is handled within sound trigger HAL
        if (activeDesc->isSoundTrigger() && activeDesc->source() == AUDIO_SOURCE_HOTWORD) {
            continue;
        }
        auto newDevice = getNewInputDevice(activeDesc);
        // Force new input selection if the new device can not be reached via current input
        if (activeDesc->mProfile->getSupportedDevices().contains(newDevice)) {
            setInputDevice(activeDesc->mIoHandle, newDevice);
        } else {
            closeInput(activeDesc->mIoHandle);
        }
    }
}

status_t
AudioPolicyManager::removeDevicesRoleForStrategy(product_strategy_t strategy,
                                                 device_role_t role,
                                                 const AudioDeviceTypeAddrVector &devices) {
    ALOGV("%s() strategy=%d role=%d %s", __func__, strategy, role,
            dumpAudioDeviceTypeAddrVector(devices).c_str());

    if (!areAllDevicesSupported(devices, audio_is_output_device, __func__)) {
        return BAD_VALUE;
    }
    status_t status = mEngine->removeDevicesRoleForStrategy(strategy, role, devices);
    if (status != NO_ERROR) {
        ALOGW("Engine could not remove devices %s for strategy %d role %d",
                dumpAudioDeviceTypeAddrVector(devices).c_str(), strategy, role);
        return status;
    }

    checkForDeviceAndOutputChanges();

    bool forceVolumeReeval = false;
    // TODO(b/263479999): workaround for truncated touch sounds
    // to be removed when the problem is handled by system UI
    uint32_t delayMs = 0;
    if (strategy == mCommunnicationStrategy) {
        forceVolumeReeval = true;
        delayMs = TOUCH_SOUND_FIXED_DELAY_MS;
        updateInputRouting();
    }
    updateCallAndOutputRouting(forceVolumeReeval, delayMs);

    return NO_ERROR;
}

status_t AudioPolicyManager::clearDevicesRoleForStrategy(product_strategy_t strategy,
                                                         device_role_t role)
{
    ALOGV("%s() strategy=%d role=%d", __func__, strategy, role);

    status_t status = mEngine->clearDevicesRoleForStrategy(strategy, role);
    if (status != NO_ERROR) {
        ALOGV("Engine could not remove device role for strategy %d status %d",
                strategy, status);
        return status;
    }

    checkForDeviceAndOutputChanges();

    bool forceVolumeReeval = false;
    // FIXME: workaround for truncated touch sounds
    // to be removed when the problem is handled by system UI
    uint32_t delayMs = 0;
    if (strategy == mCommunnicationStrategy) {
        forceVolumeReeval = true;
        delayMs = TOUCH_SOUND_FIXED_DELAY_MS;
        updateInputRouting();
    }
    updateCallAndOutputRouting(forceVolumeReeval, delayMs);

    return NO_ERROR;
}

status_t AudioPolicyManager::getDevicesForRoleAndStrategy(product_strategy_t strategy,
                                                          device_role_t role,
                                                          AudioDeviceTypeAddrVector &devices) {
    return mEngine->getDevicesForRoleAndStrategy(strategy, role, devices);
}

status_t AudioPolicyManager::setDevicesRoleForCapturePreset(
        audio_source_t audioSource, device_role_t role, const AudioDeviceTypeAddrVector &devices) {
    ALOGV("%s() audioSource=%d role=%d %s", __func__, audioSource, role,
            dumpAudioDeviceTypeAddrVector(devices).c_str());

    if (!areAllDevicesSupported(devices, audio_call_is_input_device, __func__)) {
        return BAD_VALUE;
    }
    status_t status = mEngine->setDevicesRoleForCapturePreset(audioSource, role, devices);
    ALOGW_IF(status != NO_ERROR,
            "Engine could not set preferred devices %s for audio source %d role %d",
            dumpAudioDeviceTypeAddrVector(devices).c_str(), audioSource, role);

    return status;
}

status_t AudioPolicyManager::addDevicesRoleForCapturePreset(
        audio_source_t audioSource, device_role_t role, const AudioDeviceTypeAddrVector &devices) {
    ALOGV("%s() audioSource=%d role=%d %s", __func__, audioSource, role,
            dumpAudioDeviceTypeAddrVector(devices).c_str());

    if (!areAllDevicesSupported(devices, audio_call_is_input_device, __func__)) {
        return BAD_VALUE;
    }
    status_t status = mEngine->addDevicesRoleForCapturePreset(audioSource, role, devices);
    ALOGW_IF(status != NO_ERROR,
            "Engine could not add preferred devices %s for audio source %d role %d",
            dumpAudioDeviceTypeAddrVector(devices).c_str(), audioSource, role);

    updateInputRouting();
    return status;
}

status_t AudioPolicyManager::removeDevicesRoleForCapturePreset(
        audio_source_t audioSource, device_role_t role, const AudioDeviceTypeAddrVector& devices)
{
    ALOGV("%s() audioSource=%d role=%d devices=%s", __func__, audioSource, role,
            dumpAudioDeviceTypeAddrVector(devices).c_str());

    if (!areAllDevicesSupported(devices, audio_call_is_input_device, __func__)) {
        return BAD_VALUE;
    }

    status_t status = mEngine->removeDevicesRoleForCapturePreset(
            audioSource, role, devices);
    ALOGW_IF(status != NO_ERROR,
            "Engine could not remove devices role (%d) for capture preset %d", role, audioSource);

    updateInputRouting();
    return status;
}

status_t AudioPolicyManager::clearDevicesRoleForCapturePreset(audio_source_t audioSource,
                                                              device_role_t role) {
    ALOGV("%s() audioSource=%d role=%d", __func__, audioSource, role);

    status_t status = mEngine->clearDevicesRoleForCapturePreset(audioSource, role);
    ALOGW_IF(status != NO_ERROR,
            "Engine could not clear devices role (%d) for capture preset %d", role, audioSource);

    updateInputRouting();
    return status;
}

status_t AudioPolicyManager::getDevicesForRoleAndCapturePreset(
        audio_source_t audioSource, device_role_t role, AudioDeviceTypeAddrVector &devices) {
    return mEngine->getDevicesForRoleAndCapturePreset(audioSource, role, devices);
}

status_t AudioPolicyManager::setUserIdDeviceAffinities(int userId,
        const AudioDeviceTypeAddrVector& devices) {
    ALOGV("%s() userId=%d num devices %zu", __func__, userId, devices.size());
    if (!areAllDevicesSupported(devices, audio_is_output_device, __func__)) {
        return BAD_VALUE;
    }
    status_t status =  mPolicyMixes.setUserIdDeviceAffinities(userId, devices);
    if (status != NO_ERROR) {
        ALOGE("%s() could not set device affinity for userId %d",
            __FUNCTION__, userId);
        return status;
    }

    // reevaluate outputs for all devices
    checkForDeviceAndOutputChanges();
    updateCallAndOutputRouting();

    return NO_ERROR;
}

status_t AudioPolicyManager::removeUserIdDeviceAffinities(int userId) {
    ALOGV("%s() userId=%d", __FUNCTION__, userId);
    status_t status = mPolicyMixes.removeUserIdDeviceAffinities(userId);
    if (status != NO_ERROR) {
        ALOGE("%s() Could not remove all device affinities fo userId = %d",
            __FUNCTION__, userId);
        return status;
    }

    // reevaluate outputs for all devices
    checkForDeviceAndOutputChanges();
    updateCallAndOutputRouting();

    return NO_ERROR;
}

void AudioPolicyManager::dump(String8 *dst) const
{
    dst->appendFormat("\nAudioPolicyManager Dump: %p\n", this);
    dst->appendFormat(" Primary Output I/O handle: %d\n",
             hasPrimaryOutput() ? mPrimaryOutput->mIoHandle : AUDIO_IO_HANDLE_NONE);
    std::string stateLiteral;
    AudioModeConverter::toString(mEngine->getPhoneState(), stateLiteral);
    dst->appendFormat(" Phone state: %s\n", stateLiteral.c_str());
    const char* forceUses[AUDIO_POLICY_FORCE_USE_CNT] = {
        "communications", "media", "record", "dock", "system",
        "HDMI system audio", "encoded surround output", "vibrate ringing" };
    for (audio_policy_force_use_t i = AUDIO_POLICY_FORCE_FOR_COMMUNICATION;
         i < AUDIO_POLICY_FORCE_USE_CNT; i = (audio_policy_force_use_t)((int)i + 1)) {
        audio_policy_forced_cfg_t forceUseValue = mEngine->getForceUse(i);
        dst->appendFormat(" Force use for %s: %d", forceUses[i], forceUseValue);
        if (i == AUDIO_POLICY_FORCE_FOR_ENCODED_SURROUND &&
                forceUseValue == AUDIO_POLICY_FORCE_ENCODED_SURROUND_MANUAL) {
            dst->append(" (MANUAL: ");
            dumpManualSurroundFormats(dst);
            dst->append(")");
        }
        dst->append("\n");
    }
    dst->appendFormat(" TTS output %savailable\n", mTtsOutputAvailable ? "" : "not ");
    dst->appendFormat(" Master mono: %s\n", mMasterMono ? "on" : "off");
    dst->appendFormat(" Communication Strategy id: %d\n", mCommunnicationStrategy);
    dst->appendFormat(" Config source: %s\n", mConfig.getSource().c_str()); // getConfig not const

    dst->append("\n");
    mAvailableOutputDevices.dump(dst, String8("Available output"), 1);
    dst->append("\n");
    mAvailableInputDevices.dump(dst, String8("Available input"), 1);
    mHwModulesAll.dump(dst);
    mOutputs.dump(dst);
    mInputs.dump(dst);
    mEffects.dump(dst, 1);
    mAudioPatches.dump(dst);
    mPolicyMixes.dump(dst);
    mAudioSources.dump(dst);

    dst->appendFormat(" AllowedCapturePolicies:\n");
    for (auto& policy : mAllowedCapturePolicies) {
        dst->appendFormat("   - uid=%d flag_mask=%#x\n", policy.first, policy.second);
    }

    dst->appendFormat(" Preferred mixer audio configuration:\n");
    for (const auto it : mPreferredMixerAttrInfos) {
        dst->appendFormat("   - device port id: %d\n", it.first);
        for (const auto preferredMixerInfoIt : it.second) {
            dst->appendFormat("     - strategy: %d; ", preferredMixerInfoIt.first);
            preferredMixerInfoIt.second->dump(dst);
        }
    }

    dst->appendFormat("\nPolicy Engine dump:\n");
    mEngine->dump(dst);
}

status_t AudioPolicyManager::dump(int fd)
{
    String8 result;
    dump(&result);
    write(fd, result.string(), result.size());
    return NO_ERROR;
}

status_t AudioPolicyManager::setAllowedCapturePolicy(uid_t uid, audio_flags_mask_t capturePolicy)
{
    mAllowedCapturePolicies[uid] = capturePolicy;
    return NO_ERROR;
}

// This function checks for the parameters which can be offloaded.
// This can be enhanced depending on the capability of the DSP and policy
// of the system.
audio_offload_mode_t AudioPolicyManager::getOffloadSupport(const audio_offload_info_t& offloadInfo)
{
    ALOGV("%s: SR=%u, CM=0x%x, Format=0x%x, StreamType=%d,"
     " BitRate=%u, duration=%" PRId64 " us, has_video=%d",
     __func__, offloadInfo.sample_rate, offloadInfo.channel_mask,
     offloadInfo.format,
     offloadInfo.stream_type, offloadInfo.bit_rate, offloadInfo.duration_us,
     offloadInfo.has_video);

    if (!isOffloadPossible(offloadInfo)) {
        return AUDIO_OFFLOAD_NOT_SUPPORTED;
    }

    if (!isOffloadSupportedInternal(offloadInfo)) {
        return AUDIO_OFFLOAD_NOT_SUPPORTED;
    }
    // See if there is a profile to support this.
    // AUDIO_DEVICE_NONE
    sp<IOProfile> profile = getProfileForOutput(DeviceVector() /*ignore device */,
                                            offloadInfo.sample_rate,
                                            offloadInfo.format,
                                            offloadInfo.channel_mask,
                                            AUDIO_OUTPUT_FLAG_COMPRESS_OFFLOAD,
                                            true /* directOnly */);
    ALOGV("%s: profile %sfound%s", __func__, profile != nullptr ? "" : "NOT ",
            (profile != nullptr && (profile->getFlags() & AUDIO_OUTPUT_FLAG_GAPLESS_OFFLOAD) != 0)
            ? ", supports gapless" : "");
    if (profile == nullptr) {
        return AUDIO_OFFLOAD_NOT_SUPPORTED;
    }
    if ((profile->getFlags() & AUDIO_OUTPUT_FLAG_GAPLESS_OFFLOAD) != 0) {
        return AUDIO_OFFLOAD_GAPLESS_SUPPORTED;
    }
    return AUDIO_OFFLOAD_SUPPORTED;
}

bool AudioPolicyManager::isOffloadSupportedInternal(const audio_offload_info_t& offloadInfo)
{
    const bool audioExtensionFormatsEnabled =
            property_get_bool("vendor.audio.extn.formats", true /* default_value */);
    if (audioExtensionFormatsEnabled) {
        const audio_format_t audioFormat = audio_get_main_format(offloadInfo.format);
        if (property_get_bool("vendor.voice.dsd.playback.conc.disabled", true) &&
            isInCall() && (audioFormat == AUDIO_FORMAT_DSD)) {
            ALOGD("%s, Offload denied for DSD as in call", __func__);
            return false;
        }
        int channelCount = popcount(offloadInfo.channel_mask);
        if (channelCount > 2) {
            if (audioFormat == AUDIO_FORMAT_FLAC || audioFormat == AUDIO_FORMAT_AAC_ADTS ||
                audioFormat == AUDIO_FORMAT_AAC || audioFormat == AUDIO_FORMAT_VORBIS) {
                ALOGD("%s, Offload denied for format %0x, channels %d",
                        __func__, audioFormat, channelCount);
                return false;
            }
            if (offloadInfo.sample_rate > 48000 &&
                (audioFormat == AUDIO_FORMAT_ALAC || audioFormat == AUDIO_FORMAT_WMA ||
                audioFormat == AUDIO_FORMAT_WMA_PRO)) {
                ALOGD("%s, Offload denied for format %0x, channels %d, samplerate %d",
                        __func__, audioFormat, channelCount, offloadInfo.sample_rate);
                return false;
            }
        }
        // check against wma std bit rate restriction
        if (audioFormat == AUDIO_FORMAT_WMA) {
            int32_t srIndex = -1;
            for (int i = 0; i < kWmaStandardFrequencies; i++) {
                if (offloadInfo.sample_rate == kWMASupportedSampleRates[i]) {
                    srIndex = i;
                    break;
                }
            }
            if (srIndex < 0 || channelCount > 2 || channelCount <= 0) {
                ALOGD("%s,Offload denied for WMA, invalid sampleRate/channelCount", __func__);
                return false;
            }

            uint32_t minBitRate = kWMASupportedMinByteRates[srIndex][channelCount - 1];
            uint32_t maxBitRate = kWMASupportedMaxByteRates[srIndex][channelCount - 1];
            if ((offloadInfo.bit_rate > maxBitRate) || (offloadInfo.bit_rate < minBitRate)) {
                ALOGD("%s Offload denied for WMA unsupported bitRate %d, maxBitRate %d,"
                        "minBitRate%d", __func__, offloadInfo.bit_rate, maxBitRate, minBitRate);
                return false;
            }
        }

        // Safely choose the min bitrate as threshold and leave the restriction to NT decoder
        // as we can't distinguish wma pro and wma lossless here.
        if (audioFormat == AUDIO_FORMAT_WMA_PRO && (offloadInfo.bit_rate > kWmaProMaxBitrate ||
                offloadInfo.bit_rate > kWmaLosslessMaxBitrate)) {
            ALOGD("%s offload disabled for WMA_PRO/WMA_LOSSLESS bit rate exceeding", __func__);
            return false;
        }
    }
    return true;
}

bool AudioPolicyManager::isDirectOutputSupported(const audio_config_base_t& config,
                                                 const audio_attributes_t& attributes) {
    audio_output_flags_t output_flags = AUDIO_OUTPUT_FLAG_NONE;
    audio_flags_to_audio_output_flags(attributes.flags, &output_flags);
    DeviceVector outputDevices = mEngine->getOutputDevicesForAttributes(attributes);
    sp<IOProfile> profile = getProfileForOutput(outputDevices,
                                            config.sample_rate,
                                            config.format,
                                            config.channel_mask,
                                            output_flags,
                                            true /* directOnly */);
    ALOGV("%s() profile %sfound with name: %s, "
        "sample rate: %u, format: 0x%x, channel_mask: 0x%x, output flags: 0x%x",
        __FUNCTION__, profile != 0 ? "" : "NOT ",
        (profile != 0 ? profile->getTagName().c_str() : "null"),
        config.sample_rate, config.format, config.channel_mask, output_flags);

    // also try the MSD module if compatible profile not found
    if (profile == nullptr) {
        profile = getMsdProfileForOutput(outputDevices,
                                              config.sample_rate,
                                              config.format,
                                              config.channel_mask,
                                              output_flags,
                                              true /* directOnly */);
        ALOGV("%s() MSD profile %sfound with name: %s, "
            "sample rate: %u, format: 0x%x, channel_mask: 0x%x, output flags: 0x%x",
            __FUNCTION__, profile != 0 ? "" : "NOT ",
            (profile != 0 ? profile->getTagName().c_str() : "null"),
            config.sample_rate, config.format, config.channel_mask, output_flags);
    }
    return (profile != nullptr);
}

bool AudioPolicyManager::isOffloadPossible(const audio_offload_info_t &offloadInfo,
                                           bool durationIgnored) {
    if (mMasterMono) {
        return false; // no offloading if mono is set.
    }

    // Check if offload has been disabled
    if (property_get_bool("audio.offload.disable", false /* default_value */)) {
        ALOGV("%s: offload disabled by audio.offload.disable", __func__);
        return false;
    }

    // Check if stream type is music, then only allow offload as of now.
    if (offloadInfo.stream_type != AUDIO_STREAM_MUSIC)
    {
        ALOGV("%s: stream_type != MUSIC, returning false", __func__);
        return false;
    }

    //TODO: enable audio offloading with video when ready
    const bool allowOffloadWithVideo =
            property_get_bool("audio.offload.video", false /* default_value */);
    if (offloadInfo.has_video && !allowOffloadWithVideo) {
        ALOGV("%s: has_video == true, returning false", __func__);
        return false;
    }

    //If duration is less than minimum value defined in property, return false
    const int min_duration_secs = property_get_int32(
            "audio.offload.min.duration.secs", -1 /* default_value */);
    if (!durationIgnored) {
        if (min_duration_secs >= 0) {
            if (offloadInfo.duration_us < min_duration_secs * 1000000LL) {
                ALOGV("%s: Offload denied by duration < audio.offload.min.duration.secs(=%d)",
                      __func__, min_duration_secs);
                return false;
            }
        } else if (offloadInfo.duration_us < OFFLOAD_DEFAULT_MIN_DURATION_SECS * 1000000) {
            ALOGV("%s: Offload denied by duration < default min(=%u)",
                  __func__, OFFLOAD_DEFAULT_MIN_DURATION_SECS);
            return false;
        }
    }

    // Do not allow offloading if one non offloadable effect is enabled. This prevents from
    // creating an offloaded track and tearing it down immediately after start when audioflinger
    // detects there is an active non offloadable effect.
    // FIXME: We should check the audio session here but we do not have it in this context.
    // This may prevent offloading in rare situations where effects are left active by apps
    // in the background.
    if (mEffects.isNonOffloadableEffectEnabled()) {
        return false;
    }

    return true;
}

audio_direct_mode_t AudioPolicyManager::getDirectPlaybackSupport(const audio_attributes_t *attr,
                                                                 const audio_config_t *config) {
    audio_offload_info_t offloadInfo = AUDIO_INFO_INITIALIZER;
    offloadInfo.format = config->format;
    offloadInfo.sample_rate = config->sample_rate;
    offloadInfo.channel_mask = config->channel_mask;
    offloadInfo.stream_type = mEngine->getStreamTypeForAttributes(*attr);
    offloadInfo.has_video = false;
    offloadInfo.is_streaming = false;
    const bool offloadPossible = isOffloadPossible(offloadInfo, true /*durationIgnored*/);

    audio_direct_mode_t directMode = AUDIO_DIRECT_NOT_SUPPORTED;
    audio_output_flags_t flags = AUDIO_OUTPUT_FLAG_NONE;
    audio_flags_to_audio_output_flags(attr->flags, &flags);
    // only retain flags that will drive compressed offload or passthrough
    uint32_t relevantFlags = AUDIO_OUTPUT_FLAG_HW_AV_SYNC;
    if (offloadPossible) {
        relevantFlags |= AUDIO_OUTPUT_FLAG_COMPRESS_OFFLOAD;
    }
    flags = (audio_output_flags_t)((flags & relevantFlags) | AUDIO_OUTPUT_FLAG_DIRECT);

    DeviceVector engineOutputDevices = mEngine->getOutputDevicesForAttributes(*attr);
    for (const auto& hwModule : mHwModules) {
        DeviceVector outputDevices = engineOutputDevices;
        // the MSD module checks for different conditions and output devices
        if (strcmp(hwModule->getName(), AUDIO_HARDWARE_MODULE_ID_MSD) == 0) {
            if (!msdHasPatchesToAllDevices(engineOutputDevices.toTypeAddrVector())) {
                continue;
            }
            outputDevices = getMsdAudioOutDevices();
        }
        for (const auto& curProfile : hwModule->getOutputProfiles()) {
            if (!curProfile->isCompatibleProfile(outputDevices,
                    config->sample_rate, nullptr /*updatedSamplingRate*/,
                    config->format, nullptr /*updatedFormat*/,
                    config->channel_mask, nullptr /*updatedChannelMask*/,
                    flags)) {
                continue;
            }
            // reject profiles not corresponding to a device currently available
            if (!mAvailableOutputDevices.containsAtLeastOne(curProfile->getSupportedDevices())) {
                continue;
            }
            if ((curProfile->getFlags() & AUDIO_OUTPUT_FLAG_COMPRESS_OFFLOAD)
                        != AUDIO_OUTPUT_FLAG_NONE) {
                if ((directMode & AUDIO_DIRECT_OFFLOAD_GAPLESS_SUPPORTED)
                        != AUDIO_DIRECT_NOT_SUPPORTED) {
                    // Already reports offload gapless supported. No need to report offload support.
                    continue;
                }
                if ((curProfile->getFlags() & AUDIO_OUTPUT_FLAG_GAPLESS_OFFLOAD)
                        != AUDIO_OUTPUT_FLAG_NONE) {
                    // If offload gapless is reported, no need to report offload support.
                    directMode = (audio_direct_mode_t) ((directMode &
                            ~AUDIO_DIRECT_OFFLOAD_SUPPORTED) |
                            AUDIO_DIRECT_OFFLOAD_GAPLESS_SUPPORTED);
                } else {
                    directMode = (audio_direct_mode_t)(directMode | AUDIO_DIRECT_OFFLOAD_SUPPORTED);
                }
            } else {
                directMode = (audio_direct_mode_t) (directMode | AUDIO_DIRECT_BITSTREAM_SUPPORTED);
            }
        }
    }
    return directMode;
}

status_t AudioPolicyManager::getDirectProfilesForAttributes(const audio_attributes_t* attr,
                                                AudioProfileVector& audioProfilesVector) {
    if (mEffects.isNonOffloadableEffectEnabled()) {
        return OK;
    }
    DeviceVector devices;
    status_t status = getDevicesForAttributes(*attr, devices, false /* forVolume */);
    if (status != OK) {
        return status;
    }
    ALOGV("%s: found %zu output devices for attributes.", __func__, devices.size());
    if (devices.empty()) {
        return OK; // no output devices for the attributes
    }
    return getProfilesForDevices(devices, audioProfilesVector,
                                 AUDIO_OUTPUT_FLAG_DIRECT /*flags*/, false /*isInput*/);
}

status_t AudioPolicyManager::getSupportedMixerAttributes(
        audio_port_handle_t portId, std::vector<audio_mixer_attributes_t> &mixerAttrs) {
    ALOGV("%s, portId=%d", __func__, portId);
    sp<DeviceDescriptor> deviceDescriptor = mAvailableOutputDevices.getDeviceFromId(portId);
    if (deviceDescriptor == nullptr) {
        ALOGE("%s the requested device is currently unavailable", __func__);
        return BAD_VALUE;
    }
    for (const auto& hwModule : mHwModules) {
        for (const auto& curProfile : hwModule->getOutputProfiles()) {
            if (curProfile->supportsDevice(deviceDescriptor)) {
                curProfile->toSupportedMixerAttributes(&mixerAttrs);
            }
        }
    }
    return NO_ERROR;
}

status_t AudioPolicyManager::setPreferredMixerAttributes(
        const audio_attributes_t *attr,
        audio_port_handle_t portId,
        uid_t uid,
        const audio_mixer_attributes_t *mixerAttributes) {
    ALOGV("%s, attr=%s, mixerAttributes={format=%#x, channelMask=%#x, samplingRate=%u, "
          "mixerBehavior=%d}, uid=%d, portId=%u",
          __func__, toString(*attr).c_str(), mixerAttributes->config.format,
          mixerAttributes->config.channel_mask, mixerAttributes->config.sample_rate,
          mixerAttributes->mixer_behavior, uid, portId);
    if (attr->usage != AUDIO_USAGE_MEDIA) {
        ALOGE("%s failed, only media is allowed, the given usage is %d", __func__, attr->usage);
        return BAD_VALUE;
    }
    sp<DeviceDescriptor> deviceDescriptor = mAvailableOutputDevices.getDeviceFromId(portId);
    if (deviceDescriptor == nullptr) {
        ALOGE("%s the requested device is currently unavailable", __func__);
        return BAD_VALUE;
    }
    if (!audio_is_usb_out_device(deviceDescriptor->type())) {
        ALOGE("%s(%d), type=%d, is not a usb output device",
              __func__, portId, deviceDescriptor->type());
        return BAD_VALUE;
    }

    audio_output_flags_t flags = AUDIO_OUTPUT_FLAG_NONE;
    audio_flags_to_audio_output_flags(attr->flags, &flags);
    flags = (audio_output_flags_t) (flags |
            audio_output_flags_from_mixer_behavior(mixerAttributes->mixer_behavior));
    sp<IOProfile> profile = nullptr;
    DeviceVector devices(deviceDescriptor);
    for (const auto& hwModule : mHwModules) {
        for (const auto& curProfile : hwModule->getOutputProfiles()) {
            if (curProfile->hasDynamicAudioProfile()
                    && curProfile->isCompatibleProfile(devices,
                                                       mixerAttributes->config.sample_rate,
                                                       nullptr /*updatedSamplingRate*/,
                                                       mixerAttributes->config.format,
                                                       nullptr /*updatedFormat*/,
                                                       mixerAttributes->config.channel_mask,
                                                       nullptr /*updatedChannelMask*/,
                                                       flags,
                                                       false /*exactMatchRequiredForInputFlags*/)) {
                profile = curProfile;
                break;
            }
        }
    }
    if (profile == nullptr) {
        ALOGE("%s, there is no compatible profile found", __func__);
        return BAD_VALUE;
    }

    sp<PreferredMixerAttributesInfo> mixerAttrInfo =
            sp<PreferredMixerAttributesInfo>::make(
                    uid, portId, profile, flags, *mixerAttributes);
    const product_strategy_t strategy = mEngine->getProductStrategyForAttributes(*attr);
    mPreferredMixerAttrInfos[portId][strategy] = mixerAttrInfo;

    // If 1) there is any client from the preferred mixer configuration owner that is currently
    // active and matches the strategy and 2) current output is on the preferred device and the
    // mixer configuration doesn't match the preferred one, reopen output with preferred mixer
    // configuration.
    std::vector<audio_io_handle_t> outputsToReopen;
    for (size_t i = 0; i < mOutputs.size(); i++) {
        const auto output = mOutputs.valueAt(i);
        if (output->mProfile == profile && output->devices().onlyContainsDevice(deviceDescriptor)) {
            if (output->isConfigurationMatched(mixerAttributes->config, flags)) {
                output->mUsePreferredMixerAttributes = true;
            } else {
                for (const auto &client: output->getActiveClients()) {
                    if (client->uid() == uid && client->strategy() == strategy) {
                        client->setIsInvalid();
                        outputsToReopen.push_back(output->mIoHandle);
                    }
                }
            }
        }
    }
    audio_config_t config = AUDIO_CONFIG_INITIALIZER;
    config.sample_rate = mixerAttributes->config.sample_rate;
    config.channel_mask = mixerAttributes->config.channel_mask;
    config.format = mixerAttributes->config.format;
    for (const auto output : outputsToReopen) {
        sp<SwAudioOutputDescriptor> desc =
                reopenOutput(mOutputs.valueFor(output), &config, flags, __func__);
        if (desc == nullptr) {
            ALOGE("%s, failed to reopen output with preferred mixer attributes", __func__);
            continue;
        }
        desc->mUsePreferredMixerAttributes = true;
    }

    return NO_ERROR;
}

sp<PreferredMixerAttributesInfo> AudioPolicyManager::getPreferredMixerAttributesInfo(
        audio_port_handle_t devicePortId, product_strategy_t strategy) {
    auto it = mPreferredMixerAttrInfos.find(devicePortId);
    if (it == mPreferredMixerAttrInfos.end()) {
        return nullptr;
    }
    auto mixerAttrInfoIt = it->second.find(strategy);
    if (mixerAttrInfoIt == it->second.end()) {
        return nullptr;
    }
    return mixerAttrInfoIt->second;
}

status_t AudioPolicyManager::getPreferredMixerAttributes(
        const audio_attributes_t *attr,
        audio_port_handle_t portId,
        audio_mixer_attributes_t* mixerAttributes) {
    sp<PreferredMixerAttributesInfo> info = getPreferredMixerAttributesInfo(
            portId, mEngine->getProductStrategyForAttributes(*attr));
    if (info == nullptr) {
        return NAME_NOT_FOUND;
    }
    *mixerAttributes = info->getMixerAttributes();
    return NO_ERROR;
}

status_t AudioPolicyManager::clearPreferredMixerAttributes(const audio_attributes_t *attr,
                                                           audio_port_handle_t portId,
                                                           uid_t uid) {
    const product_strategy_t strategy = mEngine->getProductStrategyForAttributes(*attr);
    const auto preferredMixerAttrInfo = getPreferredMixerAttributesInfo(portId, strategy);
    if (preferredMixerAttrInfo == nullptr) {
        return NAME_NOT_FOUND;
    }
    if (preferredMixerAttrInfo->getUid() != uid) {
        ALOGE("%s, requested uid=%d, owned uid=%d",
              __func__, uid, preferredMixerAttrInfo->getUid());
        return PERMISSION_DENIED;
    }
    mPreferredMixerAttrInfos[portId].erase(strategy);
    if (mPreferredMixerAttrInfos[portId].empty()) {
        mPreferredMixerAttrInfos.erase(portId);
    }

    // Reconfig existing output
    std::vector<audio_io_handle_t> potentialOutputsToReopen;
    for (size_t i = 0; i < mOutputs.size(); i++) {
        if (mOutputs.valueAt(i)->mProfile == preferredMixerAttrInfo->getProfile()) {
            potentialOutputsToReopen.push_back(mOutputs.keyAt(i));
        }
    }
    for (const auto output : potentialOutputsToReopen) {
        sp<SwAudioOutputDescriptor> desc = mOutputs.valueFor(output);
        if (desc->isConfigurationMatched(preferredMixerAttrInfo->getConfigBase(),
                                         preferredMixerAttrInfo->getFlags())) {
            reopenOutput(desc, nullptr /*config*/, AUDIO_OUTPUT_FLAG_NONE, __func__);
        }
    }
    return NO_ERROR;
}

status_t AudioPolicyManager::listAudioPorts(audio_port_role_t role,
                                            audio_port_type_t type,
                                            unsigned int *num_ports,
                                            struct audio_port_v7 *ports,
                                            unsigned int *generation)
{
    if (num_ports == nullptr || (*num_ports != 0 && ports == nullptr) ||
            generation == nullptr) {
        return BAD_VALUE;
    }
    ALOGV("listAudioPorts() role %d type %d num_ports %d ports %p", role, type, *num_ports, ports);
    if (ports == nullptr) {
        *num_ports = 0;
    }

    size_t portsWritten = 0;
    size_t portsMax = *num_ports;
    *num_ports = 0;
    if (type == AUDIO_PORT_TYPE_NONE || type == AUDIO_PORT_TYPE_DEVICE) {
        // do not report devices with type AUDIO_DEVICE_IN_STUB or AUDIO_DEVICE_OUT_STUB
        // as they are used by stub HALs by convention
        if (role == AUDIO_PORT_ROLE_SINK || role == AUDIO_PORT_ROLE_NONE) {
            for (const auto& dev : mAvailableOutputDevices) {
                if (dev->type() == AUDIO_DEVICE_OUT_STUB) {
                    continue;
                }
                if (portsWritten < portsMax) {
                    dev->toAudioPort(&ports[portsWritten++]);
                }
                (*num_ports)++;
            }
        }
        if (role == AUDIO_PORT_ROLE_SOURCE || role == AUDIO_PORT_ROLE_NONE) {
            for (const auto& dev : mAvailableInputDevices) {
                if (dev->type() == AUDIO_DEVICE_IN_STUB) {
                    continue;
                }
                if (portsWritten < portsMax) {
                    dev->toAudioPort(&ports[portsWritten++]);
                }
                (*num_ports)++;
            }
        }
    }
    if (type == AUDIO_PORT_TYPE_NONE || type == AUDIO_PORT_TYPE_MIX) {
        if (role == AUDIO_PORT_ROLE_SINK || role == AUDIO_PORT_ROLE_NONE) {
            for (size_t i = 0; i < mInputs.size() && portsWritten < portsMax; i++) {
                mInputs[i]->toAudioPort(&ports[portsWritten++]);
            }
            *num_ports += mInputs.size();
        }
        if (role == AUDIO_PORT_ROLE_SOURCE || role == AUDIO_PORT_ROLE_NONE) {
            size_t numOutputs = 0;
            for (size_t i = 0; i < mOutputs.size(); i++) {
                if (!mOutputs[i]->isDuplicated()) {
                    numOutputs++;
                    if (portsWritten < portsMax) {
                        mOutputs[i]->toAudioPort(&ports[portsWritten++]);
                    }
                }
            }
            *num_ports += numOutputs;
        }
    }

    *generation = curAudioPortGeneration();
    ALOGV("listAudioPorts() got %zu ports needed %d", portsWritten, *num_ports);
    return NO_ERROR;
}

status_t AudioPolicyManager::getAudioPort(struct audio_port_v7 *port)
{
    if (port == nullptr || port->id == AUDIO_PORT_HANDLE_NONE) {
        return BAD_VALUE;
    }
    sp<DeviceDescriptor> dev = mAvailableOutputDevices.getDeviceFromId(port->id);
    if (dev != 0) {
        dev->toAudioPort(port);
        return NO_ERROR;
    }
    dev = mAvailableInputDevices.getDeviceFromId(port->id);
    if (dev != 0) {
        dev->toAudioPort(port);
        return NO_ERROR;
    }
    sp<SwAudioOutputDescriptor> out = mOutputs.getOutputFromId(port->id);
    if (out != 0) {
        out->toAudioPort(port);
        return NO_ERROR;
    }
    sp<AudioInputDescriptor> in = mInputs.getInputFromId(port->id);
    if (in != 0) {
        in->toAudioPort(port);
        return NO_ERROR;
    }
    return BAD_VALUE;
}

status_t AudioPolicyManager::createAudioPatch(const struct audio_patch *patch,
                                              audio_patch_handle_t *handle,
                                              uid_t uid)
{
    ALOGV("%s", __func__);
    if (handle == NULL || patch == NULL) {
        return BAD_VALUE;
    }
    ALOGV("%s num sources %d num sinks %d", __func__, patch->num_sources, patch->num_sinks);
    if (!audio_patch_is_valid(patch)) {
        return BAD_VALUE;
    }
    // only one source per audio patch supported for now
    if (patch->num_sources > 1) {
        return INVALID_OPERATION;
    }
    if (patch->sources[0].role != AUDIO_PORT_ROLE_SOURCE) {
        return INVALID_OPERATION;
    }
    for (size_t i = 0; i < patch->num_sinks; i++) {
        if (patch->sinks[i].role != AUDIO_PORT_ROLE_SINK) {
            return INVALID_OPERATION;
        }
    }

    sp<DeviceDescriptor> srcDevice = mAvailableInputDevices.getDeviceFromId(patch->sources[0].id);
    sp<DeviceDescriptor> sinkDevice = mAvailableOutputDevices.getDeviceFromId(patch->sinks[0].id);
    if (srcDevice == nullptr || sinkDevice == nullptr) {
        ALOGW("%s could not create patch, invalid sink and/or source device(s)", __func__);
        return BAD_VALUE;
    }
    ALOGV("%s between source %s and sink %s", __func__,
            srcDevice->toString().c_str(), sinkDevice->toString().c_str());
    audio_port_handle_t portId = PolicyAudioPort::getNextUniqueId();
    // Default attributes, default volume priority, not to infer with non raw audio patches.
    audio_attributes_t attributes = attributes_initializer(AUDIO_USAGE_MEDIA);
    const struct audio_port_config *source = &patch->sources[0];
    sp<SourceClientDescriptor> sourceDesc =
            new InternalSourceClientDescriptor(
                portId, uid, attributes, *source, srcDevice, sinkDevice,
                mEngine->getProductStrategyForAttributes(attributes), toVolumeSource(attributes));

    status_t status =
            connectAudioSourceToSink(sourceDesc, sinkDevice, patch, *handle, uid, 0 /* delayMs */);

    if (status != NO_ERROR) {
        return INVALID_OPERATION;
    }
    mAudioSources.add(portId, sourceDesc);
    return NO_ERROR;
}

status_t AudioPolicyManager::connectAudioSourceToSink(
        const sp<SourceClientDescriptor>& sourceDesc, const sp<DeviceDescriptor> &sinkDevice,
        const struct audio_patch *patch,
        audio_patch_handle_t &handle,
        uid_t uid, uint32_t delayMs)
{
    status_t status = createAudioPatchInternal(patch, &handle, uid, delayMs, sourceDesc);
    if (status != NO_ERROR || mAudioPatches.indexOfKey(handle) < 0) {
        ALOGW("%s patch panel could not connect device patch, error %d", __func__, status);
        return INVALID_OPERATION;
    }
    sourceDesc->connect(handle, sinkDevice);
    if (isMsdPatch(handle)) {
        return NO_ERROR;
    }
    // SW Bridge? (@todo: HW bridge, keep track of HwOutput for device selection "reconsideration")
    sp<SwAudioOutputDescriptor> swOutput = sourceDesc->swOutput().promote();
    ALOG_ASSERT(swOutput != nullptr, "%s: a swOutput shall always be associated", __func__);
    if (swOutput->getClient(sourceDesc->portId()) != nullptr) {
        ALOGW("%s source portId has already been attached to outputDesc", __func__);
        goto FailurePatchAdded;
    }
    status = swOutput->start();
    if (status != NO_ERROR) {
        goto FailureSourceAdded;
    }
    swOutput->addClient(sourceDesc);
    status = startSource(swOutput, sourceDesc, &delayMs);
    if (status != NO_ERROR) {
        ALOGW("%s failed to start source, error %d", __FUNCTION__, status);
        goto FailureSourceActive;
    }
    if (delayMs != 0) {
        usleep(delayMs * 1000);
    }
    return NO_ERROR;

FailureSourceActive:
    swOutput->stop();
    releaseOutput(sourceDesc->portId());
FailureSourceAdded:
    sourceDesc->setSwOutput(nullptr);
FailurePatchAdded:
    releaseAudioPatchInternal(handle);
    return INVALID_OPERATION;
}

status_t AudioPolicyManager::createAudioPatchInternal(const struct audio_patch *patch,
                                                      audio_patch_handle_t *handle,
                                                      uid_t uid, uint32_t delayMs,
                                                      const sp<SourceClientDescriptor>& sourceDesc)
{
    ALOGV("%s num sources %d num sinks %d", __func__, patch->num_sources, patch->num_sinks);
    sp<AudioPatch> patchDesc;
    ssize_t index = mAudioPatches.indexOfKey(*handle);

    ALOGV("%s source id %d role %d type %d", __func__, patch->sources[0].id,
                                                       patch->sources[0].role,
                                                       patch->sources[0].type);
#if LOG_NDEBUG == 0
    for (size_t i = 0; i < patch->num_sinks; i++) {
        ALOGV("%s sink %zu: id %d role %d type %d", __func__ ,i, patch->sinks[i].id,
                                                                 patch->sinks[i].role,
                                                                 patch->sinks[i].type);
    }
#endif

    if (index >= 0) {
        patchDesc = mAudioPatches.valueAt(index);
        ALOGV("%s mUidCached %d patchDesc->mUid %d uid %d",
              __func__, mUidCached, patchDesc->getUid(), uid);
        if (patchDesc->getUid() != mUidCached && uid != patchDesc->getUid()) {
            return INVALID_OPERATION;
        }
    } else {
        *handle = AUDIO_PATCH_HANDLE_NONE;
    }

    if (patch->sources[0].type == AUDIO_PORT_TYPE_MIX) {
        sp<SwAudioOutputDescriptor> outputDesc = mOutputs.getOutputFromId(patch->sources[0].id);
        if (outputDesc == NULL) {
            ALOGV("%s output not found for id %d", __func__, patch->sources[0].id);
            return BAD_VALUE;
        }
        ALOG_ASSERT(!outputDesc->isDuplicated(),"duplicated output %d in source in ports",
                                                outputDesc->mIoHandle);
        if (patchDesc != 0) {
            if (patchDesc->mPatch.sources[0].id != patch->sources[0].id) {
                ALOGV("%s source id differs for patch current id %d new id %d",
                      __func__, patchDesc->mPatch.sources[0].id, patch->sources[0].id);
                return BAD_VALUE;
            }
        }
        DeviceVector devices;
        for (size_t i = 0; i < patch->num_sinks; i++) {
            // Only support mix to devices connection
            // TODO add support for mix to mix connection
            if (patch->sinks[i].type != AUDIO_PORT_TYPE_DEVICE) {
                ALOGV("%s source mix but sink is not a device", __func__);
                return INVALID_OPERATION;
            }
            sp<DeviceDescriptor> devDesc =
                    mAvailableOutputDevices.getDeviceFromId(patch->sinks[i].id);
            if (devDesc == 0) {
                ALOGV("%s out device not found for id %d", __func__, patch->sinks[i].id);
                return BAD_VALUE;
            }

            if (!outputDesc->mProfile->isCompatibleProfile(DeviceVector(devDesc),
                                                           patch->sources[0].sample_rate,
                                                           NULL,  // updatedSamplingRate
                                                           patch->sources[0].format,
                                                           NULL,  // updatedFormat
                                                           patch->sources[0].channel_mask,
                                                           NULL,  // updatedChannelMask
                                                           AUDIO_OUTPUT_FLAG_NONE /*FIXME*/)) {
                ALOGV("%s profile not supported for device %08x", __func__, devDesc->type());
                return INVALID_OPERATION;
            }
            devices.add(devDesc);
        }
        if (devices.size() == 0) {
            return INVALID_OPERATION;
        }

        // TODO: reconfigure output format and channels here
        ALOGV("%s setting device %s on output %d",
              __func__, dumpDeviceTypes(devices.types()).c_str(), outputDesc->mIoHandle);
        setOutputDevices(outputDesc, devices, true, 0, handle);
        index = mAudioPatches.indexOfKey(*handle);
        if (index >= 0) {
            if (patchDesc != 0 && patchDesc != mAudioPatches.valueAt(index)) {
                ALOGW("%s setOutputDevice() did not reuse the patch provided", __func__);
            }
            patchDesc = mAudioPatches.valueAt(index);
            patchDesc->setUid(uid);
            ALOGV("%s success", __func__);
        } else {
            ALOGW("%s setOutputDevice() failed to create a patch", __func__);
            return INVALID_OPERATION;
        }
    } else if (patch->sources[0].type == AUDIO_PORT_TYPE_DEVICE) {
        if (patch->sinks[0].type == AUDIO_PORT_TYPE_MIX) {
            // input device to input mix connection
            // only one sink supported when connecting an input device to a mix
            if (patch->num_sinks > 1) {
                return INVALID_OPERATION;
            }
            sp<AudioInputDescriptor> inputDesc = mInputs.getInputFromId(patch->sinks[0].id);
            if (inputDesc == NULL) {
                return BAD_VALUE;
            }
            if (patchDesc != 0) {
                if (patchDesc->mPatch.sinks[0].id != patch->sinks[0].id) {
                    return BAD_VALUE;
                }
            }
            sp<DeviceDescriptor> device =
                    mAvailableInputDevices.getDeviceFromId(patch->sources[0].id);
            if (device == 0) {
                return BAD_VALUE;
            }

            if (!inputDesc->mProfile->isCompatibleProfile(DeviceVector(device),
                                                          patch->sinks[0].sample_rate,
                                                          NULL, /*updatedSampleRate*/
                                                          patch->sinks[0].format,
                                                          NULL, /*updatedFormat*/
                                                          patch->sinks[0].channel_mask,
                                                          NULL, /*updatedChannelMask*/
                                                          // FIXME for the parameter type,
                                                          // and the NONE
                                                          (audio_output_flags_t)
                                                            AUDIO_INPUT_FLAG_NONE)) {
                return INVALID_OPERATION;
            }
            // TODO: reconfigure output format and channels here
            ALOGV("%s setting device %s on output %d", __func__,
                  device->toString().c_str(), inputDesc->mIoHandle);
            setInputDevice(inputDesc->mIoHandle, device, true, handle);
            index = mAudioPatches.indexOfKey(*handle);
            if (index >= 0) {
                if (patchDesc != 0 && patchDesc != mAudioPatches.valueAt(index)) {
                    ALOGW("%s setInputDevice() did not reuse the patch provided", __func__);
                }
                patchDesc = mAudioPatches.valueAt(index);
                patchDesc->setUid(uid);
                ALOGV("%s success", __func__);
            } else {
                ALOGW("%s setInputDevice() failed to create a patch", __func__);
                return INVALID_OPERATION;
            }
        } else if (patch->sinks[0].type == AUDIO_PORT_TYPE_DEVICE) {
            // device to device connection
            if (patchDesc != 0) {
                if (patchDesc->mPatch.sources[0].id != patch->sources[0].id) {
                    return BAD_VALUE;
                }
            }
            sp<DeviceDescriptor> srcDevice =
                    mAvailableInputDevices.getDeviceFromId(patch->sources[0].id);
            if (srcDevice == 0) {
                return BAD_VALUE;
            }

            //update source and sink with our own data as the data passed in the patch may
            // be incomplete.
            PatchBuilder patchBuilder;
            audio_port_config sourcePortConfig = {};

            // if first sink is to MSD, establish single MSD patch
            if (getMsdAudioOutDevices().contains(
                        mAvailableOutputDevices.getDeviceFromId(patch->sinks[0].id))) {
                ALOGV("%s patching to MSD", __FUNCTION__);
                patchBuilder = buildMsdPatch(false /*msdIsSource*/, srcDevice);
                goto installPatch;
            }

            srcDevice->toAudioPortConfig(&sourcePortConfig, &patch->sources[0]);
            patchBuilder.addSource(sourcePortConfig);

            for (size_t i = 0; i < patch->num_sinks; i++) {
                if (patch->sinks[i].type != AUDIO_PORT_TYPE_DEVICE) {
                    ALOGV("%s source device but one sink is not a device", __func__);
                    return INVALID_OPERATION;
                }
                sp<DeviceDescriptor> sinkDevice =
                        mAvailableOutputDevices.getDeviceFromId(patch->sinks[i].id);
                if (sinkDevice == 0) {
                    return BAD_VALUE;
                }
                audio_port_config sinkPortConfig = {};
                sinkDevice->toAudioPortConfig(&sinkPortConfig, &patch->sinks[i]);
                patchBuilder.addSink(sinkPortConfig);

                // Whatever Sw or Hw bridge, we do attach an SwOutput to an Audio Source for
                // volume management purpose (tracking activity)
                // In case of Hw bridge, it is a Work Around. The mixPort used is the one declared
                // in config XML to reach the sink so that is can be declared as available.
                audio_io_handle_t output = AUDIO_IO_HANDLE_NONE;
                sp<SwAudioOutputDescriptor> outputDesc;
                if (!sourceDesc->isInternal()) {
                    // take care of dynamic routing for SwOutput selection,
                    audio_attributes_t attributes = sourceDesc->attributes();
                    audio_stream_type_t stream = sourceDesc->stream();
                    audio_attributes_t resultAttr;
                    audio_config_t config = AUDIO_CONFIG_INITIALIZER;
                    config.sample_rate = sourceDesc->config().sample_rate;
                    audio_channel_mask_t sourceMask = sourceDesc->config().channel_mask;
                    config.channel_mask =
                            (audio_channel_mask_get_representation(sourceMask)
                                == AUDIO_CHANNEL_REPRESENTATION_INDEX) ? sourceMask
                                    : audio_channel_mask_in_to_out(sourceMask);
                    config.format = sourceDesc->config().format;
                    audio_output_flags_t flags = AUDIO_OUTPUT_FLAG_NONE;
                    audio_port_handle_t selectedDeviceId = AUDIO_PORT_HANDLE_NONE;
                    bool isRequestedDeviceForExclusiveUse = false;
                    output_type_t outputType;
                    bool isSpatialized;
                    bool isBitPerfect;
                    getOutputForAttrInt(&resultAttr, &output, AUDIO_SESSION_NONE, &attributes,
                                        &stream, sourceDesc->uid(), &config, &flags,
                                        &selectedDeviceId, &isRequestedDeviceForExclusiveUse,
                                        nullptr, &outputType, &isSpatialized, &isBitPerfect);
                    if (output == AUDIO_IO_HANDLE_NONE) {
                        ALOGV("%s no output for device %s",
                              __FUNCTION__, sinkDevice->toString().c_str());
                        return INVALID_OPERATION;
                    }
                    outputDesc = mOutputs.valueFor(output);
                    if (outputDesc->isDuplicated()) {
                        ALOGE("%s output is duplicated", __func__);
                        return INVALID_OPERATION;
                    }
                    bool closeOutput = outputDesc->mDirectOpenCount != 0;
                    sourceDesc->setSwOutput(outputDesc, closeOutput);
                } else {
                    // Same for "raw patches" aka created from createAudioPatch API
                    SortedVector<audio_io_handle_t> outputs =
                            getOutputsForDevices(DeviceVector(sinkDevice), mOutputs);
                    // if the sink device is reachable via an opened output stream, request to
                    // go via this output stream by adding a second source to the patch
                    // description
                    output = selectOutput(outputs);
                    if (output == AUDIO_IO_HANDLE_NONE) {
                        ALOGE("%s no output available for internal patch sink", __func__);
                        return INVALID_OPERATION;
                    }
                    outputDesc = mOutputs.valueFor(output);
                    if (outputDesc->isDuplicated()) {
                        ALOGV("%s output for device %s is duplicated",
                              __func__, sinkDevice->toString().c_str());
                        return INVALID_OPERATION;
                    }
                    sourceDesc->setSwOutput(outputDesc, /* closeOutput= */ false);
                }
                // create a software bridge in PatchPanel if:
                // - source and sink devices are on different HW modules OR
                // - audio HAL version is < 3.0
                // - audio HAL version is >= 3.0 but no route has been declared between devices
                // - called from startAudioSource (aka sourceDesc is not internal) and source device
                //   does not have a gain controller
                if (!srcDevice->hasSameHwModuleAs(sinkDevice) ||
                        (srcDevice->getModuleVersionMajor() < 3) ||
                        !srcDevice->getModule()->supportsPatch(srcDevice, sinkDevice) ||
                        (!sourceDesc->isInternal() &&
                         srcDevice->getAudioPort()->getGains().size() == 0)) {
                    // support only one sink device for now to simplify output selection logic
                    if (patch->num_sinks > 1) {
                        return INVALID_OPERATION;
                    }
                    sourceDesc->setUseSwBridge();
                    if (outputDesc != nullptr) {
                        audio_port_config srcMixPortConfig = {};
                        outputDesc->toAudioPortConfig(&srcMixPortConfig, nullptr);
                        // for volume control, we may need a valid stream
                        srcMixPortConfig.ext.mix.usecase.stream =
                            (!sourceDesc->isInternal() || isCallTxAudioSource(sourceDesc)) ?
                                    mEngine->getStreamTypeForAttributes(sourceDesc->attributes()) :
                                    AUDIO_STREAM_PATCH;
                        patchBuilder.addSource(srcMixPortConfig);
                    }
                }
            }
            // TODO: check from routing capabilities in config file and other conflicting patches

installPatch:
            status_t status = installPatch(
                        __func__, index, handle, patchBuilder.patch(), delayMs, uid, &patchDesc);
            if (status != NO_ERROR) {
                ALOGW("%s patch panel could not connect device patch, error %d", __func__, status);
                return INVALID_OPERATION;
            }
        } else {
            return BAD_VALUE;
        }
    } else {
        return BAD_VALUE;
    }
    return NO_ERROR;
}

status_t AudioPolicyManager::releaseAudioPatch(audio_patch_handle_t handle, uid_t uid)
{
    ALOGV("%s patch %d", __func__, handle);
    ssize_t index = mAudioPatches.indexOfKey(handle);

    if (index < 0) {
        return BAD_VALUE;
    }
    sp<AudioPatch> patchDesc = mAudioPatches.valueAt(index);
    ALOGV("%s() mUidCached %d patchDesc->mUid %d uid %d",
          __func__, mUidCached, patchDesc->getUid(), uid);
    if (patchDesc->getUid() != mUidCached && uid != patchDesc->getUid()) {
        return INVALID_OPERATION;
    }
    audio_port_handle_t portId = AUDIO_PORT_HANDLE_NONE;
    for (size_t i = 0; i < mAudioSources.size(); i++)  {
        sp<SourceClientDescriptor> sourceDesc = mAudioSources.valueAt(i);
        if (sourceDesc != nullptr && sourceDesc->getPatchHandle() == handle) {
            portId = sourceDesc->portId();
            break;
        }
    }
    return portId != AUDIO_PORT_HANDLE_NONE ?
                stopAudioSource(portId) : releaseAudioPatchInternal(handle);
}

status_t AudioPolicyManager::releaseAudioPatchInternal(audio_patch_handle_t handle,
                                                       uint32_t delayMs,
                                                       const sp<SourceClientDescriptor>& sourceDesc)
{
    ALOGV("%s patch %d", __func__, handle);
    if (mAudioPatches.indexOfKey(handle) < 0) {
        ALOGE("%s: no patch found with handle=%d", __func__, handle);
        return BAD_VALUE;
    }
    sp<AudioPatch> patchDesc = mAudioPatches.valueFor(handle);
    struct audio_patch *patch = &patchDesc->mPatch;
    patchDesc->setUid(mUidCached);
    if (patch->sources[0].type == AUDIO_PORT_TYPE_MIX) {
        sp<SwAudioOutputDescriptor> outputDesc = mOutputs.getOutputFromId(patch->sources[0].id);
        if (outputDesc == NULL) {
            ALOGV("%s output not found for id %d", __func__, patch->sources[0].id);
            return BAD_VALUE;
        }

        setOutputDevices(outputDesc,
                         getNewOutputDevices(outputDesc, true /*fromCache*/),
                         true,
                         0,
                         NULL);
    } else if (patch->sources[0].type == AUDIO_PORT_TYPE_DEVICE) {
        if (patch->sinks[0].type == AUDIO_PORT_TYPE_MIX) {
            sp<AudioInputDescriptor> inputDesc = mInputs.getInputFromId(patch->sinks[0].id);
            if (inputDesc == NULL) {
                ALOGV("%s input not found for id %d", __func__, patch->sinks[0].id);
                return BAD_VALUE;
            }
            setInputDevice(inputDesc->mIoHandle,
                           getNewInputDevice(inputDesc),
                           true,
                           NULL);
        } else if (patch->sinks[0].type == AUDIO_PORT_TYPE_DEVICE) {
            status_t status =
                    mpClientInterface->releaseAudioPatch(patchDesc->getAfHandle(), delayMs);
            ALOGV("%s patch panel returned %d patchHandle %d",
                  __func__, status, patchDesc->getAfHandle());
            removeAudioPatch(patchDesc->getHandle());
            nextAudioPortGeneration();
            mpClientInterface->onAudioPatchListUpdate();
            // SW or HW Bridge
            sp<SwAudioOutputDescriptor> outputDesc = nullptr;
            audio_patch_handle_t patchHandle = AUDIO_PATCH_HANDLE_NONE;
            if (patch->num_sources > 1 && patch->sources[1].type == AUDIO_PORT_TYPE_MIX) {
                outputDesc = mOutputs.getOutputFromId(patch->sources[1].id);
            } else if (patch->num_sources == 1 && sourceDesc != nullptr) {
                outputDesc = sourceDesc->swOutput().promote();
            }
            if (outputDesc == nullptr) {
                ALOGW("%s no output for id %d", __func__, patch->sources[0].id);
                // releaseOutput has already called closeOutput in case of direct output
                return NO_ERROR;
            }
            patchHandle = outputDesc->getPatchHandle();
            // When a Sw bridge is released, the mixer used by this bridge will release its
            // patch at AudioFlinger side. Hence, the mixer audio patch must be recreated
            // Reuse patch handle to force audio flinger removing initial mixer patch removal
            // updating hal patch handle (prevent leaks).
            // While using a HwBridge, force reconsidering device only if not reusing an existing
            // output and no more activity on output (will force to close).
            bool force = sourceDesc->useSwBridge() ||
                    (sourceDesc->canCloseOutput() && !outputDesc->isActive());
            // APM pattern is to have always outputs opened / patch realized for reachable devices.
            // Update device may result to NONE (empty), coupled with force, it releases the patch.
            // Reconsider device only for cases:
            //      1 / Active Output
            //      2 / Inactive Output previously hosting HwBridge
            //      3 / Inactive Output previously hosting SwBridge that can be closed.
            bool updateDevice = outputDesc->isActive() || !sourceDesc->useSwBridge() ||
                    sourceDesc->canCloseOutput();
            setOutputDevices(outputDesc,
                             updateDevice ? getNewOutputDevices(outputDesc, true /*fromCache*/) :
                                            outputDesc->devices(),
                             force,
                             0,
                             patchHandle == AUDIO_PATCH_HANDLE_NONE ? nullptr : &patchHandle);
        } else {
            return BAD_VALUE;
        }
    } else {
        return BAD_VALUE;
    }
    return NO_ERROR;
}

status_t AudioPolicyManager::listAudioPatches(unsigned int *num_patches,
                                              struct audio_patch *patches,
                                              unsigned int *generation)
{
    if (generation == NULL) {
        return BAD_VALUE;
    }
    *generation = curAudioPortGeneration();
    return mAudioPatches.listAudioPatches(num_patches, patches);
}

status_t AudioPolicyManager::setAudioPortConfig(const struct audio_port_config *config)
{
    ALOGV("setAudioPortConfig()");

    if (config == NULL) {
        return BAD_VALUE;
    }
    ALOGV("setAudioPortConfig() on port handle %d", config->id);
    // Only support gain configuration for now
    if (config->config_mask != AUDIO_PORT_CONFIG_GAIN) {
        return INVALID_OPERATION;
    }

    sp<AudioPortConfig> audioPortConfig;
    if (config->type == AUDIO_PORT_TYPE_MIX) {
        if (config->role == AUDIO_PORT_ROLE_SOURCE) {
            sp<SwAudioOutputDescriptor> outputDesc = mOutputs.getOutputFromId(config->id);
            if (outputDesc == NULL) {
                return BAD_VALUE;
            }
            ALOG_ASSERT(!outputDesc->isDuplicated(),
                        "setAudioPortConfig() called on duplicated output %d",
                        outputDesc->mIoHandle);
            audioPortConfig = outputDesc;
        } else if (config->role == AUDIO_PORT_ROLE_SINK) {
            sp<AudioInputDescriptor> inputDesc = mInputs.getInputFromId(config->id);
            if (inputDesc == NULL) {
                return BAD_VALUE;
            }
            audioPortConfig = inputDesc;
        } else {
            return BAD_VALUE;
        }
    } else if (config->type == AUDIO_PORT_TYPE_DEVICE) {
        sp<DeviceDescriptor> deviceDesc;
        if (config->role == AUDIO_PORT_ROLE_SOURCE) {
            deviceDesc = mAvailableInputDevices.getDeviceFromId(config->id);
        } else if (config->role == AUDIO_PORT_ROLE_SINK) {
            deviceDesc = mAvailableOutputDevices.getDeviceFromId(config->id);
        } else {
            return BAD_VALUE;
        }
        if (deviceDesc == NULL) {
            return BAD_VALUE;
        }
        audioPortConfig = deviceDesc;
    } else {
        return BAD_VALUE;
    }

    struct audio_port_config backupConfig = {};
    status_t status = audioPortConfig->applyAudioPortConfig(config, &backupConfig);
    if (status == NO_ERROR) {
        struct audio_port_config newConfig = {};
        audioPortConfig->toAudioPortConfig(&newConfig, config);
        status = mpClientInterface->setAudioPortConfig(&newConfig, 0);
    }
    if (status != NO_ERROR) {
        audioPortConfig->applyAudioPortConfig(&backupConfig);
    }

    return status;
}

void AudioPolicyManager::releaseResourcesForUid(uid_t uid)
{
    clearAudioSources(uid);
    clearAudioPatches(uid);
    clearSessionRoutes(uid);
}

void AudioPolicyManager::clearAudioPatches(uid_t uid)
{
    for (ssize_t i = (ssize_t)mAudioPatches.size() - 1; i >= 0; i--)  {
        sp<AudioPatch> patchDesc = mAudioPatches.valueAt(i);
        if (patchDesc->getUid() == uid) {
            releaseAudioPatch(mAudioPatches.keyAt(i), uid);
        }
    }
}

void AudioPolicyManager::checkStrategyRoute(product_strategy_t ps, audio_io_handle_t ouptutToSkip)
{
    // Take the first attributes following the product strategy as it is used to retrieve the routed
    // device. All attributes wihin a strategy follows the same "routing strategy"
    auto attributes = mEngine->getAllAttributesForProductStrategy(ps).front();
    DeviceVector devices = mEngine->getOutputDevicesForAttributes(attributes, nullptr, false);
    SortedVector<audio_io_handle_t> outputs = getOutputsForDevices(devices, mOutputs);
    std::map<audio_io_handle_t, DeviceVector> outputsToReopen;
    for (size_t j = 0; j < mOutputs.size(); j++) {
        if (mOutputs.keyAt(j) == ouptutToSkip) {
            continue;
        }
        sp<SwAudioOutputDescriptor> outputDesc = mOutputs.valueAt(j);
        if (!outputDesc->isStrategyActive(ps)) {
            continue;
        }
        // If the default device for this strategy is on another output mix,
        // invalidate all tracks in this strategy to force re connection.
        // Otherwise select new device on the output mix.
        if (outputs.indexOf(mOutputs.keyAt(j)) < 0) {
            invalidateStreams(mEngine->getStreamTypesForProductStrategy(ps));
        } else {
            DeviceVector newDevices = getNewOutputDevices(outputDesc, false /*fromCache*/);
            if (outputDesc->mUsePreferredMixerAttributes && outputDesc->devices() != newDevices) {
                // If the device is using preferred mixer attributes, the output need to reopen
                // with default configuration when the new selected devices are different from
                // current routing devices.
                outputsToReopen.emplace(mOutputs.keyAt(j), newDevices);
                continue;
            }
            setOutputDevices(outputDesc, newDevices, false);
        }
    }
    reopenOutputsWithDevices(outputsToReopen);
}

void AudioPolicyManager::clearSessionRoutes(uid_t uid)
{
    // remove output routes associated with this uid
    std::vector<product_strategy_t> affectedStrategies;
    for (size_t i = 0; i < mOutputs.size(); i++) {
        sp<AudioOutputDescriptor> outputDesc = mOutputs.valueAt(i);
        for (const auto& client : outputDesc->getClientIterable()) {
            if (client->hasPreferredDevice() && client->uid() == uid) {
                client->setPreferredDeviceId(AUDIO_PORT_HANDLE_NONE);
                auto clientStrategy = client->strategy();
                if (std::find(begin(affectedStrategies), end(affectedStrategies), clientStrategy) !=
                        end(affectedStrategies)) {
                    continue;
                }
                affectedStrategies.push_back(client->strategy());
            }
        }
    }
    // reroute outputs if necessary
    for (const auto& strategy : affectedStrategies) {
        checkStrategyRoute(strategy, AUDIO_IO_HANDLE_NONE);
    }

    // remove input routes associated with this uid
    SortedVector<audio_source_t> affectedSources;
    for (size_t i = 0; i < mInputs.size(); i++) {
        sp<AudioInputDescriptor> inputDesc = mInputs.valueAt(i);
        for (const auto& client : inputDesc->getClientIterable()) {
            if (client->hasPreferredDevice() && client->uid() == uid) {
                client->setPreferredDeviceId(AUDIO_PORT_HANDLE_NONE);
                affectedSources.add(client->source());
            }
        }
    }
    // reroute inputs if necessary
    SortedVector<audio_io_handle_t> inputsToClose;
    for (size_t i = 0; i < mInputs.size(); i++) {
        sp<AudioInputDescriptor> inputDesc = mInputs.valueAt(i);
        if (affectedSources.indexOf(inputDesc->source()) >= 0) {
            inputsToClose.add(inputDesc->mIoHandle);
        }
    }
    for (const auto& input : inputsToClose) {
        closeInput(input);
    }
}

void AudioPolicyManager::clearAudioSources(uid_t uid)
{
    for (ssize_t i = (ssize_t)mAudioSources.size() - 1; i >= 0; i--)  {
        sp<SourceClientDescriptor> sourceDesc = mAudioSources.valueAt(i);
        if (sourceDesc->uid() == uid) {
            stopAudioSource(mAudioSources.keyAt(i));
        }
    }
}

status_t AudioPolicyManager::acquireSoundTriggerSession(audio_session_t *session,
                                       audio_io_handle_t *ioHandle,
                                       audio_devices_t *device)
{
    *session = (audio_session_t)mpClientInterface->newAudioUniqueId(AUDIO_UNIQUE_ID_USE_SESSION);
    *ioHandle = (audio_io_handle_t)mpClientInterface->newAudioUniqueId(AUDIO_UNIQUE_ID_USE_INPUT);
    audio_attributes_t attr = { .source = AUDIO_SOURCE_HOTWORD };
    *device = mEngine->getInputDeviceForAttributes(attr)->type();

    return mSoundTriggerSessions.acquireSession(*session, *ioHandle);
}

status_t AudioPolicyManager::startAudioSource(const struct audio_port_config *source,
                                              const audio_attributes_t *attributes,
                                              audio_port_handle_t *portId,
                                              uid_t uid)
{
    ALOGV("%s", __FUNCTION__);
    *portId = AUDIO_PORT_HANDLE_NONE;

    if (source == NULL || attributes == NULL || portId == NULL) {
        ALOGW("%s invalid argument: source %p attributes %p handle %p",
              __FUNCTION__, source, attributes, portId);
        return BAD_VALUE;
    }

    if (source->role != AUDIO_PORT_ROLE_SOURCE ||
            source->type != AUDIO_PORT_TYPE_DEVICE) {
        ALOGW("%s INVALID_OPERATION source->role %d source->type %d",
              __FUNCTION__, source->role, source->type);
        return INVALID_OPERATION;
    }

    sp<DeviceDescriptor> srcDevice =
            mAvailableInputDevices.getDevice(source->ext.device.type,
                                             String8(source->ext.device.address),
                                             AUDIO_FORMAT_DEFAULT);
    if (srcDevice == 0) {
        ALOGW("%s source->ext.device.type %08x not found", __FUNCTION__, source->ext.device.type);
        return BAD_VALUE;
    }

    *portId = PolicyAudioPort::getNextUniqueId();

    sp<SourceClientDescriptor> sourceDesc =
        new SourceClientDescriptor(*portId, uid, *attributes, *source, srcDevice,
                                   mEngine->getStreamTypeForAttributes(*attributes),
                                   mEngine->getProductStrategyForAttributes(*attributes),
                                   toVolumeSource(*attributes));

    status_t status = connectAudioSource(sourceDesc);
    if (status == NO_ERROR) {
        mAudioSources.add(*portId, sourceDesc);
    }
    return status;
}

sp<SourceClientDescriptor> AudioPolicyManager::startAudioSourceInternal(
        const struct audio_port_config *source, const audio_attributes_t *attributes, uid_t uid)
{
    ALOGV("%s", __FUNCTION__);
    audio_port_handle_t portId = AUDIO_PORT_HANDLE_NONE;

    status_t status = startAudioSource(source, attributes, &portId, uid);
    ALOGE_IF(status != OK, "%s: failed to start audio source (%d)", __func__, status);
    return mAudioSources.valueFor(portId);
}


status_t AudioPolicyManager::connectAudioSource(const sp<SourceClientDescriptor>& sourceDesc)
{
    ALOGV("%s handle %d", __FUNCTION__, sourceDesc->portId());

    // make sure we only have one patch per source.
    disconnectAudioSource(sourceDesc);

    audio_attributes_t attributes = sourceDesc->attributes();
    // May the device (dynamic) have been disconnected/reconnected, id has changed.
    sp<DeviceDescriptor> srcDevice = mAvailableInputDevices.getDevice(
                sourceDesc->srcDevice()->type(),
                String8(sourceDesc->srcDevice()->address().c_str()),
                AUDIO_FORMAT_DEFAULT);
    DeviceVector sinkDevices =
            mEngine->getOutputDevicesForAttributes(attributes, nullptr, false /*fromCache*/);
    ALOG_ASSERT(!sinkDevices.isEmpty(), "connectAudioSource(): no device found for attributes");
    sp<DeviceDescriptor> sinkDevice = sinkDevices.itemAt(0);
    if (!mAvailableOutputDevices.contains(sinkDevice)) {
        ALOGE("%s Device %s not available", __func__, sinkDevice->toString().c_str());
        return INVALID_OPERATION;
    }
    PatchBuilder patchBuilder;
    patchBuilder.addSink(sinkDevice).addSource(srcDevice);
    audio_patch_handle_t handle = AUDIO_PATCH_HANDLE_NONE;

    return connectAudioSourceToSink(
                sourceDesc, sinkDevice, patchBuilder.patch(), handle, mUidCached, 0 /*delayMs*/);
}

status_t AudioPolicyManager::stopAudioSource(audio_port_handle_t portId)
{
    sp<SourceClientDescriptor> sourceDesc = mAudioSources.valueFor(portId);
    ALOGV("%s port ID %d", __FUNCTION__, portId);
    if (sourceDesc == 0) {
        ALOGW("%s unknown source for port ID %d", __FUNCTION__, portId);
        return BAD_VALUE;
    }
    status_t status = disconnectAudioSource(sourceDesc);

    mAudioSources.removeItem(portId);
    return status;
}

status_t AudioPolicyManager::setMasterMono(bool mono)
{
    if (mMasterMono == mono) {
        return NO_ERROR;
    }
    mMasterMono = mono;
    // if enabling mono we close all offloaded devices, which will invalidate the
    // corresponding AudioTrack. The AudioTrack client/MediaPlayer is responsible
    // for recreating the new AudioTrack as non-offloaded PCM.
    //
    // If disabling mono, we leave all tracks as is: we don't know which clients
    // and tracks are able to be recreated as offloaded. The next "song" should
    // play back offloaded.
    if (mMasterMono) {
        Vector<audio_io_handle_t> offloaded;
        for (size_t i = 0; i < mOutputs.size(); ++i) {
            sp<SwAudioOutputDescriptor> desc = mOutputs.valueAt(i);
            if (desc->mFlags & AUDIO_OUTPUT_FLAG_COMPRESS_OFFLOAD ||
                desc->mFlags == AUDIO_OUTPUT_FLAG_DIRECT) {
                offloaded.push(desc->mIoHandle);
            }
        }
        for (const auto& handle : offloaded) {
            closeOutput(handle);
        }
    }
    // update master mono for all remaining outputs
    for (size_t i = 0; i < mOutputs.size(); ++i) {
        updateMono(mOutputs.keyAt(i));
    }
    return NO_ERROR;
}

status_t AudioPolicyManager::getMasterMono(bool *mono)
{
    *mono = mMasterMono;
    return NO_ERROR;
}

float AudioPolicyManager::getStreamVolumeDB(
        audio_stream_type_t stream, int index, audio_devices_t device)
{
    return computeVolume(getVolumeCurves(stream), toVolumeSource(stream), index, {device});
}

status_t AudioPolicyManager::getSurroundFormats(unsigned int *numSurroundFormats,
                                                audio_format_t *surroundFormats,
                                                bool *surroundFormatsEnabled)
{
    if (numSurroundFormats == nullptr || (*numSurroundFormats != 0 &&
            (surroundFormats == nullptr || surroundFormatsEnabled == nullptr))) {
        return BAD_VALUE;
    }
    ALOGV("%s() numSurroundFormats %d surroundFormats %p surroundFormatsEnabled %p",
            __func__, *numSurroundFormats, surroundFormats, surroundFormatsEnabled);

    size_t formatsWritten = 0;
    size_t formatsMax = *numSurroundFormats;

    *numSurroundFormats = mConfig.getSurroundFormats().size();
    audio_policy_forced_cfg_t forceUse = mEngine->getForceUse(
            AUDIO_POLICY_FORCE_FOR_ENCODED_SURROUND);
    for (const auto& format: mConfig.getSurroundFormats()) {
        if (formatsWritten < formatsMax) {
            surroundFormats[formatsWritten] = format.first;
            bool formatEnabled = true;
            switch (forceUse) {
                case AUDIO_POLICY_FORCE_ENCODED_SURROUND_MANUAL:
                    formatEnabled = mManualSurroundFormats.count(format.first) != 0;
                    break;
                case AUDIO_POLICY_FORCE_ENCODED_SURROUND_NEVER:
                    formatEnabled = false;
                    break;
                default: // AUTO or ALWAYS => true
                    break;
            }
            surroundFormatsEnabled[formatsWritten++] = formatEnabled;
        }
    }
    return NO_ERROR;
}

status_t AudioPolicyManager::getReportedSurroundFormats(unsigned int *numSurroundFormats,
                                                        audio_format_t *surroundFormats) {
    if (numSurroundFormats == nullptr || (*numSurroundFormats != 0 && surroundFormats == nullptr)) {
        return BAD_VALUE;
    }
    ALOGV("%s() numSurroundFormats %d surroundFormats %p",
            __func__, *numSurroundFormats, surroundFormats);

    size_t formatsWritten = 0;
    size_t formatsMax = *numSurroundFormats;
    std::unordered_set<audio_format_t> formats; // Uses primary surround formats only

    // Return formats from all device profiles that have already been resolved by
    // checkOutputsForDevice().
    for (size_t i = 0; i < mAvailableOutputDevices.size(); i++) {
        sp<DeviceDescriptor> device = mAvailableOutputDevices[i];
        audio_devices_t deviceType = device->type();
        // Enabling/disabling formats are applied to only HDMI devices. So, this function
        // returns formats reported by HDMI devices.
        if (deviceType != AUDIO_DEVICE_OUT_HDMI) {
            continue;
        }
        // Formats reported by sink devices
        std::unordered_set<audio_format_t> formatset;
        if (auto it = mReportedFormatsMap.find(device); it != mReportedFormatsMap.end()) {
            formatset.insert(it->second.begin(), it->second.end());
        }

        // Formats hard-coded in the in policy configuration file (if any).
        FormatVector encodedFormats = device->encodedFormats();
        formatset.insert(encodedFormats.begin(), encodedFormats.end());
        // Filter the formats which are supported by the vendor hardware.
        for (auto it = formatset.begin(); it != formatset.end(); ++it) {
            if (mConfig.getSurroundFormats().count(*it) != 0) {
                formats.insert(*it);
            } else {
                for (const auto& pair : mConfig.getSurroundFormats()) {
                    if (pair.second.count(*it) != 0) {
                        formats.insert(pair.first);
                        break;
                    }
                }
            }
        }
    }
    *numSurroundFormats = formats.size();
    for (const auto& format: formats) {
        if (formatsWritten < formatsMax) {
            surroundFormats[formatsWritten++] = format;
        }
    }
    return NO_ERROR;
}

status_t AudioPolicyManager::setSurroundFormatEnabled(audio_format_t audioFormat, bool enabled)
{
    ALOGV("%s() format 0x%X enabled %d", __func__, audioFormat, enabled);
    const auto& formatIter = mConfig.getSurroundFormats().find(audioFormat);
    if (formatIter == mConfig.getSurroundFormats().end()) {
        ALOGW("%s() format 0x%X is not a known surround format", __func__, audioFormat);
        return BAD_VALUE;
    }

    if (mEngine->getForceUse(AUDIO_POLICY_FORCE_FOR_ENCODED_SURROUND) !=
            AUDIO_POLICY_FORCE_ENCODED_SURROUND_MANUAL) {
        ALOGW("%s() not in manual mode for surround sound format selection", __func__);
        return INVALID_OPERATION;
    }

    if ((mManualSurroundFormats.count(audioFormat) != 0) == enabled) {
        return NO_ERROR;
    }

    std::unordered_set<audio_format_t> surroundFormatsBackup(mManualSurroundFormats);
    if (enabled) {
        mManualSurroundFormats.insert(audioFormat);
        for (const auto& subFormat : formatIter->second) {
            mManualSurroundFormats.insert(subFormat);
        }
    } else {
        mManualSurroundFormats.erase(audioFormat);
        for (const auto& subFormat : formatIter->second) {
            mManualSurroundFormats.erase(subFormat);
        }
    }

    sp<SwAudioOutputDescriptor> outputDesc;
    bool profileUpdated = false;
    DeviceVector hdmiOutputDevices = mAvailableOutputDevices.getDevicesFromType(
        AUDIO_DEVICE_OUT_HDMI);
    for (size_t i = 0; i < hdmiOutputDevices.size(); i++) {
        // Simulate reconnection to update enabled surround sound formats.
        String8 address = String8(hdmiOutputDevices[i]->address().c_str());
        std::string name = hdmiOutputDevices[i]->getName();
        status_t status = setDeviceConnectionStateInt(AUDIO_DEVICE_OUT_HDMI,
                                                      AUDIO_POLICY_DEVICE_STATE_UNAVAILABLE,
                                                      address.c_str(),
                                                      name.c_str(),
                                                      AUDIO_FORMAT_DEFAULT);
        if (status != NO_ERROR) {
            continue;
        }
        status = setDeviceConnectionStateInt(AUDIO_DEVICE_OUT_HDMI,
                                             AUDIO_POLICY_DEVICE_STATE_AVAILABLE,
                                             address.c_str(),
                                             name.c_str(),
                                             AUDIO_FORMAT_DEFAULT);
        profileUpdated |= (status == NO_ERROR);
    }
    // FIXME: Why doing this for input HDMI devices if we don't augment their reported formats?
    DeviceVector hdmiInputDevices = mAvailableInputDevices.getDevicesFromType(
                AUDIO_DEVICE_IN_HDMI);
    for (size_t i = 0; i < hdmiInputDevices.size(); i++) {
        // Simulate reconnection to update enabled surround sound formats.
        String8 address = String8(hdmiInputDevices[i]->address().c_str());
        std::string name = hdmiInputDevices[i]->getName();
        status_t status = setDeviceConnectionStateInt(AUDIO_DEVICE_IN_HDMI,
                                                      AUDIO_POLICY_DEVICE_STATE_UNAVAILABLE,
                                                      address.c_str(),
                                                      name.c_str(),
                                                      AUDIO_FORMAT_DEFAULT);
        if (status != NO_ERROR) {
            continue;
        }
        status = setDeviceConnectionStateInt(AUDIO_DEVICE_IN_HDMI,
                                             AUDIO_POLICY_DEVICE_STATE_AVAILABLE,
                                             address.c_str(),
                                             name.c_str(),
                                             AUDIO_FORMAT_DEFAULT);
        profileUpdated |= (status == NO_ERROR);
    }

    if (!profileUpdated) {
        ALOGW("%s() no audio profiles updated, undoing surround formats change", __func__);
        mManualSurroundFormats = std::move(surroundFormatsBackup);
    }

    return profileUpdated ? NO_ERROR : INVALID_OPERATION;
}

void AudioPolicyManager::setAppState(audio_port_handle_t portId, app_state_t state)
{
    ALOGV("%s(portId:%d, state:%d)", __func__, portId, state);
    for (size_t i = 0; i < mInputs.size(); i++) {
        mInputs.valueAt(i)->setAppState(portId, state);
    }
}

bool AudioPolicyManager::isHapticPlaybackSupported()
{
    for (const auto& hwModule : mHwModules) {
        const OutputProfileCollection &outputProfiles = hwModule->getOutputProfiles();
        for (const auto &outProfile : outputProfiles) {
            struct audio_port audioPort;
            outProfile->toAudioPort(&audioPort);
            for (size_t i = 0; i < audioPort.num_channel_masks; i++) {
                if (audioPort.channel_masks[i] & AUDIO_CHANNEL_HAPTIC_ALL) {
                    return true;
                }
            }
        }
    }
    return false;
}

bool AudioPolicyManager::isUltrasoundSupported()
{
    bool hasUltrasoundOutput = false;
    bool hasUltrasoundInput = false;
    for (const auto& hwModule : mHwModules) {
        const OutputProfileCollection &outputProfiles = hwModule->getOutputProfiles();
        if (!hasUltrasoundOutput) {
            for (const auto &outProfile : outputProfiles) {
                if (outProfile->getFlags() & AUDIO_OUTPUT_FLAG_ULTRASOUND) {
                    hasUltrasoundOutput = true;
                    break;
                }
            }
        }

        const InputProfileCollection &inputProfiles = hwModule->getInputProfiles();
        if (!hasUltrasoundInput) {
            for (const auto &inputProfile : inputProfiles) {
                if (inputProfile->getFlags() & AUDIO_INPUT_FLAG_ULTRASOUND) {
                    hasUltrasoundInput = true;
                    break;
                }
            }
        }

        if (hasUltrasoundOutput && hasUltrasoundInput)
            return true;
    }
    return false;
}

bool AudioPolicyManager::isHotwordStreamSupported(bool lookbackAudio)
{
    const auto mask = AUDIO_INPUT_FLAG_HOTWORD_TAP |
        (lookbackAudio ? AUDIO_INPUT_FLAG_HW_LOOKBACK : 0);
    for (const auto& hwModule : mHwModules) {
        const InputProfileCollection &inputProfiles = hwModule->getInputProfiles();
        for (const auto &inputProfile : inputProfiles) {
            if ((inputProfile->getFlags() & mask) == mask) {
                return true;
            }
        }
    }
    return false;
}

bool AudioPolicyManager::isCallScreenModeSupported()
{
    return getConfig().isCallScreenModeSupported();
}


status_t AudioPolicyManager::disconnectAudioSource(const sp<SourceClientDescriptor>& sourceDesc)
{
    ALOGV("%s port Id %d", __FUNCTION__, sourceDesc->portId());
    if (!sourceDesc->isConnected()) {
        ALOGV("%s port Id %d already disconnected", __FUNCTION__, sourceDesc->portId());
        return NO_ERROR;
    }
    sp<SwAudioOutputDescriptor> swOutput = sourceDesc->swOutput().promote();
    if (swOutput != 0) {
        status_t status = stopSource(swOutput, sourceDesc);
        if (status == NO_ERROR) {
            swOutput->stop();
        }
        if (releaseOutput(sourceDesc->portId())) {
            // The output descriptor is reopened to query dynamic profiles. In that case, there is
            // no need to release audio patch here but just return NO_ERROR.
            return NO_ERROR;
        }
    } else {
        sp<HwAudioOutputDescriptor> hwOutputDesc = sourceDesc->hwOutput().promote();
        if (hwOutputDesc != 0) {
          //   close Hwoutput and remove from mHwOutputs
        } else {
            ALOGW("%s source has neither SW nor HW output", __FUNCTION__);
        }
    }
    status_t status = releaseAudioPatchInternal(sourceDesc->getPatchHandle(), 0, sourceDesc);
    sourceDesc->disconnect();
    return status;
}

sp<SourceClientDescriptor> AudioPolicyManager::getSourceForAttributesOnOutput(
        audio_io_handle_t output, const audio_attributes_t &attr)
{
    sp<SourceClientDescriptor> source;
    for (size_t i = 0; i < mAudioSources.size(); i++)  {
        sp<SourceClientDescriptor> sourceDesc = mAudioSources.valueAt(i);
        sp<SwAudioOutputDescriptor> outputDesc = sourceDesc->swOutput().promote();
        if (followsSameRouting(attr, sourceDesc->attributes()) &&
                               outputDesc != 0 && outputDesc->mIoHandle == output) {
            source = sourceDesc;
            break;
        }
    }
    return source;
}

bool AudioPolicyManager::canBeSpatializedInt(const audio_attributes_t *attr,
                                      const audio_config_t *config,
                                      const AudioDeviceTypeAddrVector &devices)  const
{
    // The caller can have the audio attributes criteria ignored by either passing a null ptr or
    // the AUDIO_ATTRIBUTES_INITIALIZER value.
    // If attributes are specified, current policy is to only allow spatialization for media
    // and game usages.
    if (attr != nullptr && *attr != AUDIO_ATTRIBUTES_INITIALIZER) {
        if (attr->usage != AUDIO_USAGE_MEDIA && attr->usage != AUDIO_USAGE_GAME) {
            return false;
        }
        if ((attr->flags & (AUDIO_FLAG_CONTENT_SPATIALIZED | AUDIO_FLAG_NEVER_SPATIALIZE)) != 0) {
            return false;
        }
    }

    sp<IOProfile> profile =
            getSpatializerOutputProfile(config, devices);
    if (profile == nullptr) {
        return false;
    }

    // The caller can have the audio config criteria ignored by either passing a null ptr or
    // the AUDIO_CONFIG_INITIALIZER value.
    // If an audio config is specified, current policy is to only allow spatialization for
    // some positional channel masks.

    if (config != nullptr && *config != AUDIO_CONFIG_INITIALIZER) {
        if (!audio_is_channel_mask_spatialized(config->channel_mask)) {
            return false;
        }
    }
    return true;
}

void AudioPolicyManager::checkVirtualizerClientRoutes() {
    std::set<audio_stream_type_t> streamsToInvalidate;
    for (size_t i = 0; i < mOutputs.size(); i++) {
        const sp<SwAudioOutputDescriptor>& desc = mOutputs[i];
        for (const sp<TrackClientDescriptor>& client : desc->getClientIterable()) {
            audio_attributes_t attr = client->attributes();
            DeviceVector devices = mEngine->getOutputDevicesForAttributes(attr, nullptr, false);
            AudioDeviceTypeAddrVector devicesTypeAddress = devices.toTypeAddrVector();
            audio_config_base_t clientConfig = client->config();
            audio_config_t config = audio_config_initializer(&clientConfig);
            if (desc != mSpatializerOutput
                    && canBeSpatializedInt(&attr, &config, devicesTypeAddress)) {
                streamsToInvalidate.insert(client->stream());
            }
        }
    }

    invalidateStreams(StreamTypeVector(streamsToInvalidate.begin(), streamsToInvalidate.end()));
}


bool AudioPolicyManager::isOutputOnlyAvailableRouteToSomeDevice(
        const sp<SwAudioOutputDescriptor>& outputDesc) {
    if (outputDesc->isDuplicated()) {
        return false;
    }
    DeviceVector devices = outputDesc->supportedDevices();
    for (size_t i = 0; i < mOutputs.size(); i++) {
        sp<SwAudioOutputDescriptor> desc = mOutputs.valueAt(i);
        if (desc == outputDesc || desc->isDuplicated()) {
            continue;
        }
        DeviceVector sharedDevices = desc->filterSupportedDevices(devices);
        if (!sharedDevices.isEmpty()
                && (desc->devicesSupportEncodedFormats(sharedDevices.types())
                    == outputDesc->devicesSupportEncodedFormats(sharedDevices.types()))) {
            return false;
        }
    }
    return true;
}


status_t AudioPolicyManager::getSpatializerOutput(const audio_config_base_t *mixerConfig,
                                                        const audio_attributes_t *attr,
                                                        audio_io_handle_t *output) {
    *output = AUDIO_IO_HANDLE_NONE;

    DeviceVector devices = mEngine->getOutputDevicesForAttributes(*attr, nullptr, false);
    AudioDeviceTypeAddrVector devicesTypeAddress = devices.toTypeAddrVector();
    audio_config_t *configPtr = nullptr;
    audio_config_t config;
    if (mixerConfig != nullptr) {
        config = audio_config_initializer(mixerConfig);
        configPtr = &config;
    }
    if (!canBeSpatializedInt(attr, configPtr, devicesTypeAddress)) {
        ALOGV("%s provided attributes or mixer config cannot be spatialized", __func__);
        return BAD_VALUE;
    }

    sp<IOProfile> profile =
            getSpatializerOutputProfile(configPtr, devicesTypeAddress);
    if (profile == nullptr) {
        ALOGV("%s no suitable output profile for provided attributes or mixer config", __func__);
        return BAD_VALUE;
    }

    std::vector<sp<SwAudioOutputDescriptor>> spatializerOutputs;
    for (size_t i = 0; i < mOutputs.size(); i++) {
        sp<SwAudioOutputDescriptor> desc = mOutputs.valueAt(i);
        if (!desc->isDuplicated()
                && (desc->mFlags & AUDIO_OUTPUT_FLAG_SPATIALIZER) != 0) {
            spatializerOutputs.push_back(desc);
            ALOGV("%s adding opened spatializer Output %d", __func__, desc->mIoHandle);
        }
    }
    mSpatializerOutput.clear();
    bool outputsChanged = false;
    for (const auto& desc : spatializerOutputs) {
        if (desc->mProfile == profile
                && (configPtr == nullptr
                   || configPtr->channel_mask == desc->mMixerChannelMask)) {
            mSpatializerOutput = desc;
            ALOGV("%s reusing current spatializer output %d", __func__, desc->mIoHandle);
        } else {
            ALOGV("%s closing spatializerOutput output %d to match channel mask %#x"
                    " and devices %s", __func__, desc->mIoHandle,
                    configPtr != nullptr ? configPtr->channel_mask : 0,
                    devices.toString().c_str());
            closeOutput(desc->mIoHandle);
            outputsChanged = true;
        }
    }

    if (mSpatializerOutput == nullptr) {
        sp<SwAudioOutputDescriptor> desc =
                openOutputWithProfileAndDevice(profile, devices, mixerConfig);
        if (desc != nullptr) {
            mSpatializerOutput = desc;
            outputsChanged = true;
        }
    }

    checkVirtualizerClientRoutes();

    if (outputsChanged) {
        mPreviousOutputs = mOutputs;
        mpClientInterface->onAudioPortListUpdate();
    }

    if (mSpatializerOutput == nullptr) {
        ALOGV("%s could not open spatializer output with requested config", __func__);
        return BAD_VALUE;
    }
    *output = mSpatializerOutput->mIoHandle;
    ALOGV("%s returning new spatializer output %d", __func__, *output);
    return OK;
}

status_t AudioPolicyManager::releaseSpatializerOutput(audio_io_handle_t output) {
    if (mSpatializerOutput == nullptr) {
        return INVALID_OPERATION;
    }
    if (mSpatializerOutput->mIoHandle != output) {
        return BAD_VALUE;
    }

    if (!isOutputOnlyAvailableRouteToSomeDevice(mSpatializerOutput)) {
        ALOGV("%s closing spatializer output %d", __func__, mSpatializerOutput->mIoHandle);
        closeOutput(mSpatializerOutput->mIoHandle);
        //from now on mSpatializerOutput is null
        checkVirtualizerClientRoutes();
    }

    return NO_ERROR;
}

// ----------------------------------------------------------------------------
// AudioPolicyManager
// ----------------------------------------------------------------------------
uint32_t AudioPolicyManager::nextAudioPortGeneration()
{
    return mAudioPortGeneration++;
}

static status_t deserializeAudioPolicyXmlConfig(AudioPolicyConfig &config) {
    if (std::string audioPolicyXmlConfigFile = audio_get_audio_policy_config_file();
            !audioPolicyXmlConfigFile.empty()) {
        status_t ret = deserializeAudioPolicyFile(audioPolicyXmlConfigFile.c_str(), &config);
        if (ret == NO_ERROR) {
            config.setSource(audioPolicyXmlConfigFile);
        }
        return ret;
    }
    return BAD_VALUE;
}

AudioPolicyManager::AudioPolicyManager(AudioPolicyClientInterface *clientInterface,
                                       bool /*forTesting*/)
    :
    mUidCached(AID_AUDIOSERVER), // no need to call getuid(), there's only one of us running.
    mpClientInterface(clientInterface),
    mLimitRingtoneVolume(false), mLastVoiceVolume(-1.0f),
    mA2dpSuspended(false),
    mConfig(mHwModulesAll, mOutputDevicesAll, mInputDevicesAll, mDefaultOutputDevice),
    mAudioPortGeneration(1),
    mBeaconMuteRefCount(0),
    mBeaconPlayingRefCount(0),
    mBeaconMuted(false),
    mTtsOutputAvailable(false),
    mMasterMono(false),
    mMusicEffectOutput(AUDIO_IO_HANDLE_NONE)
{
}

AudioPolicyManager::AudioPolicyManager(AudioPolicyClientInterface *clientInterface)
        : AudioPolicyManager(clientInterface, false /*forTesting*/)
{
    loadConfig();
}

void AudioPolicyManager::loadConfig() {
    if (deserializeAudioPolicyXmlConfig(getConfig()) != NO_ERROR) {
        ALOGE("could not load audio policy configuration file, setting defaults");
        getConfig().setDefault();
    }
}

status_t AudioPolicyManager::initialize() {
    {
        auto engLib = EngineLibrary::load(
                        "libaudiopolicyengine" + getConfig().getEngineLibraryNameSuffix() + ".so");
        if (!engLib) {
            ALOGE("%s: Failed to load the engine library", __FUNCTION__);
            return NO_INIT;
        }
        mEngine = engLib->createEngine();
        if (mEngine == nullptr) {
            ALOGE("%s: Failed to instantiate the APM engine", __FUNCTION__);
            return NO_INIT;
        }
    }
    mEngine->setObserver(this);
    status_t status = mEngine->initCheck();
    if (status != NO_ERROR) {
        LOG_FATAL("Policy engine not initialized(err=%d)", status);
        return status;
    }

    mEngine->updateDeviceSelectionCache();
    mCommunnicationStrategy = mEngine->getProductStrategyForAttributes(
        mEngine->getAttributesForStreamType(AUDIO_STREAM_VOICE_CALL));

    // after parsing the config, mOutputDevicesAll and mInputDevicesAll contain all known devices;
    // open all output streams needed to access attached devices
    onNewAudioModulesAvailableInt(nullptr /*newDevices*/);

    // make sure default device is reachable
    if (mDefaultOutputDevice == 0 || !mAvailableOutputDevices.contains(mDefaultOutputDevice)) {
        ALOGE_IF(mDefaultOutputDevice != 0, "Default device %s is unreachable",
                 mDefaultOutputDevice->toString().c_str());
        status = NO_INIT;
    }
    // If microphones address is empty, set it according to device type
    for (size_t i = 0; i < mAvailableInputDevices.size(); i++) {
        if (mAvailableInputDevices[i]->address().empty()) {
            if (mAvailableInputDevices[i]->type() == AUDIO_DEVICE_IN_BUILTIN_MIC) {
                mAvailableInputDevices[i]->setAddress(AUDIO_BOTTOM_MICROPHONE_ADDRESS);
            } else if (mAvailableInputDevices[i]->type() == AUDIO_DEVICE_IN_BACK_MIC) {
                mAvailableInputDevices[i]->setAddress(AUDIO_BACK_MICROPHONE_ADDRESS);
            }
        }
    }

    ALOGW_IF(mPrimaryOutput == nullptr, "The policy configuration does not declare a primary output");

    // Silence ALOGV statements
    property_set("log.tag." LOG_TAG, "D");

    updateDevicesAndOutputs();
    return status;
}

AudioPolicyManager::~AudioPolicyManager()
{
   for (size_t i = 0; i < mOutputs.size(); i++) {
        mOutputs.valueAt(i)->close();
   }
   for (size_t i = 0; i < mInputs.size(); i++) {
        mInputs.valueAt(i)->close();
   }
   mAvailableOutputDevices.clear();
   mAvailableInputDevices.clear();
   mOutputs.clear();
   mInputs.clear();
   mHwModules.clear();
   mHwModulesAll.clear();
   mManualSurroundFormats.clear();
}

status_t AudioPolicyManager::initCheck()
{
    return hasPrimaryOutput() ? NO_ERROR : NO_INIT;
}

// ---

void AudioPolicyManager::onNewAudioModulesAvailable()
{
    DeviceVector newDevices;
    onNewAudioModulesAvailableInt(&newDevices);
    if (!newDevices.empty()) {
        nextAudioPortGeneration();
        mpClientInterface->onAudioPortListUpdate();
    }
}

void AudioPolicyManager::onNewAudioModulesAvailableInt(DeviceVector *newDevices)
{
    for (const auto& hwModule : mHwModulesAll) {
        if (std::find(mHwModules.begin(), mHwModules.end(), hwModule) != mHwModules.end()) {
            continue;
        }
        hwModule->setHandle(mpClientInterface->loadHwModule(hwModule->getName()));
        if (hwModule->getHandle() == AUDIO_MODULE_HANDLE_NONE) {
            ALOGW("could not open HW module %s", hwModule->getName());
            continue;
        }
        mHwModules.push_back(hwModule);
        // open all output streams needed to access attached devices.
        // direct outputs are closed immediately after checking the availability of attached devices
        // This also validates mAvailableOutputDevices list
        for (const auto& outProfile : hwModule->getOutputProfiles()) {
            if (!outProfile->canOpenNewIo()) {
                ALOGE("Invalid Output profile max open count %u for profile %s",
                      outProfile->maxOpenCount, outProfile->getTagName().c_str());
                continue;
            }
            if (!outProfile->hasSupportedDevices()) {
                ALOGW("Output profile contains no device on module %s", hwModule->getName());
                continue;
            }
            if ((outProfile->getFlags() & AUDIO_OUTPUT_FLAG_TTS) != 0 ||
                (outProfile->getFlags() & AUDIO_OUTPUT_FLAG_ULTRASOUND) != 0) {
                mTtsOutputAvailable = true;
            }

            const DeviceVector &supportedDevices = outProfile->getSupportedDevices();
            DeviceVector availProfileDevices = supportedDevices.filter(mOutputDevicesAll);
            sp<DeviceDescriptor> supportedDevice = 0;
            if (supportedDevices.contains(mDefaultOutputDevice)) {
                supportedDevice = mDefaultOutputDevice;
            } else {
                // choose first device present in profile's SupportedDevices also part of
                // mAvailableOutputDevices.
                if (availProfileDevices.isEmpty()) {
                    continue;
                }
                supportedDevice = availProfileDevices.itemAt(0);
            }
            if (!mOutputDevicesAll.contains(supportedDevice)) {
                continue;
            }
            sp<SwAudioOutputDescriptor> outputDesc = new SwAudioOutputDescriptor(outProfile,
                                                                                 mpClientInterface);
            audio_io_handle_t output = AUDIO_IO_HANDLE_NONE;
            status_t status = outputDesc->open(nullptr /* halConfig */, nullptr /* mixerConfig */,
                                               DeviceVector(supportedDevice),
                                               AUDIO_STREAM_DEFAULT,
                                               AUDIO_OUTPUT_FLAG_NONE, &output);
            if (status != NO_ERROR) {
                ALOGW("Cannot open output stream for devices %s on hw module %s",
                      supportedDevice->toString().c_str(), hwModule->getName());
                continue;
            }
            for (const auto &device : availProfileDevices) {
                // give a valid ID to an attached device once confirmed it is reachable
                if (!device->isAttached()) {
                    device->attach(hwModule);
                    mAvailableOutputDevices.add(device);
                    device->setEncapsulationInfoFromHal(mpClientInterface);
                    if (newDevices) newDevices->add(device);
                    setEngineDeviceConnectionState(device, AUDIO_POLICY_DEVICE_STATE_AVAILABLE);
                }
            }
            if (mPrimaryOutput == nullptr &&
                    outProfile->getFlags() & AUDIO_OUTPUT_FLAG_PRIMARY) {
                mPrimaryOutput = outputDesc;
            }
            if ((outProfile->getFlags() & AUDIO_OUTPUT_FLAG_DIRECT) != 0) {
                outputDesc->close();
            } else {
                addOutput(output, outputDesc);
                setOutputDevices(outputDesc,
                                 DeviceVector(supportedDevice),
                                 true,
                                 0,
                                 NULL);
            }
        }
        // open input streams needed to access attached devices to validate
        // mAvailableInputDevices list
        for (const auto& inProfile : hwModule->getInputProfiles()) {
            if (!inProfile->canOpenNewIo()) {
                ALOGE("Invalid Input profile max open count %u for profile %s",
                      inProfile->maxOpenCount, inProfile->getTagName().c_str());
                continue;
            }
            if (!inProfile->hasSupportedDevices()) {
                ALOGW("Input profile contains no device on module %s", hwModule->getName());
                continue;
            }
            // chose first device present in profile's SupportedDevices also part of
            // available input devices
            const DeviceVector &supportedDevices = inProfile->getSupportedDevices();
            DeviceVector availProfileDevices = supportedDevices.filter(mInputDevicesAll);
            if (availProfileDevices.isEmpty()) {
                ALOGV("%s: Input device list is empty! for profile %s",
                    __func__, inProfile->getTagName().c_str());
                continue;
            }
            sp<AudioInputDescriptor> inputDesc =
                    new AudioInputDescriptor(inProfile, mpClientInterface);

            audio_io_handle_t input = AUDIO_IO_HANDLE_NONE;
            status_t status = inputDesc->open(nullptr,
                                              availProfileDevices.itemAt(0),
                                              AUDIO_SOURCE_MIC,
                                              AUDIO_INPUT_FLAG_NONE,
                                              &input);
            if (status != NO_ERROR) {
                ALOGW("Cannot open input stream for device %s on hw module %s",
                      availProfileDevices.toString().c_str(),
                      hwModule->getName());
                continue;
            }
            for (const auto &device : availProfileDevices) {
                // give a valid ID to an attached device once confirmed it is reachable
                if (!device->isAttached()) {
                    device->attach(hwModule);
                    device->importAudioPortAndPickAudioProfile(inProfile, true);
                    mAvailableInputDevices.add(device);
                    if (newDevices) newDevices->add(device);
                    setEngineDeviceConnectionState(device, AUDIO_POLICY_DEVICE_STATE_AVAILABLE);
                }
            }
            inputDesc->close();
        }
    }

    // Check if spatializer outputs can be closed until used.
    // mOutputs vector never contains duplicated outputs at this point.
    std::vector<audio_io_handle_t> outputsClosed;
    for (size_t i = 0; i < mOutputs.size(); i++) {
        sp<SwAudioOutputDescriptor> desc = mOutputs.valueAt(i);
        if ((desc->mFlags & AUDIO_OUTPUT_FLAG_SPATIALIZER) != 0
                && !isOutputOnlyAvailableRouteToSomeDevice(desc)) {
            outputsClosed.push_back(desc->mIoHandle);
            desc->close();
        }
    }
    for (auto output : outputsClosed) {
        removeOutput(output);
    }
}

void AudioPolicyManager::addOutput(audio_io_handle_t output,
                                   const sp<SwAudioOutputDescriptor>& outputDesc)
{
    mOutputs.add(output, outputDesc);
    applyStreamVolumes(outputDesc, DeviceTypeSet(), 0 /* delayMs */, true /* force */);
    updateMono(output); // update mono status when adding to output list
    selectOutputForMusicEffects();
    nextAudioPortGeneration();
}

void AudioPolicyManager::removeOutput(audio_io_handle_t output)
{
    if (mPrimaryOutput != 0 && mPrimaryOutput == mOutputs.valueFor(output)) {
        ALOGV("%s: removing primary output", __func__);
        mPrimaryOutput = nullptr;
    }
    mOutputs.removeItem(output);
    selectOutputForMusicEffects();
}

void AudioPolicyManager::addInput(audio_io_handle_t input,
                                  const sp<AudioInputDescriptor>& inputDesc)
{
    mInputs.add(input, inputDesc);
    nextAudioPortGeneration();
}

status_t AudioPolicyManager::checkOutputsForDevice(const sp<DeviceDescriptor>& device,
                                                   audio_policy_dev_state_t state,
                                                   SortedVector<audio_io_handle_t>& outputs)
{
    audio_devices_t deviceType = device->type();
    const String8 &address = String8(device->address().c_str());
    sp<SwAudioOutputDescriptor> desc;

    if (audio_device_is_digital(deviceType)) {
        // erase all current sample rates, formats and channel masks
        device->clearAudioProfiles();
    }

    if (state == AUDIO_POLICY_DEVICE_STATE_AVAILABLE) {
        // first call getAudioPort to get the supported attributes from the HAL
        struct audio_port_v7 port = {};
        device->toAudioPort(&port);
        status_t status = mpClientInterface->getAudioPort(&port);
        if (status == NO_ERROR) {
            device->importAudioPort(port);
        }

        // then list already open outputs that can be routed to this device
        for (size_t i = 0; i < mOutputs.size(); i++) {
            desc = mOutputs.valueAt(i);
            if (!desc->isDuplicated() && desc->supportsDevice(device)
                    && desc->devicesSupportEncodedFormats({deviceType})) {
                ALOGV("checkOutputsForDevice(): adding opened output %d on device %s",
                      mOutputs.keyAt(i), device->toString().c_str());
                outputs.add(mOutputs.keyAt(i));
            }
        }
        // then look for output profiles that can be routed to this device
        SortedVector< sp<IOProfile> > profiles;
        for (const auto& hwModule : mHwModules) {
            for (size_t j = 0; j < hwModule->getOutputProfiles().size(); j++) {
                sp<IOProfile> profile = hwModule->getOutputProfiles()[j];
                if (profile->supportsDevice(device)) {
                    profiles.add(profile);
                    ALOGV("checkOutputsForDevice(): adding profile %zu from module %s",
                          j, hwModule->getName());
                }
            }
        }

        ALOGV("  found %zu profiles, %zu outputs", profiles.size(), outputs.size());

        if (profiles.isEmpty() && outputs.isEmpty()) {
            ALOGW("checkOutputsForDevice(): No output available for device %04x", deviceType);
            return BAD_VALUE;
        }

        // open outputs for matching profiles if needed. Direct outputs are also opened to
        // query for dynamic parameters and will be closed later by setDeviceConnectionState()
        for (ssize_t profile_index = 0; profile_index < (ssize_t)profiles.size(); profile_index++) {
            sp<IOProfile> profile = profiles[profile_index];

            // nothing to do if one output is already opened for this profile
            size_t j;
            for (j = 0; j < outputs.size(); j++) {
                desc = mOutputs.valueFor(outputs.itemAt(j));
                if (!desc->isDuplicated() && desc->mProfile == profile) {
                    // matching profile: save the sample rates, format and channel masks supported
                    // by the profile in our device descriptor
                    if (audio_device_is_digital(deviceType)) {
                        device->importAudioPortAndPickAudioProfile(profile);
                    }
                    break;
                }
            }
            if (j != outputs.size()) {
                continue;
            }

            if (!profile->canOpenNewIo()) {
                ALOGW("Max Output number %u already opened for this profile %s",
                      profile->maxOpenCount, profile->getTagName().c_str());
                continue;
            }

            ALOGV("opening output for device %08x with params %s profile %p name %s",
                  deviceType, address.string(), profile.get(), profile->getName().c_str());
            desc = openOutputWithProfileAndDevice(profile, DeviceVector(device));
            audio_io_handle_t output = desc == nullptr ? AUDIO_IO_HANDLE_NONE : desc->mIoHandle;
            if (output == AUDIO_IO_HANDLE_NONE) {
                ALOGW("checkOutputsForDevice() could not open output for device %x", deviceType);
                profiles.removeAt(profile_index);
                profile_index--;
            } else {
                outputs.add(output);
                // Load digital format info only for digital devices
                if (audio_device_is_digital(deviceType)) {
                    // TODO: when getAudioPort is ready, it may not be needed to import the audio
                    // port but just pick audio profile
                    device->importAudioPortAndPickAudioProfile(profile);
                }

                if (device_distinguishes_on_address(deviceType)) {
                    ALOGV("checkOutputsForDevice(): setOutputDevices %s",
                            device->toString().c_str());
                    setOutputDevices(desc, DeviceVector(device), true/*force*/, 0/*delay*/,
                                     NULL/*patch handle*/);
                }
                ALOGV("checkOutputsForDevice(): adding output %d", output);
            }
        }

        if (profiles.isEmpty()) {
            ALOGW("checkOutputsForDevice(): No output available for device %04x", deviceType);
            return BAD_VALUE;
        }
    } else { // Disconnect
        // check if one opened output is not needed any more after disconnecting one device
        for (size_t i = 0; i < mOutputs.size(); i++) {
            desc = mOutputs.valueAt(i);
            if (!desc->isDuplicated()) {
                // exact match on device
                if (device_distinguishes_on_address(deviceType) && desc->supportsDevice(device)
                        && desc->containsSingleDeviceSupportingEncodedFormats(device)) {
                    outputs.add(mOutputs.keyAt(i));
                } else if (!mAvailableOutputDevices.containsAtLeastOne(desc->supportedDevices())) {
                    ALOGV("checkOutputsForDevice(): disconnecting adding output %d",
                            mOutputs.keyAt(i));
                    outputs.add(mOutputs.keyAt(i));
                }
            }
        }
        // Clear any profiles associated with the disconnected device.
        for (const auto& hwModule : mHwModules) {
            for (size_t j = 0; j < hwModule->getOutputProfiles().size(); j++) {
                sp<IOProfile> profile = hwModule->getOutputProfiles()[j];
                if (!profile->supportsDevice(device)) {
                    continue;
                }
                ALOGV("checkOutputsForDevice(): "
                        "clearing direct output profile %zu on module %s",
                        j, hwModule->getName());
                profile->clearAudioProfiles();
                if (!profile->hasDynamicAudioProfile()) {
                    continue;
                }
                // When a device is disconnected, if there is an IOProfile that contains dynamic
                // profiles and supports the disconnected device, call getAudioPort to repopulate
                // the capabilities of the devices that is supported by the IOProfile.
                for (const auto& supportedDevice : profile->getSupportedDevices()) {
                    if (supportedDevice == device ||
                            !mAvailableOutputDevices.contains(supportedDevice)) {
                        continue;
                    }
                    struct audio_port_v7 port;
                    supportedDevice->toAudioPort(&port);
                    status_t status = mpClientInterface->getAudioPort(&port);
                    if (status == NO_ERROR) {
                        supportedDevice->importAudioPort(port);
                    }
                }
            }
        }
    }
    return NO_ERROR;
}

status_t AudioPolicyManager::checkInputsForDevice(const sp<DeviceDescriptor>& device,
                                                  audio_policy_dev_state_t state)
{
    sp<AudioInputDescriptor> desc;

    if (audio_device_is_digital(device->type())) {
        // erase all current sample rates, formats and channel masks
        device->clearAudioProfiles();
    }

    if (state == AUDIO_POLICY_DEVICE_STATE_AVAILABLE) {
        // look for input profiles that can be routed to this device
        SortedVector< sp<IOProfile> > profiles;
        for (const auto& hwModule : mHwModules) {
            for (size_t profile_index = 0;
                 profile_index < hwModule->getInputProfiles().size();
                 profile_index++) {
                sp<IOProfile> profile = hwModule->getInputProfiles()[profile_index];

                if (profile->supportsDevice(device)) {
                    profiles.add(profile);
                    ALOGV("checkInputsForDevice(): adding profile %zu from module %s",
                          profile_index, hwModule->getName());
                }
            }
        }

        if (profiles.isEmpty()) {
            ALOGW("%s: No input profile available for device %s",
                __func__, device->toString().c_str());
            return BAD_VALUE;
        }

        // open inputs for matching profiles if needed. Direct inputs are also opened to
        // query for dynamic parameters and will be closed later by setDeviceConnectionState()
        for (ssize_t profile_index = 0; profile_index < (ssize_t)profiles.size(); profile_index++) {

            sp<IOProfile> profile = profiles[profile_index];

            // nothing to do if one input is already opened for this profile
            size_t input_index;
            for (input_index = 0; input_index < mInputs.size(); input_index++) {
                desc = mInputs.valueAt(input_index);
                if (desc->mProfile == profile) {
                    if (audio_device_is_digital(device->type())) {
                        device->importAudioPortAndPickAudioProfile(profile);
                    }
                    break;
                }
            }
            if (input_index != mInputs.size()) {
                continue;
            }

            if (!profile->canOpenNewIo()) {
                ALOGW("Max Input number %u already opened for this profile %s",
                      profile->maxOpenCount, profile->getTagName().c_str());
                continue;
            }

            desc = new AudioInputDescriptor(profile, mpClientInterface);
            audio_io_handle_t input = AUDIO_IO_HANDLE_NONE;
            status_t status = desc->open(nullptr,
                                         device,
                                         AUDIO_SOURCE_MIC,
                                         AUDIO_INPUT_FLAG_NONE,
                                         &input);

            if (status == NO_ERROR) {
                const String8& address = String8(device->address().c_str());
                if (!address.isEmpty()) {
                    char *param = audio_device_address_to_parameter(device->type(), address);
                    mpClientInterface->setParameters(input, String8(param));
                    free(param);
                }
                updateAudioProfiles(device, input, profile->getAudioProfiles());
                if (!profile->hasValidAudioProfile()) {
                    ALOGW("checkInputsForDevice() direct input missing param");
                    desc->close();
                    input = AUDIO_IO_HANDLE_NONE;
                }

                if (input != AUDIO_IO_HANDLE_NONE) {
                    addInput(input, desc);
                }
            } // endif input != 0

            if (input == AUDIO_IO_HANDLE_NONE) {
                ALOGW("%s could not open input for device %s", __func__,
                       device->toString().c_str());
                profiles.removeAt(profile_index);
                profile_index--;
            } else {
                if (audio_device_is_digital(device->type())) {
                    device->importAudioPortAndPickAudioProfile(profile);
                }
                ALOGV("checkInputsForDevice(): adding input %d", input);
            }
        } // end scan profiles

        if (profiles.isEmpty()) {
            ALOGW("%s: No input available for device %s", __func__,  device->toString().c_str());
            return BAD_VALUE;
        }
    } else {
        // Disconnect
        // Clear any profiles associated with the disconnected device.
        for (const auto& hwModule : mHwModules) {
            for (size_t profile_index = 0;
                 profile_index < hwModule->getInputProfiles().size();
                 profile_index++) {
                sp<IOProfile> profile = hwModule->getInputProfiles()[profile_index];
                if (profile->supportsDevice(device)) {
                    ALOGV("checkInputsForDevice(): clearing direct input profile %zu on module %s",
                            profile_index, hwModule->getName());
                    profile->clearAudioProfiles();
                }
            }
        }
    } // end disconnect

    return NO_ERROR;
}


void AudioPolicyManager::closeOutput(audio_io_handle_t output)
{
    ALOGV("closeOutput(%d)", output);

    sp<SwAudioOutputDescriptor> closingOutput = mOutputs.valueFor(output);
    if (closingOutput == NULL) {
        ALOGW("closeOutput() unknown output %d", output);
        return;
    }
    const bool closingOutputWasActive = closingOutput->isActive();
    mPolicyMixes.closeOutput(closingOutput);

    // look for duplicated outputs connected to the output being removed.
    for (size_t i = 0; i < mOutputs.size(); i++) {
        sp<SwAudioOutputDescriptor> dupOutput = mOutputs.valueAt(i);
        if (dupOutput->isDuplicated() &&
                (dupOutput->mOutput1 == closingOutput || dupOutput->mOutput2 == closingOutput)) {
            sp<SwAudioOutputDescriptor> remainingOutput =
                dupOutput->mOutput1 == closingOutput ? dupOutput->mOutput2 : dupOutput->mOutput1;
            // As all active tracks on duplicated output will be deleted,
            // and as they were also referenced on the other output, the reference
            // count for their stream type must be adjusted accordingly on
            // the other output.
            const bool wasActive = remainingOutput->isActive();
            // Note: no-op on the closing output where all clients has already been set inactive
            dupOutput->setAllClientsInactive();
            // stop() will be a no op if the output is still active but is needed in case all
            // active streams refcounts where cleared above
            if (wasActive) {
                remainingOutput->stop();
            }
            audio_io_handle_t duplicatedOutput = mOutputs.keyAt(i);
            ALOGV("closeOutput() closing also duplicated output %d", duplicatedOutput);

            mpClientInterface->closeOutput(duplicatedOutput);
            removeOutput(duplicatedOutput);
        }
    }

    nextAudioPortGeneration();

    ssize_t index = mAudioPatches.indexOfKey(closingOutput->getPatchHandle());
    if (index >= 0) {
        sp<AudioPatch> patchDesc = mAudioPatches.valueAt(index);
        (void) /*status_t status*/ mpClientInterface->releaseAudioPatch(
                    patchDesc->getAfHandle(), 0);
        mAudioPatches.removeItemsAt(index);
        mpClientInterface->onAudioPatchListUpdate();
    }

    if (closingOutputWasActive) {
        closingOutput->stop();
    }
    closingOutput->close();

    removeOutput(output);
    mPreviousOutputs = mOutputs;
    if (closingOutput == mSpatializerOutput) {
        mSpatializerOutput.clear();
    }

    // MSD patches may have been released to support a non-MSD direct output. Reset MSD patch if
    // no direct outputs are open.
    if (!getMsdAudioOutDevices().isEmpty()) {
        bool directOutputOpen = false;
        for (size_t i = 0; i < mOutputs.size(); i++) {
            if (mOutputs[i]->mFlags & AUDIO_OUTPUT_FLAG_DIRECT) {
                directOutputOpen = true;
                break;
            }
        }
        if (!directOutputOpen) {
            ALOGV("no direct outputs open, reset MSD patches");
            // TODO: The MSD patches to be established here may differ to current MSD patches due to
            // how output devices for patching are resolved. Avoid by caching and reusing the
            // arguments to mEngine->getOutputDevicesForAttributes() when resolving which output
            // devices to patch to. This may be complicated by the fact that devices may become
            // unavailable.
            setMsdOutputPatches();
        }
    }
}

void AudioPolicyManager::closeInput(audio_io_handle_t input)
{
    ALOGV("closeInput(%d)", input);

    sp<AudioInputDescriptor> inputDesc = mInputs.valueFor(input);
    if (inputDesc == NULL) {
        ALOGW("closeInput() unknown input %d", input);
        return;
    }

    nextAudioPortGeneration();

    sp<DeviceDescriptor> device = inputDesc->getDevice();
    ssize_t index = mAudioPatches.indexOfKey(inputDesc->getPatchHandle());
    if (index >= 0) {
        sp<AudioPatch> patchDesc = mAudioPatches.valueAt(index);
        (void) /*status_t status*/ mpClientInterface->releaseAudioPatch(
                    patchDesc->getAfHandle(), 0);
        mAudioPatches.removeItemsAt(index);
        mpClientInterface->onAudioPatchListUpdate();
    }

    inputDesc->close();
    mInputs.removeItem(input);

    DeviceVector primaryInputDevices = availablePrimaryModuleInputDevices();
    if (primaryInputDevices.contains(device) &&
            mInputs.activeInputsCountOnDevices(primaryInputDevices) == 0) {
        mpClientInterface->setSoundTriggerCaptureState(false);
    }
}

SortedVector<audio_io_handle_t> AudioPolicyManager::getOutputsForDevices(
            const DeviceVector &devices,
            const SwAudioOutputCollection& openOutputs)
{
    SortedVector<audio_io_handle_t> outputs;

    ALOGVV("%s() devices %s", __func__, devices.toString().c_str());
    for (size_t i = 0; i < openOutputs.size(); i++) {
        ALOGVV("output %zu isDuplicated=%d device=%s",
                i, openOutputs.valueAt(i)->isDuplicated(),
                openOutputs.valueAt(i)->supportedDevices().toString().c_str());
        if (openOutputs.valueAt(i)->supportsAllDevices(devices)
                && openOutputs.valueAt(i)->devicesSupportEncodedFormats(devices.types())) {
            ALOGVV("%s() found output %d", __func__, openOutputs.keyAt(i));
            outputs.add(openOutputs.keyAt(i));
        }
    }
    return outputs;
}

void AudioPolicyManager::checkForDeviceAndOutputChanges(std::function<bool()> onOutputsChecked)
{
    // checkA2dpSuspend must run before checkOutputForAllStrategies so that A2DP
    // output is suspended before any tracks are moved to it
    checkA2dpSuspend();
    checkOutputForAllStrategies();
    checkSecondaryOutputs();
    if (onOutputsChecked != nullptr && onOutputsChecked()) checkA2dpSuspend();
    updateDevicesAndOutputs();
    if (mHwModules.getModuleFromName(AUDIO_HARDWARE_MODULE_ID_MSD) != 0) {
        // TODO: The MSD patches to be established here may differ to current MSD patches due to how
        // output devices for patching are resolved. Nevertheless, AudioTracks affected by device
        // configuration changes will ultimately be rerouted correctly. We can still avoid
        // unnecessary rerouting by caching and reusing the arguments to
        // mEngine->getOutputDevicesForAttributes() when resolving which output devices to patch to.
        // This may be complicated by the fact that devices may become unavailable.
        setMsdOutputPatches();
    }
    // an event that changed routing likely occurred, inform upper layers
    mpClientInterface->onRoutingUpdated();
}

bool AudioPolicyManager::followsSameRouting(const audio_attributes_t &lAttr,
                                            const audio_attributes_t &rAttr) const
{
    return mEngine->getProductStrategyForAttributes(lAttr) ==
            mEngine->getProductStrategyForAttributes(rAttr);
}

void AudioPolicyManager::checkAudioSourceForAttributes(const audio_attributes_t &attr)
{
    for (size_t i = 0; i < mAudioSources.size(); i++)  {
        sp<SourceClientDescriptor> sourceDesc = mAudioSources.valueAt(i);
        if (sourceDesc != nullptr && followsSameRouting(attr, sourceDesc->attributes())
                && sourceDesc->getPatchHandle() == AUDIO_PATCH_HANDLE_NONE
                && !isCallRxAudioSource(sourceDesc) && !sourceDesc->isInternal()) {
            connectAudioSource(sourceDesc);
        }
    }
}

void AudioPolicyManager::clearAudioSourcesForOutput(audio_io_handle_t output)
{
    for (size_t i = 0; i < mAudioSources.size(); i++)  {
        sp<SourceClientDescriptor> sourceDesc = mAudioSources.valueAt(i);
        if (sourceDesc != nullptr && sourceDesc->swOutput().promote() != nullptr
                && sourceDesc->swOutput().promote()->mIoHandle == output) {
            disconnectAudioSource(sourceDesc);
        }
    }
}

const unsigned int muteLatencyFactor = property_get_int32(
            "audio.sys.mute.latency.factor", DEFAULT_MUTE_LATENCY_FACTOR);

const unsigned int routingLatency = property_get_int32(
            "audio.sys.routing.latency", DEFAULT_ROUTING_LATENCY_MS);

bool AudioPolicyManager::isInvalidationOfMusicStreamNeeded(const audio_attributes_t &attr)
{
    if (followsSameRouting(attr, attributes_initializer(AUDIO_USAGE_MEDIA))) {
        for (size_t i = 0; i < mOutputs.size(); i++) {
            sp<SwAudioOutputDescriptor> newOutputDesc = mOutputs.valueAt(i);
            if (newOutputDesc->getFormat() == AUDIO_FORMAT_DSD)
                return false;
        }
    }
    return true;
}
void AudioPolicyManager::checkOutputForAttributes(const audio_attributes_t &attr)
{
    if (!isInvalidationOfMusicStreamNeeded(attr))
        return;
    auto psId = mEngine->getProductStrategyForAttributes(attr);

    DeviceVector oldDevices = mEngine->getOutputDevicesForAttributes(attr, 0, true /*fromCache*/);
    DeviceVector newDevices = mEngine->getOutputDevicesForAttributes(attr, 0, false /*fromCache*/);

    SortedVector<audio_io_handle_t> srcOutputs = getOutputsForDevices(oldDevices, mPreviousOutputs);
    SortedVector<audio_io_handle_t> dstOutputs = getOutputsForDevices(newDevices, mOutputs);

    uint32_t maxLatency = 0;
    std::vector<sp<SwAudioOutputDescriptor>> invalidatedOutputs;
    // take into account dynamic audio policies related changes: if a client is now associated
    // to a different policy mix than at creation time, invalidate corresponding stream
    for (size_t i = 0; i < mPreviousOutputs.size(); i++) {
        const sp<SwAudioOutputDescriptor>& desc = mPreviousOutputs.valueAt(i);
        if (desc->isDuplicated()) {
            continue;
        }
        for (const sp<TrackClientDescriptor>& client : desc->getClientIterable()) {
            if (mEngine->getProductStrategyForAttributes(client->attributes()) != psId) {
                continue;
            }
            sp<AudioPolicyMix> primaryMix;
            status_t status = mPolicyMixes.getOutputForAttr(client->attributes(), client->config(),
                    client->uid(), client->session(), client->flags(), primaryMix, nullptr);
            if (status != OK) {
                continue;
            }
            if (client->getPrimaryMix() != primaryMix || client->hasLostPrimaryMix()) {
                if (desc->isStrategyActive(psId) && maxLatency < desc->latency()) {
                    maxLatency = desc->latency();
                }
                invalidatedOutputs.push_back(desc);
            }
        }
    }

    if (srcOutputs != dstOutputs || !invalidatedOutputs.empty()) {
        // get maximum latency of all source outputs to determine the minimum mute time guaranteeing
        // audio from invalidated tracks will be rendered when unmuting
        for (audio_io_handle_t srcOut : srcOutputs) {
            sp<SwAudioOutputDescriptor> desc = mPreviousOutputs.valueFor(srcOut);
            if (desc == nullptr) continue;

            if (desc->isStrategyActive(psId) && maxLatency < desc->latency()) {
                maxLatency = desc->latency();
            }

            bool invalidate = false;
            for (auto client : desc->clientsList(false /*activeOnly*/)) {
                if (desc->isDuplicated() || !desc->mProfile->isDirectOutput()) {
                    // a client on a non direct outputs has necessarily a linear PCM format
                    // so we can call selectOutput() safely
                    const audio_io_handle_t newOutput = selectOutput(dstOutputs,
                                                                     client->flags(),
                                                                     client->config().format,
                                                                     client->config().channel_mask,
                                                                     client->config().sample_rate,
                                                                     client->session());
                    if (newOutput != srcOut) {
                        invalidate = true;
                        break;
                    }
                } else {
                    sp<IOProfile> profile = getProfileForOutput(newDevices,
                                   client->config().sample_rate,
                                   client->config().format,
                                   client->config().channel_mask,
                                   client->flags(),
                                   true /* directOnly */);
                    if (profile != desc->mProfile) {
                        invalidate = true;
                        break;
                    }
                }
            }
            // mute strategy while moving tracks from one output to another
            if (invalidate) {
                invalidatedOutputs.push_back(desc);
                if (desc->isStrategyActive(psId)) {
                    setStrategyMute(psId, true, desc);
                    setStrategyMute(psId, false, desc,
                                    (maxLatency * muteLatencyFactor) + routingLatency,
                                    newDevices.types());
                }
            }
            sp<SourceClientDescriptor> source = getSourceForAttributesOnOutput(srcOut, attr);
            if (source != nullptr && !isCallRxAudioSource(source) && !source->isInternal()) {
                connectAudioSource(source);
            }
        }

        ALOGV_IF(!(srcOutputs.isEmpty() || dstOutputs.isEmpty()),
              "%s: strategy %d, moving from output %s to output %s", __func__, psId,
              std::to_string(srcOutputs[0]).c_str(),
              std::to_string(dstOutputs[0]).c_str());

        // Move effects associated to this stream from previous output to new output
        if (followsSameRouting(attr, attributes_initializer(AUDIO_USAGE_MEDIA))) {
            selectOutputForMusicEffects();
        }
        // Move tracks associated to this stream (and linked) from previous output to new output
        if (!invalidatedOutputs.empty()) {
            invalidateStreams(mEngine->getStreamTypesForProductStrategy(psId));
            for (sp<SwAudioOutputDescriptor> desc : invalidatedOutputs) {
                desc->setTracksInvalidatedStatusByStrategy(psId);
            }
        }
    }
}

void AudioPolicyManager::checkOutputForAllStrategies()
{
    for (const auto &strategy : mEngine->getOrderedProductStrategies()) {
        auto attributes = mEngine->getAllAttributesForProductStrategy(strategy).front();
        checkOutputForAttributes(attributes);
        checkAudioSourceForAttributes(attributes);
    }
}

void AudioPolicyManager::checkSecondaryOutputs() {
    PortHandleVector clientsToInvalidate;
    TrackSecondaryOutputsMap trackSecondaryOutputs;
    for (size_t i = 0; i < mOutputs.size(); i++) {
        const sp<SwAudioOutputDescriptor>& outputDescriptor = mOutputs[i];
        for (const sp<TrackClientDescriptor>& client : outputDescriptor->getClientIterable()) {
            sp<AudioPolicyMix> primaryMix;
            std::vector<sp<AudioPolicyMix>> secondaryMixes;
            status_t status = mPolicyMixes.getOutputForAttr(client->attributes(), client->config(),
                    client->uid(), client->session(), client->flags(), primaryMix, &secondaryMixes);
            std::vector<sp<SwAudioOutputDescriptor>> secondaryDescs;
            for (auto &secondaryMix : secondaryMixes) {
                sp<SwAudioOutputDescriptor> outputDesc = secondaryMix->getOutput();
                if (outputDesc != nullptr &&
                    outputDesc->mIoHandle != AUDIO_IO_HANDLE_NONE) {
                    secondaryDescs.push_back(outputDesc);
                }
            }

            if (status != OK &&
                (client->flags() & AUDIO_OUTPUT_FLAG_MMAP_NOIRQ) == AUDIO_OUTPUT_FLAG_NONE) {
                // When it failed to query secondary output, only invalidate the client that is not
                // MMAP. The reason is that MMAP stream will not support secondary output.
                clientsToInvalidate.push_back(client->portId());
            } else if (!std::equal(
                    client->getSecondaryOutputs().begin(),
                    client->getSecondaryOutputs().end(),
                    secondaryDescs.begin(), secondaryDescs.end())) {
                if (!audio_is_linear_pcm(client->config().format)) {
                    // If the format is not PCM, the tracks should be invalidated to get correct
                    // behavior when the secondary output is changed.
                    clientsToInvalidate.push_back(client->portId());
                } else {
                    std::vector<wp<SwAudioOutputDescriptor>> weakSecondaryDescs;
                    std::vector<audio_io_handle_t> secondaryOutputIds;
                    for (const auto &secondaryDesc: secondaryDescs) {
                        secondaryOutputIds.push_back(secondaryDesc->mIoHandle);
                        weakSecondaryDescs.push_back(secondaryDesc);
                    }
                    trackSecondaryOutputs.emplace(client->portId(), secondaryOutputIds);
                    client->setSecondaryOutputs(std::move(weakSecondaryDescs));
                }
            }
        }
    }
    if (!trackSecondaryOutputs.empty()) {
        mpClientInterface->updateSecondaryOutputs(trackSecondaryOutputs);
    }
    if (!clientsToInvalidate.empty()) {
        ALOGD("%s Invalidate clients due to fail getting output for attr", __func__);
        mpClientInterface->invalidateTracks(clientsToInvalidate);
    }
}

bool AudioPolicyManager::isScoRequestedForComm() const {
    AudioDeviceTypeAddrVector devices;
    mEngine->getDevicesForRoleAndStrategy(mCommunnicationStrategy, DEVICE_ROLE_PREFERRED, devices);
    for (const auto &device : devices) {
        if (audio_is_bluetooth_out_sco_device(device.mType)) {
            return true;
        }
    }
    return false;
}

bool AudioPolicyManager::isHearingAidUsedForComm() const {
    DeviceVector devices = mEngine->getOutputDevicesForStream(AUDIO_STREAM_VOICE_CALL,
                                                       true /*fromCache*/);
    for (const auto &device : devices) {
        if (device->type() == AUDIO_DEVICE_OUT_HEARING_AID) {
            return true;
        }
    }
    return false;
}


void AudioPolicyManager::checkA2dpSuspend()
{
    audio_io_handle_t a2dpOutput = mOutputs.getA2dpOutput();

    if (a2dpOutput == 0 || mOutputs.isA2dpOffloadedOnPrimary()) {
        mA2dpSuspended = false;
        return;
    }

    bool isScoConnected =
            (mAvailableInputDevices.types().count(AUDIO_DEVICE_IN_BLUETOOTH_SCO_HEADSET) != 0 ||
             !Intersection(mAvailableOutputDevices.types(), getAudioDeviceOutAllScoSet()).empty());
    bool isScoRequested = isScoRequestedForComm();

    // if suspended, restore A2DP output if:
    //      (A2DP output is present and not on primary output) &&
    //      ((SCO device is NOT connected) ||
    //       ((SCO is not requested) &&
    //        (phone state is NOT in call) && (phone state is NOT ringing)))
    //
    // if not suspended, suspend A2DP output if:
    //      (A2DP output is present and not on primary output) &&
    //      (SCO device is connected) &&
    //       ((SCO is requested) ||
    //       ((phone state is in call) || (phone state is ringing)))
    //
    if (mA2dpSuspended) {
        if (!isScoConnected ||
             (!isScoRequested &&
              (mEngine->getPhoneState() != AUDIO_MODE_IN_CALL) &&
              (mEngine->getPhoneState() != AUDIO_MODE_RINGTONE))) {
                mpClientInterface->restoreOutput(a2dpOutput);
            mA2dpSuspended = false;
        }
    } else {
        if (isScoConnected &&
             (isScoRequested ||
              (mEngine->getPhoneState() == AUDIO_MODE_IN_CALL) ||
              (mEngine->getPhoneState() == AUDIO_MODE_RINGTONE))) {
                mpClientInterface->suspendOutput(a2dpOutput);
            mA2dpSuspended = true;
        }
    }
}

DeviceVector AudioPolicyManager::getNewOutputDevices(const sp<SwAudioOutputDescriptor>& outputDesc,
                                                     bool fromCache)
{
    DeviceVector devices;

    ssize_t index = mAudioPatches.indexOfKey(outputDesc->getPatchHandle());
    if (index >= 0) {
        sp<AudioPatch> patchDesc = mAudioPatches.valueAt(index);
        if (patchDesc->getUid() != mUidCached) {
            ALOGV("%s device %s forced by patch %d", __func__,
                  outputDesc->devices().toString().c_str(), outputDesc->getPatchHandle());
            return  outputDesc->devices();
        }
    }

    // Do not retrieve engine device for outputs through MSD
    // TODO: support explicit routing requests by resetting MSD patch to engine device.
    if (outputDesc->devices() == getMsdAudioOutDevices()) {
        return outputDesc->devices();
    }

    // Honor explicit routing requests only if no client using default routing is active on this
    // input: a specific app can not force routing for other apps by setting a preferred device.
    bool active; // unused
    sp<DeviceDescriptor> device =
        findPreferredDevice(outputDesc, PRODUCT_STRATEGY_NONE, active, mAvailableOutputDevices);
    if (device != nullptr) {
        return DeviceVector(device);
    }

    // Legacy Engine cannot take care of bus devices and mix, so we need to handle the conflict
    // of setForceUse / Default Bus device here
    device = mPolicyMixes.getDeviceAndMixForOutput(outputDesc, mAvailableOutputDevices);
    if (device != nullptr) {
        return DeviceVector(device);
    }

    for (const auto &productStrategy : mEngine->getOrderedProductStrategies()) {
        StreamTypeVector streams = mEngine->getStreamTypesForProductStrategy(productStrategy);
        auto attr = mEngine->getAllAttributesForProductStrategy(productStrategy).front();
        auto hasStreamActive = [&](auto stream) {
            return hasStream(streams, stream) && isStreamActive(stream, 0);
        };

        auto doGetOutputDevicesForVoice = [&]() {
            return hasVoiceStream(streams) && (outputDesc == mPrimaryOutput ||
                outputDesc->isActive(toVolumeSource(AUDIO_STREAM_VOICE_CALL, false))) &&
                (isInCall() ||
                 mOutputs.isStrategyActiveOnSameModule(productStrategy, outputDesc)) &&
                !isStreamActive(AUDIO_STREAM_ENFORCED_AUDIBLE, 0);
        };

        // With low-latency playing on speaker, music on WFD, when the first low-latency
        // output is stopped, getNewOutputDevices checks for a product strategy
        // from the list, as STRATEGY_SONIFICATION comes prior to STRATEGY_MEDIA.
        // If an ALARM or ENFORCED_AUDIBLE stream is supported by the product strategy,
        // devices are returned for STRATEGY_SONIFICATION without checking whether the
        // stream is associated to the output descriptor.
        if (doGetOutputDevicesForVoice() || outputDesc->isStrategyActive(productStrategy) ||
               ((hasStreamActive(AUDIO_STREAM_ALARM) ||
                hasStreamActive(AUDIO_STREAM_ENFORCED_AUDIBLE)) &&
                (outputDesc->isActive(toVolumeSource(AUDIO_STREAM_VOICE_CALL)) ||
                 outputDesc == mPrimaryOutput) &&
                mOutputs.isStrategyActiveOnSameModule(productStrategy, outputDesc))) {
            // Retrieval of devices for voice DL is done on primary output profile, cannot
            // check the route (would force modifying configuration file for this profile)
            devices = mEngine->getOutputDevicesForAttributes(attr, nullptr, fromCache);
            break;
        }
    }
    ALOGV("%s selected devices %s", __func__, devices.toString().c_str());
    return devices;
}

sp<DeviceDescriptor> AudioPolicyManager::getNewInputDevice(
        const sp<AudioInputDescriptor>& inputDesc)
{
    sp<DeviceDescriptor> device;

    ssize_t index = mAudioPatches.indexOfKey(inputDesc->getPatchHandle());
    if (index >= 0) {
        sp<AudioPatch> patchDesc = mAudioPatches.valueAt(index);
        if (patchDesc->getUid() != mUidCached) {
            ALOGV("getNewInputDevice() device %s forced by patch %d",
                  inputDesc->getDevice()->toString().c_str(), inputDesc->getPatchHandle());
            return inputDesc->getDevice();
        }
    }

    // Honor explicit routing requests only if no client using default routing is active on this
    // input: a specific app can not force routing for other apps by setting a preferred device.
    bool active;
    device = findPreferredDevice(inputDesc, AUDIO_SOURCE_DEFAULT, active, mAvailableInputDevices);
    if (device != nullptr) {
        return device;
    }

    // If we are not in call and no client is active on this input, this methods returns
    // a null sp<>, causing the patch on the input stream to be released.
    audio_attributes_t attributes;
    uid_t uid;
    audio_session_t session;
    sp<RecordClientDescriptor> topClient = inputDesc->getHighestPriorityClient();
    if (topClient != nullptr) {
        attributes = topClient->attributes();
        uid = topClient->uid();
        session = topClient->session();
    } else {
        attributes = { .source = AUDIO_SOURCE_DEFAULT };
        uid = 0;
        session = AUDIO_SESSION_NONE;
    }

    if (attributes.source == AUDIO_SOURCE_DEFAULT && isInCall()) {
        attributes.source = AUDIO_SOURCE_VOICE_COMMUNICATION;
    }
    if (attributes.source != AUDIO_SOURCE_DEFAULT) {
        device = mEngine->getInputDeviceForAttributes(attributes, uid, session);
    }

    return device;
}

bool AudioPolicyManager::streamsMatchForvolume(audio_stream_type_t stream1,
                                               audio_stream_type_t stream2) {
    return (stream1 == stream2);
}

status_t AudioPolicyManager::getDevicesForAttributes(
        const audio_attributes_t &attr, AudioDeviceTypeAddrVector *devices, bool forVolume) {
    if (devices == nullptr) {
        return BAD_VALUE;
    }

    DeviceVector curDevices;
    if (status_t status = getDevicesForAttributes(attr, curDevices, forVolume); status != OK) {
        return status;
    }
    for (const auto& device : curDevices) {
        devices->push_back(device->getDeviceTypeAddr());
    }
    return NO_ERROR;
}

void AudioPolicyManager::handleNotificationRoutingForStream(audio_stream_type_t stream) {
    switch(stream) {
    case AUDIO_STREAM_MUSIC:
        checkOutputForAttributes(attributes_initializer(AUDIO_USAGE_NOTIFICATION));
        updateDevicesAndOutputs();
        break;
    default:
        break;
    }
}

uint32_t AudioPolicyManager::handleEventForBeacon(int event) {

    // skip beacon mute management if a dedicated TTS output is available
    if (mTtsOutputAvailable) {
        return 0;
    }

    switch(event) {
    case STARTING_OUTPUT:
        mBeaconMuteRefCount++;
        break;
    case STOPPING_OUTPUT:
        if (mBeaconMuteRefCount > 0) {
            mBeaconMuteRefCount--;
        }
        break;
    case STARTING_BEACON:
        mBeaconPlayingRefCount++;
        break;
    case STOPPING_BEACON:
        if (mBeaconPlayingRefCount > 0) {
            mBeaconPlayingRefCount--;
        }
        break;
    }

    if (mBeaconMuteRefCount > 0) {
        // any playback causes beacon to be muted
        return setBeaconMute(true);
    } else {
        // no other playback: unmute when beacon starts playing, mute when it stops
        return setBeaconMute(mBeaconPlayingRefCount == 0);
    }
}

uint32_t AudioPolicyManager::setBeaconMute(bool mute) {
    ALOGV("setBeaconMute(%d) mBeaconMuteRefCount=%d mBeaconPlayingRefCount=%d",
            mute, mBeaconMuteRefCount, mBeaconPlayingRefCount);
    // keep track of muted state to avoid repeating mute/unmute operations
    if (mBeaconMuted != mute) {
        // mute/unmute AUDIO_STREAM_TTS on all outputs
        ALOGV("\t muting %d", mute);
        uint32_t maxLatency = 0;
        auto ttsVolumeSource = toVolumeSource(AUDIO_STREAM_TTS, false);
        if (ttsVolumeSource == VOLUME_SOURCE_NONE) {
            ALOGV("\t no tts volume source available");
            return 0;
        }
        for (size_t i = 0; i < mOutputs.size(); i++) {
            sp<SwAudioOutputDescriptor> desc = mOutputs.valueAt(i);
            setVolumeSourceMute(ttsVolumeSource, mute/*on*/, desc, 0 /*delay*/, DeviceTypeSet());
            const uint32_t latency = desc->latency() * 2;
            if (desc->isActive(latency * 2) && latency > maxLatency) {
                maxLatency = latency;
            }
        }
        mBeaconMuted = mute;
        return maxLatency;
    }
    return 0;
}

void AudioPolicyManager::updateDevicesAndOutputs()
{
    mEngine->updateDeviceSelectionCache();
    mPreviousOutputs = mOutputs;
}

uint32_t AudioPolicyManager::checkDeviceMuteStrategies(const sp<AudioOutputDescriptor>& outputDesc,
                                                       const DeviceVector &prevDevices,
                                                       uint32_t delayMs)
{
    // mute/unmute strategies using an incompatible device combination
    // if muting, wait for the audio in pcm buffer to be drained before proceeding
    // if unmuting, unmute only after the specified delay
    if (outputDesc->isDuplicated()) {
        return 0;
    }

    uint32_t muteWaitMs = 0;
    DeviceVector devices = outputDesc->devices();
    bool shouldMute = outputDesc->isActive() && (devices.size() >= 2);

    auto productStrategies = mEngine->getOrderedProductStrategies();
    for (const auto &productStrategy : productStrategies) {
        auto attributes = mEngine->getAllAttributesForProductStrategy(productStrategy).front();
        DeviceVector curDevices =
                mEngine->getOutputDevicesForAttributes(attributes, nullptr, false/*fromCache*/);
        curDevices = curDevices.filter(outputDesc->supportedDevices());
        bool mute = shouldMute && curDevices.containsAtLeastOne(devices) && curDevices != devices;
        bool doMute = false;

        if (mute && !outputDesc->isStrategyMutedByDevice(productStrategy)) {
            doMute = true;
            outputDesc->setStrategyMutedByDevice(productStrategy, true);
        } else if (!mute && outputDesc->isStrategyMutedByDevice(productStrategy)) {
            doMute = true;
            outputDesc->setStrategyMutedByDevice(productStrategy, false);
        }
        if (doMute) {
            for (size_t j = 0; j < mOutputs.size(); j++) {
                sp<AudioOutputDescriptor> desc = mOutputs.valueAt(j);
                // skip output if it does not share any device with current output
                if (!desc->supportedDevices().containsAtLeastOne(outputDesc->supportedDevices())) {
                    continue;
                }
                ALOGVV("%s() %s (curDevice %s)", __func__,
                      mute ? "muting" : "unmuting", curDevices.toString().c_str());
                setStrategyMute(productStrategy, mute, desc, mute ? 0 : delayMs);
                if (desc->isStrategyActive(productStrategy)) {
                    if (mute) {
                        // FIXME: should not need to double latency if volume could be applied
                        // immediately by the audioflinger mixer. We must account for the delay
                        // between now and the next time the audioflinger thread for this output
                        // will process a buffer (which corresponds to one buffer size,
                        // usually 1/2 or 1/4 of the latency).
                        if (muteWaitMs < desc->latency() * 2) {
                            muteWaitMs = desc->latency() * 2;
                        }
                    }
                }
            }
        }
    }

    // temporary mute output if device selection changes to avoid volume bursts due to
    // different per device volumes
    if (outputDesc->isActive() && (devices != prevDevices)) {
        uint32_t tempMuteWaitMs = outputDesc->latency() * muteLatencyFactor;

        if (muteWaitMs < tempMuteWaitMs) {
            muteWaitMs = tempMuteWaitMs;
        }

        // If recommended duration is defined, replace temporary mute duration to avoid
        // truncated notifications at beginning, which depends on duration of changing path in HAL.
        // Otherwise, temporary mute duration is conservatively set to 4 times the reported latency.
        uint32_t tempRecommendedMuteDuration = outputDesc->getRecommendedMuteDurationMs();
        uint32_t tempMuteDurationMs = tempRecommendedMuteDuration > 0 ?
                tempRecommendedMuteDuration : (outputDesc->latency() * muteLatencyFactor)
                + routingLatency;

        for (const auto &activeVs : outputDesc->getActiveVolumeSources()) {
            // make sure that we do not start the temporary mute period too early in case of
            // delayed device change
            setVolumeSourceMute(activeVs, true, outputDesc, delayMs);
            setVolumeSourceMute(activeVs, false, outputDesc, delayMs + tempMuteDurationMs,
                                devices.types());
        }
    }

    // wait for the PCM output buffers to empty before proceeding with the rest of the command
    if (muteWaitMs > delayMs) {
        muteWaitMs -= delayMs;
        usleep(muteWaitMs * 1000);
        return muteWaitMs;
    }
    return 0;
}

uint32_t AudioPolicyManager::setOutputDevices(const sp<SwAudioOutputDescriptor>& outputDesc,
                                              const DeviceVector &devices,
                                              bool force,
                                              int delayMs,
                                              audio_patch_handle_t *patchHandle,
                                              bool requiresMuteCheck, bool requiresVolumeCheck)
{
    // TODO(b/262404095): Consider if the output need to be reopened.
    ALOGV("%s device %s delayMs %d", __func__, devices.toString().c_str(), delayMs);
    uint32_t muteWaitMs;

    if (outputDesc->isDuplicated()) {
        muteWaitMs = setOutputDevices(outputDesc->subOutput1(), devices, force, delayMs,
                nullptr /* patchHandle */, requiresMuteCheck);
        muteWaitMs += setOutputDevices(outputDesc->subOutput2(), devices, force, delayMs,
                nullptr /* patchHandle */, requiresMuteCheck);
        return muteWaitMs;
    }

    // filter devices according to output selected
    DeviceVector filteredDevices = outputDesc->filterSupportedDevices(devices);
    DeviceVector prevDevices = outputDesc->devices();
    DeviceVector availPrevDevices = mAvailableOutputDevices.filter(prevDevices);

    ALOGV("setOutputDevices() prevDevice %s", prevDevices.toString().c_str());

    if (!filteredDevices.isEmpty()) {
        outputDesc->setDevices(filteredDevices);
    }

    // if the outputs are not materially active, there is no need to mute.
    if (requiresMuteCheck) {
        muteWaitMs = checkDeviceMuteStrategies(outputDesc, prevDevices, delayMs);
    } else {
        ALOGV("%s: suppressing checkDeviceMuteStrategies", __func__);
        muteWaitMs = 0;
    }

    bool outputRouted = outputDesc->isRouted();

    // no need to proceed if new device is not AUDIO_DEVICE_NONE and not supported by current
    // output profile or if new device is not supported AND previous device(s) is(are) still
    // available (otherwise reset device must be done on the output)
    if (!devices.isEmpty() && filteredDevices.isEmpty() && !availPrevDevices.empty()) {
        ALOGV("%s: unsupported device %s for output", __func__, devices.toString().c_str());
        // restore previous device after evaluating strategy mute state
        outputDesc->setDevices(prevDevices);
        return muteWaitMs;
    }

    // Do not change the routing if:
    //      the requested device is AUDIO_DEVICE_NONE
    //      OR the requested device is the same as current device
    //  AND force is not specified
    //  AND the output is connected by a valid audio patch.
    // Doing this check here allows the caller to call setOutputDevices() without conditions
    if ((filteredDevices.isEmpty() || filteredDevices == prevDevices) && !force && outputRouted) {
        ALOGV("%s setting same device %s or null device, force=%d, patch handle=%d", __func__,
              filteredDevices.toString().c_str(), force, outputDesc->getPatchHandle());
        if (requiresVolumeCheck && !filteredDevices.isEmpty()) {
            ALOGV("%s setting same device on routed output, force apply volumes", __func__);
            applyStreamVolumes(outputDesc, filteredDevices.types(), delayMs, true /*force*/);
        }
        return muteWaitMs;
    }

    ALOGV("%s changing device to %s", __func__, filteredDevices.toString().c_str());

    // do the routing
    if (filteredDevices.isEmpty() || mAvailableOutputDevices.filter(filteredDevices).empty()) {
        resetOutputDevice(outputDesc, delayMs, NULL);
    } else {
        PatchBuilder patchBuilder;
        patchBuilder.addSource(outputDesc);
        ALOG_ASSERT(filteredDevices.size() <= AUDIO_PATCH_PORTS_MAX, "Too many sink ports");
        for (const auto &filteredDevice : filteredDevices) {
            patchBuilder.addSink(filteredDevice);
        }

        // Add half reported latency to delayMs when muteWaitMs is null in order
        // to avoid disordered sequence of muting volume and changing devices.
        installPatch(__func__, patchHandle, outputDesc.get(), patchBuilder.patch(),
                muteWaitMs == 0 ? (delayMs + (outputDesc->latency() / 2)) : delayMs);
    }

    // update stream volumes according to new device
    applyStreamVolumes(outputDesc, filteredDevices.types(), delayMs);

    return muteWaitMs;
}

status_t AudioPolicyManager::resetOutputDevice(const sp<AudioOutputDescriptor>& outputDesc,
                                               int delayMs,
                                               audio_patch_handle_t *patchHandle)
{
    ssize_t index;
    if (patchHandle == nullptr && !outputDesc->isRouted()) {
        return INVALID_OPERATION;
    }
    if (patchHandle) {
        index = mAudioPatches.indexOfKey(*patchHandle);
    } else {
        index = mAudioPatches.indexOfKey(outputDesc->getPatchHandle());
    }
    if (index < 0) {
        return INVALID_OPERATION;
    }
    sp< AudioPatch> patchDesc = mAudioPatches.valueAt(index);
    status_t status = mpClientInterface->releaseAudioPatch(patchDesc->getAfHandle(), delayMs);
    ALOGV("resetOutputDevice() releaseAudioPatch returned %d", status);
    outputDesc->setPatchHandle(AUDIO_PATCH_HANDLE_NONE);
    removeAudioPatch(patchDesc->getHandle());
    nextAudioPortGeneration();
    mpClientInterface->onAudioPatchListUpdate();
    return status;
}

status_t AudioPolicyManager::setInputDevice(audio_io_handle_t input,
                                            const sp<DeviceDescriptor> &device,
                                            bool force,
                                            audio_patch_handle_t *patchHandle)
{
    status_t status = NO_ERROR;

    sp<AudioInputDescriptor> inputDesc = mInputs.valueFor(input);
    if ((device != nullptr) && ((device != inputDesc->getDevice()) || force)) {
        inputDesc->setDevice(device);

        if (mAvailableInputDevices.contains(device)) {
            PatchBuilder patchBuilder;
            patchBuilder.addSink(inputDesc,
            // AUDIO_SOURCE_HOTWORD is for internal use only:
            // handled as AUDIO_SOURCE_VOICE_RECOGNITION by the audio HAL
                    [inputDesc](const PatchBuilder::mix_usecase_t& usecase) {
                        auto result = usecase;
                        if (result.source == AUDIO_SOURCE_HOTWORD && !inputDesc->isSoundTrigger()) {
                            result.source = AUDIO_SOURCE_VOICE_RECOGNITION;
                        }
                        return result; }).
            //only one input device for now
                    addSource(device);
            status = installPatch(__func__, patchHandle, inputDesc.get(), patchBuilder.patch(), 0);
        }
    }
    return status;
}

status_t AudioPolicyManager::resetInputDevice(audio_io_handle_t input,
                                              audio_patch_handle_t *patchHandle)
{
    sp<AudioInputDescriptor> inputDesc = mInputs.valueFor(input);
    ssize_t index;
    if (patchHandle) {
        index = mAudioPatches.indexOfKey(*patchHandle);
    } else {
        index = mAudioPatches.indexOfKey(inputDesc->getPatchHandle());
    }
    if (index < 0) {
        return INVALID_OPERATION;
    }
    sp< AudioPatch> patchDesc = mAudioPatches.valueAt(index);
    status_t status = mpClientInterface->releaseAudioPatch(patchDesc->getAfHandle(), 0);
    ALOGV("resetInputDevice() releaseAudioPatch returned %d", status);
    inputDesc->setPatchHandle(AUDIO_PATCH_HANDLE_NONE);
    removeAudioPatch(patchDesc->getHandle());
    nextAudioPortGeneration();
    mpClientInterface->onAudioPatchListUpdate();
    return status;
}

sp<IOProfile> AudioPolicyManager::getInputProfile(const sp<DeviceDescriptor> &device,
                                                  uint32_t& samplingRate,
                                                  audio_format_t& format,
                                                  audio_channel_mask_t& channelMask,
                                                  audio_input_flags_t flags)
{
    // Choose an input profile based on the requested capture parameters: select the first available
    // profile supporting all requested parameters.
    // The flags can be ignored if it doesn't contain a much match flag.
    //
    // TODO: perhaps isCompatibleProfile should return a "matching" score so we can return
    // the best matching profile, not the first one.

    using underlying_input_flag_t = std::underlying_type_t<audio_input_flags_t>;
    const underlying_input_flag_t mustMatchFlag = AUDIO_INPUT_FLAG_MMAP_NOIRQ |
                         AUDIO_INPUT_FLAG_HOTWORD_TAP | AUDIO_INPUT_FLAG_HW_LOOKBACK;

    const underlying_input_flag_t oriFlags = flags;

    for (;;) {
        sp<IOProfile> firstInexact = nullptr;
        uint32_t updatedSamplingRate = 0;
        audio_format_t updatedFormat = AUDIO_FORMAT_INVALID;
        audio_channel_mask_t updatedChannelMask = AUDIO_CHANNEL_INVALID;
        for (const auto& hwModule : mHwModules) {
            for (const auto& profile : hwModule->getInputProfiles()) {
                // profile->log();
                //updatedFormat = format;
                // Choose the input profile based on this priority:
                // 1. exact match with both channel mask and format
                // 2. exact match with channel mask and best match with format
                // 3. exact match with format and best match with channel mask
                // 4. best match with both channel mask and format
                if (profile->isCompatibleProfile(DeviceVector(device), samplingRate,
                                                &samplingRate  /*updatedSamplingRate*/,
                                                format,
                                                &format,       /*updatedFormat*/
                                                channelMask,
                                                &channelMask   /*updatedChannelMask*/,
                                                // FIXME ugly cast
                                                (audio_output_flags_t) flags,
                                                true /*exactMatchRequiredForInputFlags*/,
                                                true,
                                                true)) {

                    return profile;
                }
                if (firstInexact == nullptr && profile->isCompatibleProfile(DeviceVector(device),
                                                samplingRate,
                                                &updatedSamplingRate,
                                                format,
                                                &updatedFormat,
                                                channelMask,
                                                &updatedChannelMask,
                                                // FIXME ugly cast
                                                (audio_output_flags_t) flags,
                                                false /*exactMatchRequiredForInputFlags*/,
                                                false,
                                                true)) {
                    firstInexact = profile;
                }
                if (firstInexact == nullptr && profile->isCompatibleProfile(DeviceVector(device),
                                                samplingRate,
                                                &updatedSamplingRate,
                                                format,
                                                &updatedFormat,
                                                channelMask,
                                                &updatedChannelMask,
                                                // FIXME ugly cast
                                                (audio_output_flags_t) flags,
                                                false /*exactMatchRequiredForInputFlags*/,
                                                true,
                                                false)) {
                    firstInexact = profile;
                }
                if (firstInexact == nullptr && profile->isCompatibleProfile(DeviceVector(device),
                                                samplingRate,
                                                &updatedSamplingRate,
                                                format,
                                                &updatedFormat,
                                                channelMask,
                                                &updatedChannelMask,
                                                // FIXME ugly cast
                                                (audio_output_flags_t) flags,
                                                false /*exactMatchRequiredForInputFlags*/,
                                                false,
                                                false)) {
                    firstInexact = profile;
                }
            }
        }

        if (firstInexact != nullptr) {
            samplingRate = updatedSamplingRate;
            format = updatedFormat;
            channelMask = updatedChannelMask;
            return firstInexact;
        } else if (flags & AUDIO_INPUT_FLAG_RAW) {
            flags = (audio_input_flags_t) (flags & ~AUDIO_INPUT_FLAG_RAW); // retry
        } else if ((flags & mustMatchFlag) == AUDIO_INPUT_FLAG_NONE &&
                flags != AUDIO_INPUT_FLAG_NONE && audio_is_linear_pcm(format)) {
            flags = AUDIO_INPUT_FLAG_NONE;
        } else { // fail
            ALOGW("%s could not find profile for device %s, sampling rate %u, format %#x, "
                  "channel mask 0x%X, flags %#x", __func__, device->toString().c_str(),
                  samplingRate, format, channelMask, oriFlags);
            break;
        }
    }

    return nullptr;
}

float AudioPolicyManager::computeVolume(IVolumeCurves &curves,
                                        VolumeSource volumeSource,
                                        int index,
                                        const DeviceTypeSet& deviceTypes)
{
    float volumeDb = curves.volIndexToDb(Volume::getDeviceCategory(deviceTypes), index);

    // handle the case of accessibility active while a ringtone is playing: if the ringtone is much
    // louder than the accessibility prompt, the prompt cannot be heard, thus masking the touch
    // exploration of the dialer UI. In this situation, bring the accessibility volume closer to
    // the ringtone volume
    const auto callVolumeSrc = toVolumeSource(AUDIO_STREAM_VOICE_CALL, false);
    const auto ringVolumeSrc = toVolumeSource(AUDIO_STREAM_RING, false);
    const auto musicVolumeSrc = toVolumeSource(AUDIO_STREAM_MUSIC, false);
    const auto alarmVolumeSrc = toVolumeSource(AUDIO_STREAM_ALARM, false);
    const auto a11yVolumeSrc = toVolumeSource(AUDIO_STREAM_ACCESSIBILITY, false);

    if (volumeSource == a11yVolumeSrc
            && (AUDIO_MODE_RINGTONE == mEngine->getPhoneState()) &&
            mOutputs.isActive(ringVolumeSrc, 0)) {
        auto &ringCurves = getVolumeCurves(AUDIO_STREAM_RING);
        const float ringVolumeDb = computeVolume(ringCurves, ringVolumeSrc, index, deviceTypes);
        return ringVolumeDb - 4 > volumeDb ? ringVolumeDb - 4 : volumeDb;
    }

    // in-call: always cap volume by voice volume + some low headroom
    if ((volumeSource != callVolumeSrc && (isInCall() ||
                                           mOutputs.isActiveLocally(callVolumeSrc))) &&
            (volumeSource == toVolumeSource(AUDIO_STREAM_SYSTEM, false) ||
             volumeSource == ringVolumeSrc || volumeSource == musicVolumeSrc ||
             volumeSource == alarmVolumeSrc ||
             volumeSource == toVolumeSource(AUDIO_STREAM_NOTIFICATION, false) ||
             volumeSource == toVolumeSource(AUDIO_STREAM_ENFORCED_AUDIBLE, false) ||
             volumeSource == toVolumeSource(AUDIO_STREAM_DTMF, false) ||
             volumeSource == a11yVolumeSrc)) {
        auto &voiceCurves = getVolumeCurves(callVolumeSrc);
        int voiceVolumeIndex = voiceCurves.getVolumeIndex(deviceTypes);
        const float maxVoiceVolDb =
                computeVolume(voiceCurves, callVolumeSrc, voiceVolumeIndex, deviceTypes)
                + IN_CALL_EARPIECE_HEADROOM_DB;
        // FIXME: Workaround for call screening applications until a proper audio mode is defined
        // to support this scenario : Exempt the RING stream from the audio cap if the audio was
        // programmatically muted.
        // VOICE_CALL stream has minVolumeIndex > 0 : Users cannot set the volume of voice calls to
        // 0. We don't want to cap volume when the system has programmatically muted the voice call
        // stream. See setVolumeCurveIndex() for more information.
        bool exemptFromCapping =
                ((volumeSource == ringVolumeSrc) || (volumeSource == a11yVolumeSrc))
                && (voiceVolumeIndex == 0);
        ALOGV_IF(exemptFromCapping, "%s volume source %d at vol=%f not capped", __func__,
                 volumeSource, volumeDb);
        if ((volumeDb > maxVoiceVolDb) && !exemptFromCapping) {
            ALOGV("%s volume source %d at vol=%f overriden by volume group %d at vol=%f", __func__,
                  volumeSource, volumeDb, callVolumeSrc, maxVoiceVolDb);
            volumeDb = maxVoiceVolDb;
        }
    }
    // if a headset is connected, apply the following rules to ring tones and notifications
    // to avoid sound level bursts in user's ears:
    // - always attenuate notifications volume by 6dB
    // - attenuate ring tones volume by 6dB unless music is not playing and
    // speaker is part of the select devices
    // - if music is playing, always limit the volume to current music volume,
    // with a minimum threshold at -36dB so that notification is always perceived.
    if (!Intersection(deviceTypes,
            {AUDIO_DEVICE_OUT_BLUETOOTH_A2DP, AUDIO_DEVICE_OUT_BLUETOOTH_A2DP_HEADPHONES,
             AUDIO_DEVICE_OUT_WIRED_HEADSET, AUDIO_DEVICE_OUT_WIRED_HEADPHONE,
             AUDIO_DEVICE_OUT_USB_HEADSET, AUDIO_DEVICE_OUT_HEARING_AID,
             AUDIO_DEVICE_OUT_BLE_HEADSET}).empty() &&
            ((volumeSource == alarmVolumeSrc ||
              volumeSource == ringVolumeSrc) ||
             (volumeSource == toVolumeSource(AUDIO_STREAM_NOTIFICATION, false)) ||
             (volumeSource == toVolumeSource(AUDIO_STREAM_SYSTEM, false)) ||
             ((volumeSource == toVolumeSource(AUDIO_STREAM_ENFORCED_AUDIBLE, false)) &&
              (mEngine->getForceUse(AUDIO_POLICY_FORCE_FOR_SYSTEM) == AUDIO_POLICY_FORCE_NONE))) &&
            curves.canBeMuted()) {

        // when the phone is ringing we must consider that music could have been paused just before
        // by the music application and behave as if music was active if the last music track was
        // just stopped
        if (isStreamActive(AUDIO_STREAM_MUSIC, SONIFICATION_HEADSET_MUSIC_DELAY) ||
                mLimitRingtoneVolume) {
            volumeDb += SONIFICATION_HEADSET_VOLUME_FACTOR_DB;
            DeviceTypeSet musicDevice =
                    mEngine->getOutputDevicesForAttributes(attributes_initializer(AUDIO_USAGE_MEDIA),
                                                           nullptr, true /*fromCache*/).types();
            auto &musicCurves = getVolumeCurves(AUDIO_STREAM_MUSIC);
            float musicVolDb = computeVolume(musicCurves,
                                             musicVolumeSrc,
                                             musicCurves.getVolumeIndex(musicDevice),
                                             musicDevice);
            float minVolDb = (musicVolDb > SONIFICATION_HEADSET_VOLUME_MIN_DB) ?
                        musicVolDb : SONIFICATION_HEADSET_VOLUME_MIN_DB;
            if (volumeDb > minVolDb) {
                volumeDb = minVolDb;
                ALOGV("computeVolume limiting volume to %f musicVol %f", minVolDb, musicVolDb);
            }
            if (Volume::getDeviceForVolume(deviceTypes) != AUDIO_DEVICE_OUT_SPEAKER
                    &&  !Intersection(deviceTypes, {AUDIO_DEVICE_OUT_BLUETOOTH_A2DP,
                        AUDIO_DEVICE_OUT_BLUETOOTH_A2DP_HEADPHONES}).empty()) {
                // on A2DP, also ensure notification volume is not too low compared to media when
                // intended to be played
                if ((volumeDb > -96.0f) &&
                        (musicVolDb - SONIFICATION_A2DP_MAX_MEDIA_DIFF_DB > volumeDb)) {
                    ALOGV("%s increasing volume for volume source=%d device=%s from %f to %f",
                          __func__, volumeSource, dumpDeviceTypes(deviceTypes).c_str(), volumeDb,
                          musicVolDb - SONIFICATION_A2DP_MAX_MEDIA_DIFF_DB);
                    volumeDb = musicVolDb - SONIFICATION_A2DP_MAX_MEDIA_DIFF_DB;
                }
            }
        } else if ((Volume::getDeviceForVolume(deviceTypes) != AUDIO_DEVICE_OUT_SPEAKER) ||
                   (!(volumeSource == alarmVolumeSrc || volumeSource == ringVolumeSrc))) {
            volumeDb += SONIFICATION_HEADSET_VOLUME_FACTOR_DB;
        }
    }

    return volumeDb;
}

int AudioPolicyManager::rescaleVolumeIndex(int srcIndex,
                                           VolumeSource fromVolumeSource,
                                           VolumeSource toVolumeSource)
{
    if (fromVolumeSource == toVolumeSource) {
        return srcIndex;
    }
    auto &srcCurves = getVolumeCurves(fromVolumeSource);
    auto &dstCurves = getVolumeCurves(toVolumeSource);
    float minSrc = (float)srcCurves.getVolumeIndexMin();
    float maxSrc = (float)srcCurves.getVolumeIndexMax();
    float minDst = (float)dstCurves.getVolumeIndexMin();
    float maxDst = (float)dstCurves.getVolumeIndexMax();

    // preserve mute request or correct range
    if (srcIndex < minSrc) {
        if (srcIndex == 0) {
            return 0;
        }
        srcIndex = minSrc;
    } else if (srcIndex > maxSrc) {
        srcIndex = maxSrc;
    }
    return (int)(minDst + ((srcIndex - minSrc) * (maxDst - minDst)) / (maxSrc - minSrc));
}

status_t AudioPolicyManager::checkAndSetVolume(IVolumeCurves &curves,
                                               VolumeSource volumeSource,
                                               int index,
                                               const sp<AudioOutputDescriptor>& outputDesc,
                                               DeviceTypeSet deviceTypes,
                                               int delayMs,
                                               bool force)
{
    // do not change actual attributes volume if the attributes is muted
    if (outputDesc->isMuted(volumeSource)) {
        ALOGVV("%s: volume source %d muted count %d active=%d", __func__, volumeSource,
               outputDesc->getMuteCount(volumeSource), outputDesc->isActive(volumeSource));
        return NO_ERROR;
    }
    VolumeSource callVolSrc = toVolumeSource(AUDIO_STREAM_VOICE_CALL, false);
    VolumeSource btScoVolSrc = toVolumeSource(AUDIO_STREAM_BLUETOOTH_SCO, false);
    bool isVoiceVolSrc = (volumeSource != VOLUME_SOURCE_NONE) && (callVolSrc == volumeSource);
    bool isBtScoVolSrc = (volumeSource != VOLUME_SOURCE_NONE) && (btScoVolSrc == volumeSource);

    bool isScoRequested = isScoRequestedForComm();
    bool isHAUsed = isHearingAidUsedForComm();

    // do not change in call volume if bluetooth is connected and vice versa
    // if sco and call follow same curves, bypass forceUseForComm
    if ((callVolSrc != btScoVolSrc) &&
            ((isVoiceVolSrc && isScoRequested) ||
             (isBtScoVolSrc && !(isScoRequested || isHAUsed)))) {
        ALOGV("%s cannot set volume group %d volume when is%srequested for comm", __func__,
             volumeSource, isScoRequested ? " " : " not ");
        // Do not return an error here as AudioService will always set both voice call
        // and bluetooth SCO volumes due to stream aliasing.
        return NO_ERROR;
    }
    if (deviceTypes.empty()) {
        deviceTypes = outputDesc->devices().types();
    }

    if (curves.getVolumeIndexMin() < 0 || curves.getVolumeIndexMax() < 0) {
        ALOGE("invalid volume index range");
        return BAD_VALUE;
    }

    float volumeDb = computeVolume(curves, volumeSource, index, deviceTypes);
    if (outputDesc->isFixedVolume(deviceTypes) ||
            // Force VoIP volume to max for bluetooth SCO device except if muted
            (index != 0 && (isVoiceVolSrc || isBtScoVolSrc) &&
                    isSingleDeviceType(deviceTypes, audio_is_bluetooth_out_sco_device))) {
        volumeDb = 0.0f;
    }
    const bool muted = (index == 0) && (volumeDb != 0.0f);
    outputDesc->setVolume(
            volumeDb, muted, volumeSource, curves.getStreamTypes(), deviceTypes, delayMs, force);

    if (outputDesc == mPrimaryOutput && (isVoiceVolSrc || isBtScoVolSrc)) {
        float voiceVolume;
        // Force voice volume to max or mute for Bluetooth SCO as other attenuations are managed by the headset
        if (isVoiceVolSrc) {
            voiceVolume = (float)index/(float)curves.getVolumeIndexMax();
        } else {
            voiceVolume = index == 0 ? 0.0 : 1.0;
        }
        if (voiceVolume != mLastVoiceVolume) {
            mpClientInterface->setVoiceVolume(voiceVolume, delayMs);
            mLastVoiceVolume = voiceVolume;
        }
    }
    return NO_ERROR;
}

void AudioPolicyManager::applyStreamVolumes(const sp<AudioOutputDescriptor>& outputDesc,
                                            const DeviceTypeSet& deviceTypes,
                                            int delayMs,
                                            bool force)
{
    ALOGVV("applyStreamVolumes() for device %s", dumpDeviceTypes(deviceTypes).c_str());
    for (const auto &volumeGroup : mEngine->getVolumeGroups()) {
        auto &curves = getVolumeCurves(toVolumeSource(volumeGroup));
        checkAndSetVolume(curves, toVolumeSource(volumeGroup),
                          curves.getVolumeIndex(deviceTypes),
                          outputDesc, deviceTypes, delayMs, force);
    }
}

void AudioPolicyManager::setStrategyMute(product_strategy_t strategy,
                                         bool on,
                                         const sp<AudioOutputDescriptor>& outputDesc,
                                         int delayMs,
                                         DeviceTypeSet deviceTypes)
{
    std::vector<VolumeSource> sourcesToMute;
    for (auto attributes: mEngine->getAllAttributesForProductStrategy(strategy)) {
        ALOGVV("%s() attributes %s, mute %d, output ID %d", __func__,
               toString(attributes).c_str(), on, outputDesc->getId());
        VolumeSource source = toVolumeSource(attributes, false);
        if ((source != VOLUME_SOURCE_NONE) &&
                (std::find(begin(sourcesToMute), end(sourcesToMute), source)
                        == end(sourcesToMute))) {
            sourcesToMute.push_back(source);
        }
    }
    for (auto source : sourcesToMute) {
        setVolumeSourceMute(source, on, outputDesc, delayMs, deviceTypes);
    }

}

void AudioPolicyManager::setVolumeSourceMute(VolumeSource volumeSource,
                                             bool on,
                                             const sp<AudioOutputDescriptor>& outputDesc,
                                             int delayMs,
                                             DeviceTypeSet deviceTypes)
{
    if (deviceTypes.empty()) {
        deviceTypes = outputDesc->devices().types();
    }
    auto &curves = getVolumeCurves(volumeSource);
    if (on) {
        if (!outputDesc->isMuted(volumeSource)) {
            if (curves.canBeMuted() &&
                    (volumeSource != toVolumeSource(AUDIO_STREAM_ENFORCED_AUDIBLE, false) ||
                     (mEngine->getForceUse(AUDIO_POLICY_FORCE_FOR_SYSTEM) ==
                      AUDIO_POLICY_FORCE_NONE))) {
                checkAndSetVolume(curves, volumeSource, 0, outputDesc, deviceTypes, delayMs);
            }
        }
        // increment mMuteCount after calling checkAndSetVolume() so that volume change is not
        // ignored
        outputDesc->incMuteCount(volumeSource);
    } else {
        if (!outputDesc->isMuted(volumeSource)) {
            ALOGV("%s unmuting non muted attributes!", __func__);
            return;
        }
        if (outputDesc->decMuteCount(volumeSource) == 0) {
            checkAndSetVolume(curves, volumeSource,
                              curves.getVolumeIndex(deviceTypes),
                              outputDesc,
                              deviceTypes,
                              delayMs);
        }
    }
}

bool AudioPolicyManager::isValidAttributes(const audio_attributes_t *paa)
{
    // has flags that map to a stream type?
    if ((paa->flags & (AUDIO_FLAG_AUDIBILITY_ENFORCED | AUDIO_FLAG_SCO | AUDIO_FLAG_BEACON)) != 0) {
        return true;
    }

    // has known usage?
    switch (paa->usage) {
    case AUDIO_USAGE_UNKNOWN:
    case AUDIO_USAGE_MEDIA:
    case AUDIO_USAGE_VOICE_COMMUNICATION:
    case AUDIO_USAGE_VOICE_COMMUNICATION_SIGNALLING:
    case AUDIO_USAGE_ALARM:
    case AUDIO_USAGE_NOTIFICATION:
    case AUDIO_USAGE_NOTIFICATION_TELEPHONY_RINGTONE:
    case AUDIO_USAGE_NOTIFICATION_COMMUNICATION_REQUEST:
    case AUDIO_USAGE_NOTIFICATION_COMMUNICATION_INSTANT:
    case AUDIO_USAGE_NOTIFICATION_COMMUNICATION_DELAYED:
    case AUDIO_USAGE_NOTIFICATION_EVENT:
    case AUDIO_USAGE_ASSISTANCE_ACCESSIBILITY:
    case AUDIO_USAGE_ASSISTANCE_NAVIGATION_GUIDANCE:
    case AUDIO_USAGE_ASSISTANCE_SONIFICATION:
    case AUDIO_USAGE_GAME:
    case AUDIO_USAGE_VIRTUAL_SOURCE:
    case AUDIO_USAGE_ASSISTANT:
    case AUDIO_USAGE_CALL_ASSISTANT:
    case AUDIO_USAGE_EMERGENCY:
    case AUDIO_USAGE_SAFETY:
    case AUDIO_USAGE_VEHICLE_STATUS:
    case AUDIO_USAGE_ANNOUNCEMENT:
        break;
    default:
        return false;
    }
    return true;
}

audio_policy_forced_cfg_t AudioPolicyManager::getForceUse(audio_policy_force_use_t usage)
{
    return mEngine->getForceUse(usage);
}

bool AudioPolicyManager::isInCall() const {
    return isStateInCall(mEngine->getPhoneState());
}

bool AudioPolicyManager::isStateInCall(int state) const {
    return is_state_in_call(state);
}

bool AudioPolicyManager::isCallAudioAccessible() const {
    audio_mode_t mode = mEngine->getPhoneState();
    return (mode == AUDIO_MODE_IN_CALL)
            || (mode == AUDIO_MODE_CALL_SCREEN)
            || (mode == AUDIO_MODE_CALL_REDIRECT);
}

bool AudioPolicyManager::isInCallOrScreening() const {
    audio_mode_t mode = mEngine->getPhoneState();
    return isStateInCall(mode) || mode == AUDIO_MODE_CALL_SCREEN;
}

void AudioPolicyManager::cleanUpForDevice(const sp<DeviceDescriptor>& deviceDesc)
{
    for (ssize_t i = (ssize_t)mAudioSources.size() - 1; i >= 0; i--)  {
        sp<SourceClientDescriptor> sourceDesc = mAudioSources.valueAt(i);
        if (sourceDesc->isConnected() && (sourceDesc->srcDevice()->equals(deviceDesc) ||
                                          sourceDesc->sinkDevice()->equals(deviceDesc))
                && !isCallRxAudioSource(sourceDesc)) {
            disconnectAudioSource(sourceDesc);
        }
    }

    for (ssize_t i = (ssize_t)mAudioPatches.size() - 1; i >= 0; i--)  {
        sp<AudioPatch> patchDesc = mAudioPatches.valueAt(i);
        bool release = false;
        for (size_t j = 0; j < patchDesc->mPatch.num_sources && !release; j++)  {
            const struct audio_port_config *source = &patchDesc->mPatch.sources[j];
            if (source->type == AUDIO_PORT_TYPE_DEVICE &&
                    source->ext.device.type == deviceDesc->type()) {
                release = true;
            }
        }
        const char *address = deviceDesc->address().c_str();
        for (size_t j = 0; j < patchDesc->mPatch.num_sinks && !release; j++)  {
            const struct audio_port_config *sink = &patchDesc->mPatch.sinks[j];
            if (sink->type == AUDIO_PORT_TYPE_DEVICE &&
                    sink->ext.device.type == deviceDesc->type() &&
                    (strnlen(address, AUDIO_DEVICE_MAX_ADDRESS_LEN) == 0
                     || strncmp(sink->ext.device.address, address,
                                 AUDIO_DEVICE_MAX_ADDRESS_LEN) == 0)) {
                release = true;
            }
        }
        if (release) {
            ALOGV("%s releasing patch %u", __FUNCTION__, patchDesc->getHandle());
            releaseAudioPatch(patchDesc->getHandle(), patchDesc->getUid());
        }
    }

    mInputs.clearSessionRoutesForDevice(deviceDesc);

    mHwModules.cleanUpForDevice(deviceDesc);
}

void AudioPolicyManager::modifySurroundFormats(
        const sp<DeviceDescriptor>& devDesc, FormatVector *formatsPtr) {
    std::unordered_set<audio_format_t> enforcedSurround(
            devDesc->encodedFormats().begin(), devDesc->encodedFormats().end());
    std::unordered_set<audio_format_t> allSurround;  // A flat set of all known surround formats
    for (const auto& pair : mConfig.getSurroundFormats()) {
        allSurround.insert(pair.first);
        for (const auto& subformat : pair.second) allSurround.insert(subformat);
    }

    audio_policy_forced_cfg_t forceUse = mEngine->getForceUse(
            AUDIO_POLICY_FORCE_FOR_ENCODED_SURROUND);
    ALOGD("%s: forced use = %d", __FUNCTION__, forceUse);
    // This is the resulting set of formats depending on the surround mode:
    //   'all surround' = allSurround
    //   'enforced surround' = enforcedSurround [may include IEC69137 which isn't raw surround fmt]
    //   'non-surround' = not in 'all surround' and not in 'enforced surround'
    //   'manual surround' = mManualSurroundFormats
    // AUTO:   formats v 'enforced surround'
    // ALWAYS: formats v 'all surround' v 'enforced surround'
    // NEVER:  formats ^ 'non-surround'
    // MANUAL: formats ^ ('non-surround' v 'manual surround' v (IEC69137 ^ 'enforced surround'))

    std::unordered_set<audio_format_t> formatSet;
    if (forceUse == AUDIO_POLICY_FORCE_ENCODED_SURROUND_MANUAL
            || forceUse == AUDIO_POLICY_FORCE_ENCODED_SURROUND_NEVER) {
        // formatSet is (formats ^ 'non-surround')
        for (auto formatIter = formatsPtr->begin(); formatIter != formatsPtr->end(); ++formatIter) {
            if (allSurround.count(*formatIter) == 0 && enforcedSurround.count(*formatIter) == 0) {
                formatSet.insert(*formatIter);
            }
        }
    } else {
        formatSet.insert(formatsPtr->begin(), formatsPtr->end());
    }
    formatsPtr->clear();  // Re-filled from the formatSet at the end.

    if (forceUse == AUDIO_POLICY_FORCE_ENCODED_SURROUND_MANUAL) {
        formatSet.insert(mManualSurroundFormats.begin(), mManualSurroundFormats.end());
        // Enable IEC61937 when in MANUAL mode if it's enforced for this device.
        if (enforcedSurround.count(AUDIO_FORMAT_IEC61937) != 0) {
            formatSet.insert(AUDIO_FORMAT_IEC61937);
        }
    } else if (forceUse != AUDIO_POLICY_FORCE_ENCODED_SURROUND_NEVER) { // AUTO or ALWAYS
        if (forceUse == AUDIO_POLICY_FORCE_ENCODED_SURROUND_ALWAYS) {
            formatSet.insert(allSurround.begin(), allSurround.end());
        }
        formatSet.insert(enforcedSurround.begin(), enforcedSurround.end());
    }
    for (const auto& format : formatSet) {
        formatsPtr->push_back(format);
    }
}

void AudioPolicyManager::modifySurroundChannelMasks(ChannelMaskSet *channelMasksPtr) {
    ChannelMaskSet &channelMasks = *channelMasksPtr;
    audio_policy_forced_cfg_t forceUse = mEngine->getForceUse(
            AUDIO_POLICY_FORCE_FOR_ENCODED_SURROUND);

    // If NEVER, then remove support for channelMasks > stereo.
    if (forceUse == AUDIO_POLICY_FORCE_ENCODED_SURROUND_NEVER) {
        for (auto it = channelMasks.begin(); it != channelMasks.end();) {
            audio_channel_mask_t channelMask = *it;
            if (channelMask & ~AUDIO_CHANNEL_OUT_STEREO) {
                ALOGV("%s: force NEVER, so remove channelMask 0x%08x", __FUNCTION__, channelMask);
                it = channelMasks.erase(it);
            } else {
                ++it;
            }
        }
    // If ALWAYS or MANUAL, then make sure we at least support 5.1
    } else if (forceUse == AUDIO_POLICY_FORCE_ENCODED_SURROUND_ALWAYS
            || forceUse == AUDIO_POLICY_FORCE_ENCODED_SURROUND_MANUAL) {
        bool supports5dot1 = false;
        // Are there any channel masks that can be considered "surround"?
        for (audio_channel_mask_t channelMask : channelMasks) {
            if ((channelMask & AUDIO_CHANNEL_OUT_5POINT1) == AUDIO_CHANNEL_OUT_5POINT1) {
                supports5dot1 = true;
                break;
            }
        }
        // If not then add 5.1 support.
        if (!supports5dot1) {
            channelMasks.insert(AUDIO_CHANNEL_OUT_5POINT1);
            ALOGV("%s: force MANUAL or ALWAYS, so adding channelMask for 5.1 surround", __func__);
        }
    }
}

void AudioPolicyManager::updateAudioProfiles(const sp<DeviceDescriptor>& devDesc,
                                             audio_io_handle_t ioHandle,
                                             AudioProfileVector &profiles)
{
    String8 reply;
    audio_devices_t device = devDesc->type();

    // Format MUST be checked first to update the list of AudioProfile
    if (profiles.hasDynamicFormat()) {
        reply = mpClientInterface->getParameters(
                ioHandle, String8(AudioParameter::keyStreamSupportedFormats));
        ALOGV("%s: supported formats %d, %s", __FUNCTION__, ioHandle, reply.string());
        AudioParameter repliedParameters(reply);
        if (repliedParameters.get(
                String8(AudioParameter::keyStreamSupportedFormats), reply) != NO_ERROR) {
            ALOGE("%s: failed to retrieve format, bailing out", __FUNCTION__);
            return;
        }
        FormatVector formats = formatsFromString(reply.string());
        mReportedFormatsMap[devDesc] = formats;
        if (device == AUDIO_DEVICE_OUT_HDMI
                || isDeviceOfModule(devDesc, AUDIO_HARDWARE_MODULE_ID_MSD)) {
            modifySurroundFormats(devDesc, &formats);
        }
        addProfilesForFormats(profiles, formats);
    }

    for (audio_format_t format : profiles.getSupportedFormats()) {
        ChannelMaskSet channelMasks;
        SampleRateSet samplingRates;
        AudioParameter requestedParameters;
        requestedParameters.addInt(String8(AudioParameter::keyFormat), format);

        if (profiles.hasDynamicRateFor(format)) {
            reply = mpClientInterface->getParameters(
                    ioHandle,
                    requestedParameters.toString() + ";" +
                    AudioParameter::keyStreamSupportedSamplingRates);
            ALOGV("%s: supported sampling rates %s", __FUNCTION__, reply.string());
            AudioParameter repliedParameters(reply);
            if (repliedParameters.get(
                    String8(AudioParameter::keyStreamSupportedSamplingRates), reply) == NO_ERROR) {
                samplingRates = samplingRatesFromString(reply.string());
            }
        }
        if (profiles.hasDynamicChannelsFor(format)) {
            reply = mpClientInterface->getParameters(ioHandle,
                                                     requestedParameters.toString() + ";" +
                                                     AudioParameter::keyStreamSupportedChannels);
            ALOGV("%s: supported channel masks %s", __FUNCTION__, reply.string());
            AudioParameter repliedParameters(reply);
            if (repliedParameters.get(
                    String8(AudioParameter::keyStreamSupportedChannels), reply) == NO_ERROR) {
                channelMasks = channelMasksFromString(reply.string());
                if (device == AUDIO_DEVICE_OUT_HDMI
                        || isDeviceOfModule(devDesc, AUDIO_HARDWARE_MODULE_ID_MSD)) {
                    modifySurroundChannelMasks(&channelMasks);
                }
            }
        }
        addDynamicAudioProfileAndSort(
                profiles, new AudioProfile(format, channelMasks, samplingRates));
    }
}

status_t AudioPolicyManager::installPatch(const char *caller,
                                          audio_patch_handle_t *patchHandle,
                                          AudioIODescriptorInterface *ioDescriptor,
                                          const struct audio_patch *patch,
                                          int delayMs)
{
    ssize_t index = mAudioPatches.indexOfKey(
            patchHandle && *patchHandle != AUDIO_PATCH_HANDLE_NONE ?
            *patchHandle : ioDescriptor->getPatchHandle());
    sp<AudioPatch> patchDesc;
    status_t status = installPatch(
            caller, index, patchHandle, patch, delayMs, mUidCached, &patchDesc);
    if (status == NO_ERROR) {
        ioDescriptor->setPatchHandle(patchDesc->getHandle());
    }
    return status;
}

status_t AudioPolicyManager::installPatch(const char *caller,
                                          ssize_t index,
                                          audio_patch_handle_t *patchHandle,
                                          const struct audio_patch *patch,
                                          int delayMs,
                                          uid_t uid,
                                          sp<AudioPatch> *patchDescPtr)
{
    sp<AudioPatch> patchDesc;
    audio_patch_handle_t afPatchHandle = AUDIO_PATCH_HANDLE_NONE;
    if (index >= 0) {
        patchDesc = mAudioPatches.valueAt(index);
        afPatchHandle = patchDesc->getAfHandle();
    }

    status_t status = mpClientInterface->createAudioPatch(patch, &afPatchHandle, delayMs);
    ALOGV("%s() AF::createAudioPatch returned %d patchHandle %d num_sources %d num_sinks %d",
            caller, status, afPatchHandle, patch->num_sources, patch->num_sinks);
    if (status == NO_ERROR) {
        if (index < 0) {
            patchDesc = new AudioPatch(patch, uid);
            addAudioPatch(patchDesc->getHandle(), patchDesc);
        } else {
            patchDesc->mPatch = *patch;
        }
        patchDesc->setAfHandle(afPatchHandle);
        if (patchHandle) {
            *patchHandle = patchDesc->getHandle();
        }
        nextAudioPortGeneration();
        mpClientInterface->onAudioPatchListUpdate();
    }
    if (patchDescPtr) *patchDescPtr = patchDesc;
    return status;
}

bool AudioPolicyManager::areAllActiveTracksRerouted(const sp<SwAudioOutputDescriptor>& output)
{
    const TrackClientVector activeClients = output->getActiveClients();
    if (activeClients.empty()) {
        return true;
    }
    ssize_t index = mAudioPatches.indexOfKey(output->getPatchHandle());
    if (index < 0) {
        ALOGE("%s, no audio patch found while there are active clients on output %d",
                __func__, output->getId());
        return false;
    }
    sp<AudioPatch> patchDesc = mAudioPatches.valueAt(index);
    DeviceVector routedDevices;
    for (int i = 0; i < patchDesc->mPatch.num_sinks; ++i) {
        sp<DeviceDescriptor> device = mAvailableOutputDevices.getDeviceFromId(
                patchDesc->mPatch.sinks[i].id);
        if (device == nullptr) {
            ALOGE("%s, no audio device found with id(%d)",
                    __func__, patchDesc->mPatch.sinks[i].id);
            return false;
        }
        routedDevices.add(device);
    }
    for (const auto& client : activeClients) {
        if (client->isInvalid()) {
            // No need to take care about invalidated clients.
            continue;
        }
        sp<DeviceDescriptor> preferredDevice =
                mAvailableOutputDevices.getDeviceFromId(client->preferredDeviceId());
        if (mEngine->getOutputDevicesForAttributes(
                client->attributes(), preferredDevice, false) == routedDevices) {
            return false;
        }
    }
    return true;
}

sp<SwAudioOutputDescriptor> AudioPolicyManager::openOutputWithProfileAndDevice(
        const sp<IOProfile>& profile, const DeviceVector& devices,
        const audio_config_base_t *mixerConfig, const audio_config_t *halConfig,
        audio_output_flags_t flags)
{
    for (const auto& device : devices) {
        // TODO: This should be checking if the profile supports the device combo.
        if (!profile->supportsDevice(device)) {
            ALOGE("%s profile(%s) doesn't support device %#x", __func__, profile->getName().c_str(),
                  device->type());
            return nullptr;
        }
    }
    sp<SwAudioOutputDescriptor> desc = new SwAudioOutputDescriptor(profile, mpClientInterface);
    audio_io_handle_t output = AUDIO_IO_HANDLE_NONE;
    status_t status = desc->open(halConfig, mixerConfig, devices,
            AUDIO_STREAM_DEFAULT, flags, &output);
    if (status != NO_ERROR) {
        ALOGE("%s failed to open output %d", __func__, status);
        return nullptr;
    }

    // Here is where the out_set_parameters() for card & device gets called
    sp<DeviceDescriptor> device = devices.getDeviceForOpening();
    const audio_devices_t deviceType = device->type();
    const String8 &address = String8(device->address().c_str());
    if (!address.isEmpty()) {
        char *param = audio_device_address_to_parameter(deviceType, address.c_str());
        mpClientInterface->setParameters(output, String8(param));
        free(param);
    }
    updateAudioProfiles(device, output, profile->getAudioProfiles());
    if (!profile->hasValidAudioProfile()) {
        ALOGW("%s() missing param", __func__);
        desc->close();
        return nullptr;
    } else if (profile->hasDynamicAudioProfile() && halConfig == nullptr) {
        // Reopen the output with the best audio profile picked by APM when the profile supports
        // dynamic audio profile and the hal config is not specified.
        desc->close();
        output = AUDIO_IO_HANDLE_NONE;
        audio_config_t config = AUDIO_CONFIG_INITIALIZER;
        profile->pickAudioProfile(
                config.sample_rate, config.channel_mask, config.format);
        config.offload_info.sample_rate = config.sample_rate;
        config.offload_info.channel_mask = config.channel_mask;
        config.offload_info.format = config.format;

        status = desc->open(&config, mixerConfig, devices, AUDIO_STREAM_DEFAULT, flags, &output);
        if (status != NO_ERROR) {
            return nullptr;
        }
    }

    addOutput(output, desc);

    sp<DeviceDescriptor> speaker = mAvailableOutputDevices.getDevice(
            AUDIO_DEVICE_OUT_SPEAKER, String8(""), AUDIO_FORMAT_DEFAULT);

    if (audio_is_remote_submix_device(deviceType) && address != "0") {
        sp<AudioPolicyMix> policyMix;
        if (mPolicyMixes.getAudioPolicyMix(deviceType, address, policyMix) == NO_ERROR) {
            policyMix->setOutput(desc);
            desc->mPolicyMix = policyMix;
        } else {
            ALOGW("checkOutputsForDevice() cannot find policy for address %s",
                    address.string());
        }

    } else if (hasPrimaryOutput() && speaker != nullptr
            && mPrimaryOutput->supportsDevice(speaker) && !desc->supportsDevice(speaker)
            && ((desc->mFlags & AUDIO_OUTPUT_FLAG_DIRECT) == 0)) {
        // no duplicated output for:
        // - direct outputs
        // - outputs used by dynamic policy mixes
        // - outputs that supports SPEAKER while the primary output does not.
        audio_io_handle_t duplicatedOutput = AUDIO_IO_HANDLE_NONE;

        //TODO: configure audio effect output stage here

        // open a duplicating output thread for the new output and the primary output
        sp<SwAudioOutputDescriptor> dupOutputDesc =
                new SwAudioOutputDescriptor(nullptr, mpClientInterface);
        status = dupOutputDesc->openDuplicating(mPrimaryOutput, desc, &duplicatedOutput);
        if (status == NO_ERROR) {
            // add duplicated output descriptor
            addOutput(duplicatedOutput, dupOutputDesc);
        } else {
            ALOGW("checkOutputsForDevice() could not open dup output for %d and %d",
                  mPrimaryOutput->mIoHandle, output);
            desc->close();
            removeOutput(output);
            nextAudioPortGeneration();
            return nullptr;
        }
    }
    if (mPrimaryOutput == nullptr && profile->getFlags() & AUDIO_OUTPUT_FLAG_PRIMARY) {
        ALOGV("%s(): re-assigning mPrimaryOutput", __func__);
        mPrimaryOutput = desc;
    }
    return desc;
}

status_t AudioPolicyManager::getDevicesForAttributes(
        const audio_attributes_t &attr, DeviceVector &devices, bool forVolume) {
    // Devices are determined in the following precedence:
    //
    // 1) Devices associated with a dynamic policy matching the attributes.  This is often
    //    a remote submix from MIX_ROUTE_FLAG_LOOP_BACK.
    //
    // If no such dynamic policy then
    // 2) Devices containing an active client using setPreferredDevice
    //    with same strategy as the attributes.
    //    (from the default Engine::getOutputDevicesForAttributes() implementation).
    //
    // If no corresponding active client with setPreferredDevice then
    // 3) Devices associated with the strategy determined by the attributes
    //    (from the default Engine::getOutputDevicesForAttributes() implementation).
    //
    // See related getOutputForAttrInt().

    // check dynamic policies but only for primary descriptors (secondary not used for audible
    // audio routing, only used for duplication for playback capture)
    sp<AudioPolicyMix> policyMix;
    status_t status = mPolicyMixes.getOutputForAttr(attr, AUDIO_CONFIG_BASE_INITIALIZER,
            0 /*uid unknown here*/, AUDIO_SESSION_NONE, AUDIO_OUTPUT_FLAG_NONE, policyMix,
            nullptr /* secondaryMixes */);
    if (status != OK) {
        return status;
    }

    if (policyMix != nullptr && policyMix->getOutput() != nullptr &&
            // For volume control, skip LOOPBACK mixes which use AUDIO_DEVICE_OUT_REMOTE_SUBMIX
            // as they are unaffected by device/stream volume
            // (per SwAudioOutputDescriptor::isFixedVolume()).
            (!forVolume || policyMix->mDeviceType != AUDIO_DEVICE_OUT_REMOTE_SUBMIX)
            ) {
        sp<DeviceDescriptor> deviceDesc = mAvailableOutputDevices.getDevice(
                policyMix->mDeviceType, policyMix->mDeviceAddress, AUDIO_FORMAT_DEFAULT);
        devices.add(deviceDesc);
    } else {
        // The default Engine::getOutputDevicesForAttributes() uses findPreferredDevice()
        // which selects setPreferredDevice if active.  This means forVolume call
        // will take an active setPreferredDevice, if such exists.

        devices = mEngine->getOutputDevicesForAttributes(
                attr, nullptr /* preferredDevice */, false /* fromCache */);
    }

    if (forVolume) {
        // We alias the device AUDIO_DEVICE_OUT_SPEAKER_SAFE to AUDIO_DEVICE_OUT_SPEAKER
        // for single volume control in AudioService (such relationship should exist if
        // SPEAKER_SAFE is present).
        //
        // (This is unrelated to a different device grouping as Volume::getDeviceCategory)
        DeviceVector speakerSafeDevices =
                devices.getDevicesFromType(AUDIO_DEVICE_OUT_SPEAKER_SAFE);
        if (!speakerSafeDevices.isEmpty()) {
            devices.merge(mAvailableOutputDevices.getDevicesFromType(AUDIO_DEVICE_OUT_SPEAKER));
            devices.remove(speakerSafeDevices);
        }
    }

    return NO_ERROR;
}

status_t AudioPolicyManager::getProfilesForDevices(const DeviceVector& devices,
                                                   AudioProfileVector& audioProfiles,
                                                   uint32_t flags,
                                                   bool isInput) {
    for (const auto& hwModule : mHwModules) {
        // the MSD module checks for different conditions
        if (strcmp(hwModule->getName(), AUDIO_HARDWARE_MODULE_ID_MSD) == 0) {
            continue;
        }
        IOProfileCollection ioProfiles = isInput ? hwModule->getInputProfiles()
                                                 : hwModule->getOutputProfiles();
        for (const auto& profile : ioProfiles) {
            if (!profile->areAllDevicesSupported(devices) ||
                    !profile->isCompatibleProfileForFlags(
                            flags, false /*exactMatchRequiredForInputFlags*/)) {
                continue;
            }
            audioProfiles.addAllValidProfiles(profile->asAudioPort()->getAudioProfiles());
        }
    }

    if (!isInput) {
        // add the direct profiles from MSD if present and has audio patches to all the output(s)
        const auto &msdModule = mHwModules.getModuleFromName(AUDIO_HARDWARE_MODULE_ID_MSD);
        if (msdModule != nullptr) {
            if (msdHasPatchesToAllDevices(devices.toTypeAddrVector())) {
                ALOGV("%s: MSD audio patches set to all output devices.", __func__);
                for (const auto &profile: msdModule->getOutputProfiles()) {
                    if (!profile->asAudioPort()->isDirectOutput()) {
                        continue;
                    }
                    audioProfiles.addAllValidProfiles(profile->asAudioPort()->getAudioProfiles());
                }
            } else {
                ALOGV("%s: MSD audio patches NOT set to all output devices.", __func__);
            }
        }
    }

    return NO_ERROR;
}

sp<SwAudioOutputDescriptor> AudioPolicyManager::reopenOutput(sp<SwAudioOutputDescriptor> outputDesc,
                                                             const audio_config_t *config,
                                                             audio_output_flags_t flags,
                                                             const char* caller) {
    closeOutput(outputDesc->mIoHandle);
    sp<SwAudioOutputDescriptor> preferredOutput = openOutputWithProfileAndDevice(
            outputDesc->mProfile, outputDesc->devices(), nullptr /*mixerConfig*/, config, flags);
    if (preferredOutput == nullptr) {
        ALOGE("%s failed to reopen output device=%d, caller=%s",
              __func__, outputDesc->devices()[0]->getId(), caller);
    }
    return preferredOutput;
}

void AudioPolicyManager::reopenOutputsWithDevices(
        const std::map<audio_io_handle_t, DeviceVector> &outputsToReopen) {
    for (const auto& [output, devices] : outputsToReopen) {
        sp<SwAudioOutputDescriptor> desc = mOutputs.valueFor(output);
        closeOutput(output);
        openOutputWithProfileAndDevice(desc->mProfile, devices);
    }
}

<<<<<<< HEAD
void AudioPolicyManager::chkDpConnAndAllowedForVoice(audio_devices_t device,
                                                     audio_policy_dev_state_t state)
{
    if (device == AUDIO_DEVICE_OUT_AUX_DIGITAL) {
        bool allowed = false;
        bool connect = (state == AUDIO_POLICY_DEVICE_STATE_AVAILABLE);
        if (connect) {
            String8 value;
            String8 reply = mpClientInterface->getParameters(AUDIO_IO_HANDLE_NONE,
                                                                String8("dp_for_voice"));
            AudioParameter repliedParameters = AudioParameter(reply);
            if (repliedParameters.get(String8("dp_for_voice"), value) == NO_ERROR) {
                allowed = value.contains("true");
            }
        }
        mEngine->setDpConnAndAllowedForVoice(connect & allowed);
    }
=======
PortHandleVector AudioPolicyManager::getClientsForStream(
        audio_stream_type_t streamType) const {
    PortHandleVector clients;
    for (size_t i = 0; i < mOutputs.size(); ++i) {
        PortHandleVector clientsForStream = mOutputs.valueAt(i)->getClientsForStream(streamType);
        clients.insert(clients.end(), clientsForStream.begin(), clientsForStream.end());
    }
    return clients;
}

void AudioPolicyManager::invalidateStreams(StreamTypeVector streams) const {
    PortHandleVector clients;
    for (auto stream : streams) {
        PortHandleVector clientsForStream = getClientsForStream(stream);
        clients.insert(clients.end(), clientsForStream.begin(), clientsForStream.end());
    }
    mpClientInterface->invalidateTracks(clients);
>>>>>>> 7e4eb601
}

} // namespace android<|MERGE_RESOLUTION|>--- conflicted
+++ resolved
@@ -903,7 +903,7 @@
                 ALOGD("voice_conc:calling closeOutput on call mode for DSD COMPRESS output");
                 closeOutput(mOutputs.keyAt(i));
                 // call invalidate for music, so that DSD compress will fallback to deep-buffer.
-                mpClientInterface->invalidateStream(AUDIO_STREAM_MUSIC);
+                invalidateStreams({AUDIO_STREAM_MUSIC});
             }
         }
     }
@@ -8736,7 +8736,6 @@
     }
 }
 
-<<<<<<< HEAD
 void AudioPolicyManager::chkDpConnAndAllowedForVoice(audio_devices_t device,
                                                      audio_policy_dev_state_t state)
 {
@@ -8754,7 +8753,8 @@
         }
         mEngine->setDpConnAndAllowedForVoice(connect & allowed);
     }
-=======
+}
+
 PortHandleVector AudioPolicyManager::getClientsForStream(
         audio_stream_type_t streamType) const {
     PortHandleVector clients;
@@ -8772,7 +8772,6 @@
         clients.insert(clients.end(), clientsForStream.begin(), clientsForStream.end());
     }
     mpClientInterface->invalidateTracks(clients);
->>>>>>> 7e4eb601
 }
 
 } // namespace android