--- conflicted
+++ resolved
@@ -1497,6 +1497,8 @@
                     (~(AUDIO_OUTPUT_FLAG_FAST|AUDIO_OUTPUT_FLAG_RAW)));
     }
 
+    audio_stream_type_t stream = mEngine->getStreamTypeForAttributes(*attr);
+
     /*
     * WFD audio routes back to target speaker when starting a ringtone playback.
     * This is because primary output is reused for ringtone, so output device is
@@ -1526,7 +1528,6 @@
         *flags = (audio_output_flags_t)(*flags | AUDIO_OUTPUT_FLAG_DIRECT);
     }
 
-<<<<<<< HEAD
     // Force direct flags for PCM data, this can help to maintain audio bitstream
     // quality by avoiding resampling/downmixing by using direct track when hal/DSP
     // support is available. DSP PP can be applied directly on track data instead of
@@ -1549,10 +1550,7 @@
     }
 
     bool forceDeepBuffer = false;
-=======
-    audio_stream_type_t stream = mEngine->getStreamTypeForAttributes(*attr);
-
->>>>>>> 858c828b
+
     // only allow deep buffering for music stream type
     if (stream != AUDIO_STREAM_MUSIC) {
         *flags = (audio_output_flags_t)(*flags &~AUDIO_OUTPUT_FLAG_DEEP_BUFFER);
