/*
 * Copyright (C) 2009 The Android Open Source Project
 *
 * Licensed under the Apache License, Version 2.0 (the "License");
 * you may not use this file except in compliance with the License.
 * You may obtain a copy of the License at
 *
 *      http://www.apache.org/licenses/LICENSE-2.0
 *
 * Unless required by applicable law or agreed to in writing, software
 * distributed under the License is distributed on an "AS IS" BASIS,
 * WITHOUT WARRANTIES OR CONDITIONS OF ANY KIND, either express or implied.
 * See the License for the specific language governing permissions and
 * limitations under the License.
 */

#define LOG_TAG "APM_AudioPolicyManager"

// Need to keep the log statements even in production builds
// to enable VERBOSE logging dynamically.
// You can enable VERBOSE logging as follows:
// adb shell setprop log.tag.APM_AudioPolicyManager V
#define LOG_NDEBUG 0

//#define VERY_VERBOSE_LOGGING
#ifdef VERY_VERBOSE_LOGGING
#define ALOGVV ALOGV
#else
#define ALOGVV(a...) do { } while(0)
#endif

#include <algorithm>
#include <inttypes.h>
#include <math.h>
#include <set>
#include <unordered_set>
#include <vector>

#include <Serializer.h>
#include <cutils/bitops.h>
#include <cutils/properties.h>
#include <media/AudioParameter.h>
#include <policy.h>
#include <private/android_filesystem_config.h>
#include <system/audio.h>
#include <system/audio_config.h>
#include <system/audio_effects/effect_hapticgenerator.h>
#include <utils/Log.h>

#include "AudioPolicyManager.h"
#include "TypeConverter.h"

namespace android {

//FIXME: workaround for truncated touch sounds
// to be removed when the problem is handled by system UI
#define TOUCH_SOUND_FIXED_DELAY_MS 100

// Largest difference in dB on earpiece in call between the voice volume and another
// media / notification / system volume.
constexpr float IN_CALL_EARPIECE_HEADROOM_DB = 3.f;

static const unsigned int DEFAULT_MUTE_LATENCY_FACTOR = 2;
static const unsigned int DEFAULT_ROUTING_LATENCY_MS = 50;

// Compressed formats for MSD module, ordered from most preferred to least preferred.
static const std::vector<audio_format_t> compressedFormatsOrder = {{
        AUDIO_FORMAT_MAT_2_1, AUDIO_FORMAT_MAT_2_0, AUDIO_FORMAT_E_AC3,
        AUDIO_FORMAT_AC3, AUDIO_FORMAT_PCM_16_BIT }};
// Channel masks for MSD module, 3D > 2D > 1D ordering (most preferred to least preferred).
static const std::vector<audio_channel_mask_t> surroundChannelMasksOrder = {{
        AUDIO_CHANNEL_OUT_3POINT1POINT2, AUDIO_CHANNEL_OUT_3POINT0POINT2,
        AUDIO_CHANNEL_OUT_2POINT1POINT2, AUDIO_CHANNEL_OUT_2POINT0POINT2,
        AUDIO_CHANNEL_OUT_5POINT1, AUDIO_CHANNEL_OUT_STEREO }};

template <typename T>
bool operator== (const SortedVector<T> &left, const SortedVector<T> &right)
{
    if (left.size() != right.size()) {
        return false;
    }
    for (size_t index = 0; index < right.size(); index++) {
        if (left[index] != right[index]) {
            return false;
        }
    }
    return true;
}

template <typename T>
bool operator!= (const SortedVector<T> &left, const SortedVector<T> &right)
{
    return !(left == right);
}

// ----------------------------------------------------------------------------
// AudioPolicyInterface implementation
// ----------------------------------------------------------------------------

status_t AudioPolicyManager::setDeviceConnectionState(audio_devices_t device,
                                                      audio_policy_dev_state_t state,
                                                      const char *device_address,
                                                      const char *device_name,
                                                      audio_format_t encodedFormat)
{
    status_t status = setDeviceConnectionStateInt(device, state, device_address,
                                                  device_name, encodedFormat);
    nextAudioPortGeneration();
    return status;
}

void AudioPolicyManager::broadcastDeviceConnectionState(const sp<DeviceDescriptor> &device,
                                                        audio_policy_dev_state_t state)
{
    AudioParameter param(String8(device->address().c_str()));
    const String8 key(state == AUDIO_POLICY_DEVICE_STATE_AVAILABLE ?
                AudioParameter::keyDeviceConnect : AudioParameter::keyDeviceDisconnect);
    param.addInt(key, device->type());
    mpClientInterface->setParameters(AUDIO_IO_HANDLE_NONE, param.toString());
}

status_t AudioPolicyManager::setDeviceConnectionStateInt(audio_devices_t deviceType,
                                                         audio_policy_dev_state_t state,
                                                         const char *device_address,
                                                         const char *device_name,
                                                         audio_format_t encodedFormat)
{
    ALOGV("setDeviceConnectionStateInt() device: 0x%X, state %d, address %s name %s format 0x%X",
            deviceType, state, device_address, device_name, encodedFormat);

    // connect/disconnect only 1 device at a time
    if (!audio_is_output_device(deviceType) && !audio_is_input_device(deviceType)) return BAD_VALUE;

    sp<DeviceDescriptor> device =
            mHwModules.getDeviceDescriptor(deviceType, device_address, device_name, encodedFormat,
                                           state == AUDIO_POLICY_DEVICE_STATE_AVAILABLE);
    return device ? setDeviceConnectionStateInt(device, state) : INVALID_OPERATION;
}

status_t AudioPolicyManager::setDeviceConnectionStateInt(const sp<DeviceDescriptor> &device,
                                                         audio_policy_dev_state_t state)
{
    // handle output devices
    if (audio_is_output_device(device->type())) {
        SortedVector <audio_io_handle_t> outputs;

        ssize_t index = mAvailableOutputDevices.indexOf(device);

        // save a copy of the opened output descriptors before any output is opened or closed
        // by checkOutputsForDevice(). This will be needed by checkOutputForAllStrategies()
        mPreviousOutputs = mOutputs;
        switch (state)
        {
        // handle output device connection
        case AUDIO_POLICY_DEVICE_STATE_AVAILABLE: {
            if (index >= 0) {
                ALOGW("%s() device already connected: %s", __func__, device->toString().c_str());
                return INVALID_OPERATION;
            }
            ALOGV("%s() connecting device %s format %x",
                    __func__, device->toString().c_str(), device->getEncodedFormat());

            // register new device as available
            if (mAvailableOutputDevices.add(device) < 0) {
                return NO_MEMORY;
            }

            // Before checking outputs, broadcast connect event to allow HAL to retrieve dynamic
            // parameters on newly connected devices (instead of opening the outputs...)
            broadcastDeviceConnectionState(device, state);

            if (checkOutputsForDevice(device, state, outputs) != NO_ERROR) {
                mAvailableOutputDevices.remove(device);

                mHwModules.cleanUpForDevice(device);

                broadcastDeviceConnectionState(device, AUDIO_POLICY_DEVICE_STATE_UNAVAILABLE);
                return INVALID_OPERATION;
            }

            // Populate encapsulation information when a output device is connected.
            device->setEncapsulationInfoFromHal(mpClientInterface);

            // outputs should never be empty here
            ALOG_ASSERT(outputs.size() != 0, "setDeviceConnectionState():"
                    "checkOutputsForDevice() returned no outputs but status OK");
            ALOGV("%s() checkOutputsForDevice() returned %zu outputs", __func__, outputs.size());

            } break;
        // handle output device disconnection
        case AUDIO_POLICY_DEVICE_STATE_UNAVAILABLE: {
            if (index < 0) {
                ALOGW("%s() device not connected: %s", __func__, device->toString().c_str());
                return INVALID_OPERATION;
            }

            ALOGV("%s() disconnecting output device %s", __func__, device->toString().c_str());

            // Send Disconnect to HALs
            broadcastDeviceConnectionState(device, state);

            // remove device from available output devices
            mAvailableOutputDevices.remove(device);

            mOutputs.clearSessionRoutesForDevice(device);

            checkOutputsForDevice(device, state, outputs);

            // Reset active device codec
            device->setEncodedFormat(AUDIO_FORMAT_DEFAULT);

            // remove device from mReportedFormatsMap cache
            mReportedFormatsMap.erase(device);

            } break;

        default:
            ALOGE("%s() invalid state: %x", __func__, state);
            return BAD_VALUE;
        }

        // Propagate device availability to Engine
        setEngineDeviceConnectionState(device, state);

        // No need to evaluate playback routing when connecting a remote submix
        // output device used by a dynamic policy of type recorder as no
        // playback use case is affected.
        bool doCheckForDeviceAndOutputChanges = true;
        if (device->type() == AUDIO_DEVICE_OUT_REMOTE_SUBMIX && device->address() != "0") {
            for (audio_io_handle_t output : outputs) {
                sp<SwAudioOutputDescriptor> desc = mOutputs.valueFor(output);
                sp<AudioPolicyMix> policyMix = desc->mPolicyMix.promote();
                if (policyMix != nullptr
                        && policyMix->mMixType == MIX_TYPE_RECORDERS
                        && device->address() == policyMix->mDeviceAddress.string()) {
                    doCheckForDeviceAndOutputChanges = false;
                    break;
                }
            }
        }

        auto checkCloseOutputs = [&]() {
            // outputs must be closed after checkOutputForAllStrategies() is executed
            if (!outputs.isEmpty()) {
                for (audio_io_handle_t output : outputs) {
                    sp<SwAudioOutputDescriptor> desc = mOutputs.valueFor(output);
                    // close unused outputs after device disconnection or direct outputs that have
                    // been opened by checkOutputsForDevice() to query dynamic parameters
                    if ((state == AUDIO_POLICY_DEVICE_STATE_UNAVAILABLE) ||
                            (((desc->mFlags & AUDIO_OUTPUT_FLAG_DIRECT) != 0) &&
                                (desc->mDirectOpenCount == 0))) {
                        clearAudioSourcesForOutput(output);
                        closeOutput(output);
                    }
                }
                // check A2DP again after closing A2DP output to reset mA2dpSuspended if needed
                return true;
            }
            return false;
        };

        if (doCheckForDeviceAndOutputChanges) {
            checkForDeviceAndOutputChanges(checkCloseOutputs);
        } else {
            checkCloseOutputs();
        }

        if (mEngine->getPhoneState() == AUDIO_MODE_IN_CALL && hasPrimaryOutput()) {
            DeviceVector newDevices = getNewOutputDevices(mPrimaryOutput, false /*fromCache*/);
            updateCallRouting(newDevices);
        }
        std::vector<audio_io_handle_t> outputsToReopen;
        const DeviceVector msdOutDevices = getMsdAudioOutDevices();
        const DeviceVector activeMediaDevices =
                mEngine->getActiveMediaDevices(mAvailableOutputDevices);
        for (size_t i = 0; i < mOutputs.size(); i++) {
            sp<SwAudioOutputDescriptor> desc = mOutputs.valueAt(i);
            if ((mEngine->getPhoneState() != AUDIO_MODE_IN_CALL) || (desc != mPrimaryOutput)) {
                DeviceVector newDevices = getNewOutputDevices(desc, true /*fromCache*/);
                // do not force device change on duplicated output because if device is 0, it will
                // also force a device 0 for the two outputs it is duplicated to which may override
                // a valid device selection on those outputs.
                bool force = (msdOutDevices.isEmpty() || msdOutDevices != desc->devices())
                        && !desc->isDuplicated()
                        && (!device_distinguishes_on_address(device->type())
                                // always force when disconnecting (a non-duplicated device)
                                || (state == AUDIO_POLICY_DEVICE_STATE_UNAVAILABLE));
                setOutputDevices(desc, newDevices, force, 0);
            }
            if (!desc->isDuplicated() && desc->mProfile->hasDynamicAudioProfile() &&
                    desc->devices() != activeMediaDevices &&
                    desc->supportsDevicesForPlayback(activeMediaDevices)) {
                // Reopen the output to query the dynamic profiles when there is not active
                // clients or all active clients will be rerouted. Otherwise, set the flag
                // `mPendingReopenToQueryProfiles` in the SwOutputDescriptor so that the output
                // can be reopened to query dynamic profiles when all clients are inactive.
                if (areAllActiveTracksRerouted(desc)) {
                    outputsToReopen.push_back(mOutputs.keyAt(i));
                } else {
                    desc->mPendingReopenToQueryProfiles = true;
                }
            }
            if (!desc->supportsDevicesForPlayback(activeMediaDevices)) {
                // Clear the flag that previously set for re-querying profiles.
                desc->mPendingReopenToQueryProfiles = false;
            }
        }
        for (const auto& output : outputsToReopen) {
            sp<SwAudioOutputDescriptor> desc = mOutputs.valueFor(output);
            closeOutput(output);
            openOutputWithProfileAndDevice(desc->mProfile, activeMediaDevices);
        }

        if (state == AUDIO_POLICY_DEVICE_STATE_UNAVAILABLE) {
            cleanUpForDevice(device);
        }

        mpClientInterface->onAudioPortListUpdate();
        return NO_ERROR;
    }  // end if is output device

    // handle input devices
    if (audio_is_input_device(device->type())) {
        ssize_t index = mAvailableInputDevices.indexOf(device);
        switch (state)
        {
        // handle input device connection
        case AUDIO_POLICY_DEVICE_STATE_AVAILABLE: {
            if (index >= 0) {
                ALOGW("%s() device already connected: %s", __func__, device->toString().c_str());
                return INVALID_OPERATION;
            }

            if (mAvailableInputDevices.add(device) < 0) {
                return NO_MEMORY;
            }

            // Before checking intputs, broadcast connect event to allow HAL to retrieve dynamic
            // parameters on newly connected devices (instead of opening the inputs...)
            broadcastDeviceConnectionState(device, state);

            if (checkInputsForDevice(device, state) != NO_ERROR) {
                mAvailableInputDevices.remove(device);

                broadcastDeviceConnectionState(device, AUDIO_POLICY_DEVICE_STATE_UNAVAILABLE);

                mHwModules.cleanUpForDevice(device);

                return INVALID_OPERATION;
            }

        } break;

        // handle input device disconnection
        case AUDIO_POLICY_DEVICE_STATE_UNAVAILABLE: {
            if (index < 0) {
                ALOGW("%s() device not connected: %s", __func__, device->toString().c_str());
                return INVALID_OPERATION;
            }

            ALOGV("%s() disconnecting input device %s", __func__, device->toString().c_str());

            // Set Disconnect to HALs
            broadcastDeviceConnectionState(device, state);

            mAvailableInputDevices.remove(device);

            checkInputsForDevice(device, state);

            // remove device from mReportedFormatsMap cache
            mReportedFormatsMap.erase(device);
        } break;

        default:
            ALOGE("%s() invalid state: %x", __func__, state);
            return BAD_VALUE;
        }

        // Propagate device availability to Engine
        setEngineDeviceConnectionState(device, state);

        checkCloseInputs();
        // As the input device list can impact the output device selection, update
        // getDeviceForStrategy() cache
        updateDevicesAndOutputs();

        if (mEngine->getPhoneState() == AUDIO_MODE_IN_CALL && hasPrimaryOutput()) {
            DeviceVector newDevices = getNewOutputDevices(mPrimaryOutput, false /*fromCache*/);
            updateCallRouting(newDevices);
        }
        // Reconnect Audio Source
        for (const auto &strategy : mEngine->getOrderedProductStrategies()) {
            auto attributes = mEngine->getAllAttributesForProductStrategy(strategy).front();
            checkAudioSourceForAttributes(attributes);
        }
        if (state == AUDIO_POLICY_DEVICE_STATE_UNAVAILABLE) {
            cleanUpForDevice(device);
        }

        mpClientInterface->onAudioPortListUpdate();
        return NO_ERROR;
    } // end if is input device

    ALOGW("%s() invalid device: %s", __func__, device->toString().c_str());
    return BAD_VALUE;
}

void AudioPolicyManager::setEngineDeviceConnectionState(const sp<DeviceDescriptor> device,
                                      audio_policy_dev_state_t state) {

    // the Engine does not have to know about remote submix devices used by dynamic audio policies
    if (audio_is_remote_submix_device(device->type()) && device->address() != "0") {
        return;
    }
    mEngine->setDeviceConnectionState(device, state);
}


audio_policy_dev_state_t AudioPolicyManager::getDeviceConnectionState(audio_devices_t device,
                                                                      const char *device_address)
{
    sp<DeviceDescriptor> devDesc =
            mHwModules.getDeviceDescriptor(device, device_address, "", AUDIO_FORMAT_DEFAULT,
                                           false /* allowToCreate */,
                                           (strlen(device_address) != 0)/*matchAddress*/);

    if (devDesc == 0) {
        ALOGV("getDeviceConnectionState() undeclared device, type %08x, address: %s",
              device, device_address);
        return AUDIO_POLICY_DEVICE_STATE_UNAVAILABLE;
    }

    DeviceVector *deviceVector;

    if (audio_is_output_device(device)) {
        deviceVector = &mAvailableOutputDevices;
    } else if (audio_is_input_device(device)) {
        deviceVector = &mAvailableInputDevices;
    } else {
        ALOGW("%s() invalid device type %08x", __func__, device);
        return AUDIO_POLICY_DEVICE_STATE_UNAVAILABLE;
    }

    return (deviceVector->getDevice(
                device, String8(device_address), AUDIO_FORMAT_DEFAULT) != 0) ?
            AUDIO_POLICY_DEVICE_STATE_AVAILABLE : AUDIO_POLICY_DEVICE_STATE_UNAVAILABLE;
}

status_t AudioPolicyManager::handleDeviceConfigChange(audio_devices_t device,
                                                      const char *device_address,
                                                      const char *device_name,
                                                      audio_format_t encodedFormat)
{
    status_t status = NO_ERROR;
    String8 reply;
    AudioParameter param;
    int isReconfigA2dpSupported = 0;
    int volIndex = 0;

    ALOGV("handleDeviceConfigChange(() device: 0x%X, address %s name %s encodedFormat: 0x%X",
          device, device_address, device_name, encodedFormat);

    // connect/disconnect only 1 device at a time
    if (!audio_is_output_device(device) && !audio_is_input_device(device)) return BAD_VALUE;

    // Check if the device is currently connected
    DeviceVector deviceList = mAvailableOutputDevices.getDevicesFromType(device);
    if (deviceList.empty()) {
        // Nothing to do: device is not connected
        return NO_ERROR;
    }
    sp<DeviceDescriptor> devDesc = deviceList.itemAt(0);


    //cache music stream volume on speaker and mute it to avoid leak on speaker
    status = getStreamVolumeIndex(AUDIO_STREAM_MUSIC, &volIndex, AUDIO_DEVICE_OUT_SPEAKER);
    if (status == NO_ERROR) {
        status = setStreamVolumeIndex(AUDIO_STREAM_MUSIC, 0, AUDIO_DEVICE_OUT_SPEAKER);
        ALOGD("MusicStream is muted on speaker, status%d and VolIndex is %d for unmute",
              status, volIndex);
    } else {
        /*Throw warning and reset error, streamVolumeIndex should not block
        a2dp device config change*/
        ALOGW("getStreamVolumeIndex failed status=%d",status);
        status = NO_ERROR;
    }

    auto musicStrategy = streamToStrategy(AUDIO_STREAM_MUSIC);

    // For offloaded A2DP, Hw modules may have the capability to
    // configure codecs.
    // Handle two specific cases by sending a set parameter to
    // configure A2DP codecs. No need to toggle device state.
    // Case 1: A2DP active device switches from primary to primary
    // module
    // Case 2: A2DP device config changes on primary module.
    if (audio_is_a2dp_out_device(device) && hasPrimaryOutput()) {
        sp<HwModule> module = mHwModules.getModuleForDeviceType(device, encodedFormat);
        audio_module_handle_t primaryHandle = mPrimaryOutput->getModuleHandle();
        if (availablePrimaryOutputDevices().contains(devDesc) &&
           (module != 0 && module->getHandle() == primaryHandle)) {
            reply = mpClientInterface->getParameters(
                        AUDIO_IO_HANDLE_NONE,
                        String8(AudioParameter::keyReconfigA2dpSupported));
            AudioParameter repliedParameters(reply);
            repliedParameters.getInt(
                    String8(AudioParameter::keyReconfigA2dpSupported), isReconfigA2dpSupported);
            if (isReconfigA2dpSupported) {
                const String8 key(AudioParameter::keyReconfigA2dp);
                param.add(key, String8("true"));
                mpClientInterface->setParameters(AUDIO_IO_HANDLE_NONE, param.toString());
                devDesc->setEncodedFormat(encodedFormat);
                goto exit;
            }
        }
    }
    for (size_t i = 0; i < mOutputs.size(); i++) {
       sp<SwAudioOutputDescriptor> desc = mOutputs.valueAt(i);
       // mute media strategies and delay device switch by the largest
       // This avoid sending the music tail into the earpiece or headset.
       setStrategyMute(musicStrategy, true, desc);
       setStrategyMute(musicStrategy, false, desc, MUTE_TIME_MS,
          mEngine->getOutputDevicesForAttributes(attributes_initializer(AUDIO_USAGE_MEDIA),
                                              nullptr, true /*fromCache*/).types());
    }
    // Toggle the device state: UNAVAILABLE -> AVAILABLE
    // This will force reading again the device configuration
    status = setDeviceConnectionState(device,
                                      AUDIO_POLICY_DEVICE_STATE_UNAVAILABLE,
                                      device_address, device_name,
                                      devDesc->getEncodedFormat());
    if (status != NO_ERROR) {
        ALOGW("handleDeviceConfigChange() error disabling connection state: %d",
              status);
        goto exit;
    }

    status = setDeviceConnectionState(device,
                                      AUDIO_POLICY_DEVICE_STATE_AVAILABLE,
                                      device_address, device_name, encodedFormat);
    if (status != NO_ERROR) {
        ALOGW("handleDeviceConfigChange() error enabling connection state: %d",
              status);
        goto exit;
    }

exit:
    //Restore speaker volume for music stream
    if (volIndex) {
        setStreamVolumeIndex(AUDIO_STREAM_MUSIC, volIndex, AUDIO_DEVICE_OUT_SPEAKER);
        ALOGD("MusicStreamVol is unmuted on speaker with Volume %d", volIndex);
    }
    return status;
}

status_t AudioPolicyManager::getHwOffloadEncodingFormatsSupportedForA2DP(
                                    std::vector<audio_format_t> *formats)
{
    ALOGV("getHwOffloadEncodingFormatsSupportedForA2DP()");
    status_t status = NO_ERROR;
    std::unordered_set<audio_format_t> formatSet;
    sp<HwModule> primaryModule =
            mHwModules.getModuleFromName(AUDIO_HARDWARE_MODULE_ID_PRIMARY);
    if (primaryModule == nullptr) {
        ALOGE("%s() unable to get primary module", __func__);
        return NO_INIT;
    }
    DeviceVector declaredDevices = primaryModule->getDeclaredDevices().getDevicesFromTypes(
            getAudioDeviceOutAllA2dpSet());
    for (const auto& device : declaredDevices) {
        formatSet.insert(device->encodedFormats().begin(), device->encodedFormats().end());
    }
    formats->assign(formatSet.begin(), formatSet.end());
    return status;
}

uint32_t AudioPolicyManager::updateCallRouting(const DeviceVector &rxDevices, uint32_t delayMs)
{
    bool createTxPatch = false;
    bool createRxPatch = false;
    uint32_t muteWaitMs = 0;

    if(!hasPrimaryOutput() ||
            mPrimaryOutput->devices().onlyContainsDevicesWithType(AUDIO_DEVICE_OUT_STUB)) {
        return muteWaitMs;
    }
    ALOG_ASSERT(!rxDevices.isEmpty(), "updateCallRouting() no selected output device");

    audio_attributes_t attr = { .source = AUDIO_SOURCE_VOICE_COMMUNICATION };
    auto txSourceDevice = mEngine->getInputDeviceForAttributes(attr);
    ALOG_ASSERT(txSourceDevice != 0, "updateCallRouting() input selected device not available");

    ALOGV("updateCallRouting device rxDevice %s txDevice %s",
          rxDevices.itemAt(0)->toString().c_str(), txSourceDevice->toString().c_str());

    disconnectTelephonyRxAudioSource();
    // release TX patch if any
    if (mCallTxPatch != 0) {
        releaseAudioPatchInternal(mCallTxPatch->getHandle());
        mCallTxPatch.clear();
    }

    auto telephonyRxModule =
        mHwModules.getModuleForDeviceType(AUDIO_DEVICE_IN_TELEPHONY_RX, AUDIO_FORMAT_DEFAULT);
    auto telephonyTxModule =
        mHwModules.getModuleForDeviceType(AUDIO_DEVICE_OUT_TELEPHONY_TX, AUDIO_FORMAT_DEFAULT);
    // retrieve Rx Source and Tx Sink device descriptors
    sp<DeviceDescriptor> rxSourceDevice =
        mAvailableInputDevices.getDevice(AUDIO_DEVICE_IN_TELEPHONY_RX,
                                         String8(),
                                         AUDIO_FORMAT_DEFAULT);
    sp<DeviceDescriptor> txSinkDevice =
        mAvailableOutputDevices.getDevice(AUDIO_DEVICE_OUT_TELEPHONY_TX,
                                          String8(),
                                          AUDIO_FORMAT_DEFAULT);

    // RX and TX Telephony device are declared by Primary Audio HAL
    if (isPrimaryModule(telephonyRxModule) && isPrimaryModule(telephonyTxModule) &&
            (telephonyRxModule->getHalVersionMajor() >= 3)) {
        if (rxSourceDevice == 0 || txSinkDevice == 0) {
            // RX / TX Telephony device(s) is(are) not currently available
            ALOGE("updateCallRouting() no telephony Tx and/or RX device");
            return muteWaitMs;
        }
        // createAudioPatchInternal now supports both HW / SW bridging
        createRxPatch = true;
        createTxPatch = true;
    } else {
        // If the RX device is on the primary HW module, then use legacy routing method for
        // voice calls via setOutputDevice() on primary output.
        // Otherwise, create two audio patches for TX and RX path.
        createRxPatch = !(availablePrimaryOutputDevices().contains(rxDevices.itemAt(0))) &&
                (rxSourceDevice != 0);
        // If the TX device is also on the primary HW module, setOutputDevice() will take care
        // of it due to legacy implementation. If not, create a patch.
        createTxPatch = !(availablePrimaryModuleInputDevices().contains(txSourceDevice)) &&
                (txSinkDevice != 0);
    }
    // Use legacy routing method for voice calls via setOutputDevice() on primary output.
    // Otherwise, create two audio patches for TX and RX path.
    if (!createRxPatch) {
        muteWaitMs = setOutputDevices(mPrimaryOutput, rxDevices, true, delayMs);
    } else { // create RX path audio patch
        connectTelephonyRxAudioSource();
        // If the TX device is on the primary HW module but RX device is
        // on other HW module, SinkMetaData of telephony input should handle it
        // assuming the device uses audio HAL V5.0 and above
    }
    if (createTxPatch) { // create TX path audio patch
        // terminate active capture if on the same HW module as the call TX source device
        // FIXME: would be better to refine to only inputs whose profile connects to the
        // call TX device but this information is not in the audio patch and logic here must be
        // symmetric to the one in startInput()
        for (const auto& activeDesc : mInputs.getActiveInputs()) {
            if (activeDesc->hasSameHwModuleAs(txSourceDevice)) {
                closeActiveClients(activeDesc);
            }
        }
        mCallTxPatch = createTelephonyPatch(false /*isRx*/, txSourceDevice, delayMs);
    }

    return muteWaitMs;
}

sp<AudioPatch> AudioPolicyManager::createTelephonyPatch(
        bool isRx, const sp<DeviceDescriptor> &device, uint32_t delayMs) {
    PatchBuilder patchBuilder;

    if (device == nullptr) {
        return nullptr;
    }

    // @TODO: still ignoring the address, or not dealing platform with multiple telephony devices
    if (isRx) {
        patchBuilder.addSink(device).
                addSource(mAvailableInputDevices.getDevice(
                    AUDIO_DEVICE_IN_TELEPHONY_RX, String8(), AUDIO_FORMAT_DEFAULT));
    } else {
        patchBuilder.addSource(device).
                addSink(mAvailableOutputDevices.getDevice(
                    AUDIO_DEVICE_OUT_TELEPHONY_TX, String8(), AUDIO_FORMAT_DEFAULT));
    }

    audio_patch_handle_t patchHandle = AUDIO_PATCH_HANDLE_NONE;
    status_t status =
            createAudioPatchInternal(patchBuilder.patch(), &patchHandle, mUidCached, delayMs);
    ssize_t index = mAudioPatches.indexOfKey(patchHandle);
    if (status != NO_ERROR || index < 0) {
        ALOGW("%s() error %d creating %s audio patch", __func__, status, isRx ? "RX" : "TX");
        return nullptr;
    }
    return mAudioPatches.valueAt(index);
}

bool AudioPolicyManager::isDeviceOfModule(
        const sp<DeviceDescriptor>& devDesc, const char *moduleId) const {
    sp<HwModule> module = mHwModules.getModuleFromName(moduleId);
    if (module != 0) {
        return mAvailableOutputDevices.getDevicesFromHwModule(module->getHandle())
                .indexOf(devDesc) != NAME_NOT_FOUND
                || mAvailableInputDevices.getDevicesFromHwModule(module->getHandle())
                .indexOf(devDesc) != NAME_NOT_FOUND;
    }
    return false;
}

void AudioPolicyManager::connectTelephonyRxAudioSource()
{
    disconnectTelephonyRxAudioSource();
    const struct audio_port_config source = {
        .role = AUDIO_PORT_ROLE_SOURCE, .type = AUDIO_PORT_TYPE_DEVICE,
        .ext.device.type = AUDIO_DEVICE_IN_TELEPHONY_RX, .ext.device.address = ""
    };
    const auto aa = mEngine->getAttributesForStreamType(AUDIO_STREAM_VOICE_CALL);
    status_t status = startAudioSource(&source, &aa, &mCallRxSourceClientPort, 0/*uid*/);
    ALOGE_IF(status != NO_ERROR, "%s failed to start Telephony Rx AudioSource", __func__);
}

void AudioPolicyManager::disconnectTelephonyRxAudioSource()
{
    stopAudioSource(mCallRxSourceClientPort);
    mCallRxSourceClientPort = AUDIO_PORT_HANDLE_NONE;
}

void AudioPolicyManager::setPhoneState(audio_mode_t state)
{
    ALOGV("setPhoneState() state %d", state);
    // store previous phone state for management of sonification strategy below
    int oldState = mEngine->getPhoneState();

    if (mEngine->setPhoneState(state) != NO_ERROR) {
        ALOGW("setPhoneState() invalid or same state %d", state);
        return;
    }
    /// Opens: can these line be executed after the switch of volume curves???
    if (isStateInCall(oldState)) {
        ALOGV("setPhoneState() in call state management: new state is %d", state);
        // force reevaluating accessibility routing when call stops
        mpClientInterface->invalidateStream(AUDIO_STREAM_ACCESSIBILITY);
    }

    /**
     * Switching to or from incall state or switching between telephony and VoIP lead to force
     * routing command.
     */
    bool force = ((isStateInCall(oldState) != isStateInCall(state))
                  || (isStateInCall(state) && (state != oldState)));

    // check for device and output changes triggered by new phone state
    checkForDeviceAndOutputChanges();

    int delayMs = 0;
    if (isStateInCall(state)) {
        nsecs_t sysTime = systemTime();
        auto musicStrategy = streamToStrategy(AUDIO_STREAM_MUSIC);
        auto sonificationStrategy = streamToStrategy(AUDIO_STREAM_ALARM);
        for (size_t i = 0; i < mOutputs.size(); i++) {
            sp<SwAudioOutputDescriptor> desc = mOutputs.valueAt(i);
            // mute media and sonification strategies and delay device switch by the largest
            // latency of any output where either strategy is active.
            // This avoid sending the ring tone or music tail into the earpiece or headset.
            if ((desc->isStrategyActive(musicStrategy, SONIFICATION_HEADSET_MUSIC_DELAY, sysTime) ||
                 desc->isStrategyActive(sonificationStrategy, SONIFICATION_HEADSET_MUSIC_DELAY,
                                        sysTime)) &&
                    (delayMs < (int)desc->latency()*2)) {
                delayMs = desc->latency()*2;
            }
            setStrategyMute(musicStrategy, true, desc);
            setStrategyMute(musicStrategy, false, desc, MUTE_TIME_MS,
                mEngine->getOutputDevicesForAttributes(attributes_initializer(AUDIO_USAGE_MEDIA),
                                                       nullptr, true /*fromCache*/).types());
            setStrategyMute(sonificationStrategy, true, desc);
            setStrategyMute(sonificationStrategy, false, desc, MUTE_TIME_MS,
                mEngine->getOutputDevicesForAttributes(attributes_initializer(AUDIO_USAGE_ALARM),
                                                       nullptr, true /*fromCache*/).types());
        }
    }

    if (hasPrimaryOutput()) {
        // Note that despite the fact that getNewOutputDevices() is called on the primary output,
        // the device returned is not necessarily reachable via this output
        DeviceVector rxDevices = getNewOutputDevices(mPrimaryOutput, false /*fromCache*/);
        // force routing command to audio hardware when ending call
        // even if no device change is needed
        if (isStateInCall(oldState) && rxDevices.isEmpty()) {
            rxDevices = mPrimaryOutput->devices();
        }

        if (state == AUDIO_MODE_IN_CALL) {
            updateCallRouting(rxDevices, delayMs);
        } else if (oldState == AUDIO_MODE_IN_CALL) {
            disconnectTelephonyRxAudioSource();
            if (mCallTxPatch != 0) {
                releaseAudioPatchInternal(mCallTxPatch->getHandle());
                mCallTxPatch.clear();
            }
            setOutputDevices(mPrimaryOutput, rxDevices, force, 0);
        } else {
            setOutputDevices(mPrimaryOutput, rxDevices, force, 0);
        }
    }

    // reevaluate routing on all outputs in case tracks have been started during the call
    for (size_t i = 0; i < mOutputs.size(); i++) {
        sp<SwAudioOutputDescriptor> desc = mOutputs.valueAt(i);
        DeviceVector newDevices = getNewOutputDevices(desc, true /*fromCache*/);
        if (state != AUDIO_MODE_IN_CALL || desc != mPrimaryOutput) {
            setOutputDevices(desc, newDevices, !newDevices.isEmpty(), 0 /*delayMs*/);
        }
    }

    if (isStateInCall(state)) {
        ALOGV("setPhoneState() in call state management: new state is %d", state);
        // force reevaluating accessibility routing when call starts
        mpClientInterface->invalidateStream(AUDIO_STREAM_ACCESSIBILITY);
    }

    // Flag that ringtone volume must be limited to music volume until we exit MODE_RINGTONE
    mLimitRingtoneVolume = (state == AUDIO_MODE_RINGTONE &&
                            isStreamActive(AUDIO_STREAM_MUSIC, SONIFICATION_HEADSET_MUSIC_DELAY));
}

audio_mode_t AudioPolicyManager::getPhoneState() {
    return mEngine->getPhoneState();
}

void AudioPolicyManager::setForceUse(audio_policy_force_use_t usage,
                                     audio_policy_forced_cfg_t config)
{
    ALOGV("setForceUse() usage %d, config %d, mPhoneState %d", usage, config, mEngine->getPhoneState());
    if (config == mEngine->getForceUse(usage)) {
        return;
    }

    if (mEngine->setForceUse(usage, config) != NO_ERROR) {
        ALOGW("setForceUse() could not set force cfg %d for usage %d", config, usage);
        return;
    }
    bool forceVolumeReeval = (usage == AUDIO_POLICY_FORCE_FOR_COMMUNICATION) ||
            (usage == AUDIO_POLICY_FORCE_FOR_DOCK) ||
            (usage == AUDIO_POLICY_FORCE_FOR_SYSTEM);

    // check for device and output changes triggered by new force usage
    checkForDeviceAndOutputChanges();

    // force client reconnection to reevaluate flag AUDIO_FLAG_AUDIBILITY_ENFORCED
    if (usage == AUDIO_POLICY_FORCE_FOR_SYSTEM) {
        mpClientInterface->invalidateStream(AUDIO_STREAM_SYSTEM);
        mpClientInterface->invalidateStream(AUDIO_STREAM_ENFORCED_AUDIBLE);
    }

    //FIXME: workaround for truncated touch sounds
    // to be removed when the problem is handled by system UI
    uint32_t delayMs = 0;
    if (usage == AUDIO_POLICY_FORCE_FOR_COMMUNICATION) {
        delayMs = TOUCH_SOUND_FIXED_DELAY_MS;
    }

    updateCallAndOutputRouting(forceVolumeReeval, delayMs);
    updateInputRouting();
}

void AudioPolicyManager::setSystemProperty(const char* property, const char* value)
{
    ALOGV("setSystemProperty() property %s, value %s", property, value);
}

// Find an output profile compatible with the parameters passed. When "directOnly" is set, restrict
// search to profiles for direct outputs.
sp<IOProfile> AudioPolicyManager::getProfileForOutput(
                                                   const DeviceVector& devices,
                                                   uint32_t samplingRate,
                                                   audio_format_t format,
                                                   audio_channel_mask_t channelMask,
                                                   audio_output_flags_t flags,
                                                   bool directOnly)
{
    if (directOnly) {
        // only retain flags that will drive the direct output profile selection
        // if explicitly requested
        static const uint32_t kRelevantFlags =
                (AUDIO_OUTPUT_FLAG_HW_AV_SYNC | AUDIO_OUTPUT_FLAG_COMPRESS_OFFLOAD |
                 AUDIO_OUTPUT_FLAG_VOIP_RX | AUDIO_OUTPUT_FLAG_MMAP_NOIRQ);
        flags =
            (audio_output_flags_t)((flags & kRelevantFlags) | AUDIO_OUTPUT_FLAG_DIRECT);
    }

    sp<IOProfile> profile;

    for (const auto& hwModule : mHwModules) {
        for (const auto& curProfile : hwModule->getOutputProfiles()) {
            if (!curProfile->isCompatibleProfile(devices,
                    samplingRate, NULL /*updatedSamplingRate*/,
                    format, NULL /*updatedFormat*/,
                    channelMask, NULL /*updatedChannelMask*/,
                    flags)) {
                continue;
            }
            // reject profiles not corresponding to a device currently available
            if (!mAvailableOutputDevices.containsAtLeastOne(curProfile->getSupportedDevices())) {
                continue;
            }
            // reject profiles if connected device does not support codec
            if (!curProfile->devicesSupportEncodedFormats(devices.types())) {
                continue;
            }
            if (!directOnly) return curProfile;
            // if several profiles are compatible, give priority to one with offload capability
            // exact match is also not skipped as it should be preferred over any existing selection
            if (profile != 0 && ((curProfile->getFlags() & AUDIO_OUTPUT_FLAG_COMPRESS_OFFLOAD) == 0) &&
               (curProfile->getFlags() != flags)) {
                continue;
            }
            profile = curProfile;
            if ((profile->getFlags() & AUDIO_OUTPUT_FLAG_COMPRESS_OFFLOAD) != 0) {
                break;
            }
        }
    }
    return profile;
}

audio_io_handle_t AudioPolicyManager::getOutput(audio_stream_type_t stream)
{
    DeviceVector devices = mEngine->getOutputDevicesForStream(stream, false /*fromCache*/);

    // Note that related method getOutputForAttr() uses getOutputForDevice() not selectOutput().
    // We use selectOutput() here since we don't have the desired AudioTrack sample rate,
    // format, flags, etc. This may result in some discrepancy for functions that utilize
    // getOutput() solely on audio_stream_type such as AudioSystem::getOutputFrameCount()
    // and AudioSystem::getOutputSamplingRate().

    SortedVector<audio_io_handle_t> outputs = getOutputsForDevices(devices, mOutputs);

    audio_io_handle_t output;
    if (stream == AUDIO_STREAM_MUSIC  &&
            property_get_bool("audio.deep_buffer.media", false /* default_value */)) {
        // use DEEP_BUFFER as default output for music stream type
         output = selectOutput(outputs, AUDIO_OUTPUT_FLAG_DEEP_BUFFER, AUDIO_FORMAT_INVALID);
    }
    else{
          output = selectOutput(outputs);
    }

    ALOGV("getOutput() stream %d selected devices %s, output %d", stream,
          devices.toString().c_str(), output);
    return output;
}

status_t AudioPolicyManager::getAudioAttributes(audio_attributes_t *dstAttr,
                                                const audio_attributes_t *srcAttr,
                                                audio_stream_type_t srcStream)
{
    if (srcAttr != NULL) {
        if (!isValidAttributes(srcAttr)) {
            ALOGE("%s invalid attributes: usage=%d content=%d flags=0x%x tags=[%s]",
                    __func__,
                    srcAttr->usage, srcAttr->content_type, srcAttr->flags,
                    srcAttr->tags);
            return BAD_VALUE;
        }
        *dstAttr = *srcAttr;
    } else {
        if (srcStream < AUDIO_STREAM_MIN || srcStream >= AUDIO_STREAM_PUBLIC_CNT) {
            ALOGE("%s:  invalid stream type", __func__);
            return BAD_VALUE;
        }
        *dstAttr = mEngine->getAttributesForStreamType(srcStream);
    }

    // Only honor audibility enforced when required. The client will be
    // forced to reconnect if the forced usage changes.
    if (mEngine->getForceUse(AUDIO_POLICY_FORCE_FOR_SYSTEM) != AUDIO_POLICY_FORCE_SYSTEM_ENFORCED) {
        dstAttr->flags = static_cast<audio_flags_mask_t>(
                dstAttr->flags & ~AUDIO_FLAG_AUDIBILITY_ENFORCED);
    }

    return NO_ERROR;
}

status_t AudioPolicyManager::getOutputForAttrInt(
        audio_attributes_t *resultAttr,
        audio_io_handle_t *output,
        audio_session_t session,
        const audio_attributes_t *attr,
        audio_stream_type_t *stream,
        uid_t uid,
        const audio_config_t *config,
        audio_output_flags_t *flags,
        audio_port_handle_t *selectedDeviceId,
        bool *isRequestedDeviceForExclusiveUse,
        std::vector<sp<AudioPolicyMix>> *secondaryMixes,
        output_type_t *outputType)
{
    DeviceVector outputDevices;
    const audio_port_handle_t requestedPortId = *selectedDeviceId;
    DeviceVector msdDevices = getMsdAudioOutDevices();
    const sp<DeviceDescriptor> requestedDevice =
        mAvailableOutputDevices.getDeviceFromId(requestedPortId);

    *outputType = API_OUTPUT_INVALID;
    status_t status = getAudioAttributes(resultAttr, attr, *stream);
    if (status != NO_ERROR) {
        return status;
    }
    if (auto it = mAllowedCapturePolicies.find(uid); it != end(mAllowedCapturePolicies)) {
        resultAttr->flags = static_cast<audio_flags_mask_t>(resultAttr->flags | it->second);
    }
    *stream = mEngine->getStreamTypeForAttributes(*resultAttr);

    ALOGV("%s() attributes=%s stream=%s session %d selectedDeviceId %d", __func__,
          toString(*resultAttr).c_str(), toString(*stream).c_str(), session, requestedPortId);

    // The primary output is the explicit routing (eg. setPreferredDevice) if specified,
    //       otherwise, fallback to the dynamic policies, if none match, query the engine.
    // Secondary outputs are always found by dynamic policies as the engine do not support them
    sp<AudioPolicyMix> primaryMix;
    status = mPolicyMixes.getOutputForAttr(*resultAttr, uid, *flags, primaryMix, secondaryMixes);
    if (status != OK) {
        return status;
    }

    // Explicit routing is higher priority then any dynamic policy primary output
    bool usePrimaryOutputFromPolicyMixes = requestedDevice == nullptr && primaryMix != nullptr;

    // FIXME: in case of RENDER policy, the output capabilities should be checked
    if ((usePrimaryOutputFromPolicyMixes
            || (secondaryMixes != nullptr && !secondaryMixes->empty()))
        && !audio_is_linear_pcm(config->format)) {
        ALOGD("%s: rejecting request as dynamic audio policy only support pcm", __func__);
        return BAD_VALUE;
    }
    if (usePrimaryOutputFromPolicyMixes) {
        sp<DeviceDescriptor> deviceDesc =
                mAvailableOutputDevices.getDevice(primaryMix->mDeviceType,
                                                  primaryMix->mDeviceAddress,
                                                  AUDIO_FORMAT_DEFAULT);
        sp<SwAudioOutputDescriptor> policyDesc = primaryMix->getOutput();
        if (deviceDesc != nullptr
                && (policyDesc == nullptr || (policyDesc->mFlags & AUDIO_OUTPUT_FLAG_DIRECT))) {
            audio_io_handle_t newOutput;
            status = openDirectOutput(
                    *stream, session, config,
                    (audio_output_flags_t)(*flags | AUDIO_OUTPUT_FLAG_DIRECT),
                    DeviceVector(deviceDesc), &newOutput);
            if (status != NO_ERROR) {
                policyDesc = nullptr;
            } else {
                policyDesc = mOutputs.valueFor(newOutput);
                primaryMix->setOutput(policyDesc);
            }
        }
        if (policyDesc != nullptr) {
            policyDesc->mPolicyMix = primaryMix;
            *output = policyDesc->mIoHandle;
            *selectedDeviceId = deviceDesc != 0 ? deviceDesc->getId() : AUDIO_PORT_HANDLE_NONE;

            ALOGV("getOutputForAttr() returns output %d", *output);
            if (resultAttr->usage == AUDIO_USAGE_VIRTUAL_SOURCE) {
                *outputType = API_OUT_MIX_PLAYBACK;
            } else {
                *outputType = API_OUTPUT_LEGACY;
            }
            return NO_ERROR;
        }
    }
    // Virtual sources must always be dynamicaly or explicitly routed
    if (resultAttr->usage == AUDIO_USAGE_VIRTUAL_SOURCE) {
        ALOGW("getOutputForAttr() no policy mix found for usage AUDIO_USAGE_VIRTUAL_SOURCE");
        return BAD_VALUE;
    }
    // explicit routing managed by getDeviceForStrategy in APM is now handled by engine
    // in order to let the choice of the order to future vendor engine
    outputDevices = mEngine->getOutputDevicesForAttributes(*resultAttr, requestedDevice, false);

    if ((resultAttr->flags & AUDIO_FLAG_HW_AV_SYNC) != 0) {
        *flags = (audio_output_flags_t)(*flags | AUDIO_OUTPUT_FLAG_HW_AV_SYNC);
    }

    // Set incall music only if device was explicitly set, and fallback to the device which is
    // chosen by the engine if not.
    // FIXME: provide a more generic approach which is not device specific and move this back
    // to getOutputForDevice.
    // TODO: Remove check of AUDIO_STREAM_MUSIC once migration is completed on the app side.
    if (outputDevices.onlyContainsDevicesWithType(AUDIO_DEVICE_OUT_TELEPHONY_TX) &&
        (*stream == AUDIO_STREAM_MUSIC  || resultAttr->usage == AUDIO_USAGE_VOICE_COMMUNICATION) &&
        audio_is_linear_pcm(config->format) &&
        isCallAudioAccessible()) {
        if (requestedPortId != AUDIO_PORT_HANDLE_NONE) {
            *flags = (audio_output_flags_t)AUDIO_OUTPUT_FLAG_INCALL_MUSIC;
            *isRequestedDeviceForExclusiveUse = true;
        }
    }

    ALOGV("%s() device %s, sampling rate %d, format %#x, channel mask %#x, flags %#x stream %s",
          __func__, outputDevices.toString().c_str(), config->sample_rate, config->format,
          config->channel_mask, *flags, toString(*stream).c_str());

    *output = AUDIO_IO_HANDLE_NONE;
    if (!msdDevices.isEmpty()) {
        *output = getOutputForDevices(msdDevices, session, *stream, config, flags);
        sp<DeviceDescriptor> device = outputDevices.isEmpty() ? nullptr : outputDevices.itemAt(0);
        if (*output != AUDIO_IO_HANDLE_NONE && setMsdPatch(device) == NO_ERROR) {
            ALOGV("%s() Using MSD devices %s instead of devices %s",
                  __func__, msdDevices.toString().c_str(), outputDevices.toString().c_str());
        } else {
            *output = AUDIO_IO_HANDLE_NONE;
        }
    }
    if (*output == AUDIO_IO_HANDLE_NONE) {
        *output = getOutputForDevices(outputDevices, session, *stream, config,
                flags, resultAttr->flags & AUDIO_FLAG_MUTE_HAPTIC);
    }
    if (*output == AUDIO_IO_HANDLE_NONE) {
        return INVALID_OPERATION;
    }

    *selectedDeviceId = getFirstDeviceId(outputDevices);

    if (outputDevices.onlyContainsDevicesWithType(AUDIO_DEVICE_OUT_TELEPHONY_TX)) {
        *outputType = API_OUTPUT_TELEPHONY_TX;
    } else {
        *outputType = API_OUTPUT_LEGACY;
    }

    ALOGV("%s returns output %d selectedDeviceId %d", __func__, *output, *selectedDeviceId);

    return NO_ERROR;
}

status_t AudioPolicyManager::getOutputForAttr(const audio_attributes_t *attr,
                                              audio_io_handle_t *output,
                                              audio_session_t session,
                                              audio_stream_type_t *stream,
                                              uid_t uid,
                                              const audio_config_t *config,
                                              audio_output_flags_t *flags,
                                              audio_port_handle_t *selectedDeviceId,
                                              audio_port_handle_t *portId,
                                              std::vector<audio_io_handle_t> *secondaryOutputs,
                                              output_type_t *outputType)
{
    // The supplied portId must be AUDIO_PORT_HANDLE_NONE
    if (*portId != AUDIO_PORT_HANDLE_NONE) {
        return INVALID_OPERATION;
    }
    const audio_port_handle_t requestedPortId = *selectedDeviceId;
    audio_attributes_t resultAttr;
    bool isRequestedDeviceForExclusiveUse = false;
    std::vector<sp<AudioPolicyMix>> secondaryMixes;
    const sp<DeviceDescriptor> requestedDevice =
      mAvailableOutputDevices.getDeviceFromId(requestedPortId);

    // Prevent from storing invalid requested device id in clients
    const audio_port_handle_t sanitizedRequestedPortId =
      requestedDevice != nullptr ? requestedPortId : AUDIO_PORT_HANDLE_NONE;
    *selectedDeviceId = sanitizedRequestedPortId;

    status_t status = getOutputForAttrInt(&resultAttr, output, session, attr, stream, uid,
            config, flags, selectedDeviceId, &isRequestedDeviceForExclusiveUse,
            secondaryOutputs != nullptr ? &secondaryMixes : nullptr, outputType);
    if (status != NO_ERROR) {
        return status;
    }
    std::vector<wp<SwAudioOutputDescriptor>> weakSecondaryOutputDescs;
    if (secondaryOutputs != nullptr) {
        for (auto &secondaryMix : secondaryMixes) {
            sp<SwAudioOutputDescriptor> outputDesc = secondaryMix->getOutput();
            if (outputDesc != nullptr &&
                outputDesc->mIoHandle != AUDIO_IO_HANDLE_NONE) {
                secondaryOutputs->push_back(outputDesc->mIoHandle);
                weakSecondaryOutputDescs.push_back(outputDesc);
            }
        }
    }

    audio_config_base_t clientConfig = {.sample_rate = config->sample_rate,
        .channel_mask = config->channel_mask,
        .format = config->format,
    };
    *portId = PolicyAudioPort::getNextUniqueId();

    sp<SwAudioOutputDescriptor> outputDesc = mOutputs.valueFor(*output);
    sp<TrackClientDescriptor> clientDesc =
        new TrackClientDescriptor(*portId, uid, session, resultAttr, clientConfig,
                                  sanitizedRequestedPortId, *stream,
                                  mEngine->getProductStrategyForAttributes(resultAttr),
                                  toVolumeSource(resultAttr),
                                  *flags, isRequestedDeviceForExclusiveUse,
                                  std::move(weakSecondaryOutputDescs),
                                  outputDesc->mPolicyMix);
    outputDesc->addClient(clientDesc);

    ALOGV("%s() returns output %d requestedPortId %d selectedDeviceId %d for port ID %d", __func__,
          *output, requestedPortId, *selectedDeviceId, *portId);

    return NO_ERROR;
}

status_t AudioPolicyManager::openDirectOutput(audio_stream_type_t stream,
                                              audio_session_t session,
                                              const audio_config_t *config,
                                              audio_output_flags_t flags,
                                              const DeviceVector &devices,
                                              audio_io_handle_t *output) {

    *output = AUDIO_IO_HANDLE_NONE;

    // skip direct output selection if the request can obviously be attached to a mixed output
    // and not explicitly requested
    if (((flags & AUDIO_OUTPUT_FLAG_DIRECT) == 0) &&
            audio_is_linear_pcm(config->format) && config->sample_rate <= SAMPLE_RATE_HZ_MAX &&
            audio_channel_count_from_out_mask(config->channel_mask) <= 2) {
        return NAME_NOT_FOUND;
    }

    // Do not allow offloading if one non offloadable effect is enabled or MasterMono is enabled.
    // This prevents creating an offloaded track and tearing it down immediately after start
    // when audioflinger detects there is an active non offloadable effect.
    // FIXME: We should check the audio session here but we do not have it in this context.
    // This may prevent offloading in rare situations where effects are left active by apps
    // in the background.
    sp<IOProfile> profile;
    if (((flags & AUDIO_OUTPUT_FLAG_COMPRESS_OFFLOAD) == 0) ||
            !(mEffects.isNonOffloadableEffectEnabled() || mMasterMono)) {
        profile = getProfileForOutput(
                devices, config->sample_rate, config->format, config->channel_mask,
                flags, true /* directOnly */);
    }

    if (profile == nullptr) {
        return NAME_NOT_FOUND;
    }

    // exclusive outputs for MMAP and Offload are enforced by different session ids.
    for (size_t i = 0; i < mOutputs.size(); i++) {
        sp<SwAudioOutputDescriptor> desc = mOutputs.valueAt(i);
        if (!desc->isDuplicated() && (profile == desc->mProfile)) {
            // reuse direct output if currently open by the same client
            // and configured with same parameters
            if ((config->sample_rate == desc->getSamplingRate()) &&
                (config->format == desc->getFormat()) &&
                (config->channel_mask == desc->getChannelMask()) &&
                (session == desc->mDirectClientSession)) {
                desc->mDirectOpenCount++;
                ALOGI("%s reusing direct output %d for session %d", __func__,
                    mOutputs.keyAt(i), session);
                *output = mOutputs.keyAt(i);
                return NO_ERROR;
            }
        }
    }

    if (!profile->canOpenNewIo()) {
        return NAME_NOT_FOUND;
    }

    sp<SwAudioOutputDescriptor> outputDesc =
            new SwAudioOutputDescriptor(profile, mpClientInterface);

    String8 address = getFirstDeviceAddress(devices);

    // MSD patch may be using the only output stream that can service this request. Release
    // MSD patch to prioritize this request over any active output on MSD.
    AudioPatchCollection msdPatches = getMsdPatches();
    for (size_t i = 0; i < msdPatches.size(); i++) {
        const auto& patch = msdPatches[i];
        for (size_t j = 0; j < patch->mPatch.num_sinks; ++j) {
            const struct audio_port_config *sink = &patch->mPatch.sinks[j];
            if (sink->type == AUDIO_PORT_TYPE_DEVICE &&
                    devices.containsDeviceWithType(sink->ext.device.type) &&
                    (address.isEmpty() || strncmp(sink->ext.device.address, address.string(),
                            AUDIO_DEVICE_MAX_ADDRESS_LEN) == 0)) {
                releaseAudioPatch(patch->getHandle(), mUidCached);
                break;
            }
        }
    }

    status_t status = outputDesc->open(config, devices, stream, flags, output);

    // only accept an output with the requested parameters
    if (status != NO_ERROR ||
        (config->sample_rate != 0 && config->sample_rate != outputDesc->getSamplingRate()) ||
        (config->format != AUDIO_FORMAT_DEFAULT && config->format != outputDesc->getFormat()) ||
        (config->channel_mask != 0 && config->channel_mask != outputDesc->getChannelMask())) {
        ALOGV("%s failed opening direct output: output %d sample rate %d %d,"
                "format %d %d, channel mask %04x %04x", __func__, *output, config->sample_rate,
                outputDesc->getSamplingRate(), config->format, outputDesc->getFormat(),
                config->channel_mask, outputDesc->getChannelMask());
        if (*output != AUDIO_IO_HANDLE_NONE) {
            outputDesc->close();
        }
        // fall back to mixer output if possible when the direct output could not be open
        if (audio_is_linear_pcm(config->format) &&
                config->sample_rate  <= SAMPLE_RATE_HZ_MAX) {
            return NAME_NOT_FOUND;
        }
        *output = AUDIO_IO_HANDLE_NONE;
        return BAD_VALUE;
    }
    outputDesc->mDirectOpenCount = 1;
    outputDesc->mDirectClientSession = session;

    addOutput(*output, outputDesc);
    mPreviousOutputs = mOutputs;
    ALOGV("%s returns new direct output %d", __func__, *output);
    mpClientInterface->onAudioPortListUpdate();
    return NO_ERROR;
}

audio_io_handle_t AudioPolicyManager::getOutputForDevices(
        const DeviceVector &devices,
        audio_session_t session,
        audio_stream_type_t stream,
        const audio_config_t *config,
        audio_output_flags_t *flags,
        bool forceMutingHaptic)
{
    audio_io_handle_t output = AUDIO_IO_HANDLE_NONE;

    // Discard haptic channel mask when forcing muting haptic channels.
    audio_channel_mask_t channelMask = forceMutingHaptic
            ? static_cast<audio_channel_mask_t>(config->channel_mask & ~AUDIO_CHANNEL_HAPTIC_ALL)
            : config->channel_mask;

    // open a direct output if required by specified parameters
    //force direct flag if offload flag is set: offloading implies a direct output stream
    // and all common behaviors are driven by checking only the direct flag
    // this should normally be set appropriately in the policy configuration file
    if ((*flags & AUDIO_OUTPUT_FLAG_COMPRESS_OFFLOAD) != 0) {
        *flags = (audio_output_flags_t)(*flags | AUDIO_OUTPUT_FLAG_DIRECT);
    }
    if ((*flags & AUDIO_OUTPUT_FLAG_HW_AV_SYNC) != 0) {
        *flags = (audio_output_flags_t)(*flags | AUDIO_OUTPUT_FLAG_DIRECT);
    }
    // only allow deep buffering for music stream type
    if (stream != AUDIO_STREAM_MUSIC) {
        *flags = (audio_output_flags_t)(*flags &~AUDIO_OUTPUT_FLAG_DEEP_BUFFER);
    } else if (/* stream == AUDIO_STREAM_MUSIC && */
            *flags == AUDIO_OUTPUT_FLAG_NONE &&
            property_get_bool("audio.deep_buffer.media", false /* default_value */)) {
        // use DEEP_BUFFER as default output for music stream type
        *flags = (audio_output_flags_t)AUDIO_OUTPUT_FLAG_DEEP_BUFFER;
    }
    if (stream == AUDIO_STREAM_TTS) {
        *flags = AUDIO_OUTPUT_FLAG_TTS;
    } else if (stream == AUDIO_STREAM_VOICE_CALL &&
               audio_is_linear_pcm(config->format) &&
               (*flags & AUDIO_OUTPUT_FLAG_INCALL_MUSIC) == 0) {
        *flags = (audio_output_flags_t)(AUDIO_OUTPUT_FLAG_VOIP_RX |
                                       AUDIO_OUTPUT_FLAG_DIRECT);
        ALOGV("Set VoIP and Direct output flags for PCM format");
    }

    audio_config_t directConfig = *config;
    directConfig.channel_mask = channelMask;
    status_t status = openDirectOutput(stream, session, &directConfig, *flags, devices, &output);
    if (status != NAME_NOT_FOUND) {
        return output;
    }

    // A request for HW A/V sync cannot fallback to a mixed output because time
    // stamps are embedded in audio data
    if ((*flags & (AUDIO_OUTPUT_FLAG_HW_AV_SYNC | AUDIO_OUTPUT_FLAG_MMAP_NOIRQ)) != 0) {
        return AUDIO_IO_HANDLE_NONE;
    }

    // ignoring channel mask due to downmix capability in mixer

    // open a non direct output

    // for non direct outputs, only PCM is supported
    if (audio_is_linear_pcm(config->format)) {
        // get which output is suitable for the specified stream. The actual
        // routing change will happen when startOutput() will be called
        SortedVector<audio_io_handle_t> outputs = getOutputsForDevices(devices, mOutputs);

        // at this stage we should ignore the DIRECT flag as no direct output could be found earlier
        *flags = (audio_output_flags_t)(*flags & ~AUDIO_OUTPUT_FLAG_DIRECT);
        output = selectOutput(
                outputs, *flags, config->format, channelMask, config->sample_rate, session);
    }
    ALOGW_IF((output == 0), "getOutputForDevices() could not find output for stream %d, "
            "sampling rate %d, format %#x, channels %#x, flags %#x",
            stream, config->sample_rate, config->format, channelMask, *flags);

    return output;
}

sp<DeviceDescriptor> AudioPolicyManager::getMsdAudioInDevice() const {
    auto msdInDevices = mHwModules.getAvailableDevicesFromModuleName(AUDIO_HARDWARE_MODULE_ID_MSD,
                                                                     mAvailableInputDevices);
    return msdInDevices.isEmpty()? nullptr : msdInDevices.itemAt(0);
}

DeviceVector AudioPolicyManager::getMsdAudioOutDevices() const {
    return mHwModules.getAvailableDevicesFromModuleName(AUDIO_HARDWARE_MODULE_ID_MSD,
                                                        mAvailableOutputDevices);
}

const AudioPatchCollection AudioPolicyManager::getMsdPatches() const {
    AudioPatchCollection msdPatches;
    sp<HwModule> msdModule = mHwModules.getModuleFromName(AUDIO_HARDWARE_MODULE_ID_MSD);
    if (msdModule != 0) {
        for (size_t i = 0; i < mAudioPatches.size(); ++i) {
            sp<AudioPatch> patch = mAudioPatches.valueAt(i);
            for (size_t j = 0; j < patch->mPatch.num_sources; ++j) {
                const struct audio_port_config *source = &patch->mPatch.sources[j];
                if (source->type == AUDIO_PORT_TYPE_DEVICE &&
                        source->ext.device.hw_module == msdModule->getHandle()) {
                    msdPatches.addAudioPatch(patch->getHandle(), patch);
                }
            }
        }
    }
    return msdPatches;
}

status_t AudioPolicyManager::getBestMsdAudioProfileFor(const sp<DeviceDescriptor> &outputDevice,
        bool hwAvSync, audio_port_config *sourceConfig, audio_port_config *sinkConfig) const
{
    sp<HwModule> msdModule = mHwModules.getModuleFromName(AUDIO_HARDWARE_MODULE_ID_MSD);
    if (msdModule == nullptr) {
        ALOGE("%s() unable to get MSD module", __func__);
        return NO_INIT;
    }
    sp<HwModule> deviceModule = mHwModules.getModuleForDevice(outputDevice, AUDIO_FORMAT_DEFAULT);
    if (deviceModule == nullptr) {
        ALOGE("%s() unable to get module for %s", __func__, outputDevice->toString().c_str());
        return NO_INIT;
    }
    const InputProfileCollection &inputProfiles = msdModule->getInputProfiles();
    if (inputProfiles.isEmpty()) {
        ALOGE("%s() no input profiles for MSD module", __func__);
        return NO_INIT;
    }
    const OutputProfileCollection &outputProfiles = deviceModule->getOutputProfiles();
    if (outputProfiles.isEmpty()) {
        ALOGE("%s() no output profiles for device %s", __func__, outputDevice->toString().c_str());
        return NO_INIT;
    }
    AudioProfileVector msdProfiles;
    // Each IOProfile represents a MixPort from audio_policy_configuration.xml
    for (const auto &inProfile : inputProfiles) {
        if (hwAvSync == ((inProfile->getFlags() & AUDIO_INPUT_FLAG_HW_AV_SYNC) != 0)) {
            appendAudioProfiles(msdProfiles, inProfile->getAudioProfiles());
        }
    }
    AudioProfileVector deviceProfiles;
    for (const auto &outProfile : outputProfiles) {
        if (hwAvSync == ((outProfile->getFlags() & AUDIO_OUTPUT_FLAG_HW_AV_SYNC) != 0)) {
            appendAudioProfiles(deviceProfiles, outProfile->getAudioProfiles());
        }
    }
    struct audio_config_base bestSinkConfig;
    status_t result = findBestMatchingOutputConfig(msdProfiles, deviceProfiles,
            compressedFormatsOrder, surroundChannelMasksOrder, true /*preferHigherSamplingRates*/,
            bestSinkConfig);
    if (result != NO_ERROR) {
        ALOGD("%s() no matching profiles found for device: %s, hwAvSync: %d",
                __func__, outputDevice->toString().c_str(), hwAvSync);
        return result;
    }
    sinkConfig->sample_rate = bestSinkConfig.sample_rate;
    sinkConfig->channel_mask = bestSinkConfig.channel_mask;
    sinkConfig->format = bestSinkConfig.format;
    // For encoded streams force direct flag to prevent downstream mixing.
    sinkConfig->flags.output = static_cast<audio_output_flags_t>(
            sinkConfig->flags.output | AUDIO_OUTPUT_FLAG_DIRECT);
    if (audio_is_iec61937_compatible(sinkConfig->format)) {
        // For formats compatible with IEC61937 encapsulation, assume that
        // the record thread input from MSD is IEC61937 framed (for proportional buffer sizing).
        // Add the AUDIO_OUTPUT_FLAG_IEC958_NONAUDIO flag so downstream HAL can distinguish between
        // raw and IEC61937 framed streams.
        sinkConfig->flags.output = static_cast<audio_output_flags_t>(
                sinkConfig->flags.output | AUDIO_OUTPUT_FLAG_IEC958_NONAUDIO);
    }
    sourceConfig->sample_rate = bestSinkConfig.sample_rate;
    // Specify exact channel mask to prevent guessing by bit count in PatchPanel.
    sourceConfig->channel_mask = audio_channel_mask_out_to_in(bestSinkConfig.channel_mask);
    sourceConfig->format = bestSinkConfig.format;
    // Copy input stream directly without any processing (e.g. resampling).
    sourceConfig->flags.input = static_cast<audio_input_flags_t>(
            sourceConfig->flags.input | AUDIO_INPUT_FLAG_DIRECT);
    if (hwAvSync) {
        sinkConfig->flags.output = static_cast<audio_output_flags_t>(
                sinkConfig->flags.output | AUDIO_OUTPUT_FLAG_HW_AV_SYNC);
        sourceConfig->flags.input = static_cast<audio_input_flags_t>(
                sourceConfig->flags.input | AUDIO_INPUT_FLAG_HW_AV_SYNC);
    }
    const unsigned int config_mask = AUDIO_PORT_CONFIG_SAMPLE_RATE |
            AUDIO_PORT_CONFIG_CHANNEL_MASK | AUDIO_PORT_CONFIG_FORMAT | AUDIO_PORT_CONFIG_FLAGS;
    sinkConfig->config_mask |= config_mask;
    sourceConfig->config_mask |= config_mask;
    return NO_ERROR;
}

PatchBuilder AudioPolicyManager::buildMsdPatch(const sp<DeviceDescriptor> &outputDevice) const
{
    PatchBuilder patchBuilder;
    patchBuilder.addSource(getMsdAudioInDevice()).addSink(outputDevice);
    audio_port_config sourceConfig = patchBuilder.patch()->sources[0];
    audio_port_config sinkConfig = patchBuilder.patch()->sinks[0];
    // TODO: Figure out whether MSD module has HW_AV_SYNC flag set in the AP config file.
    // For now, we just forcefully try with HwAvSync first.
    status_t res = getBestMsdAudioProfileFor(outputDevice, true /*hwAvSync*/,
            &sourceConfig, &sinkConfig) == NO_ERROR ? NO_ERROR :
            getBestMsdAudioProfileFor(
                    outputDevice, false /*hwAvSync*/, &sourceConfig, &sinkConfig);
    if (res == NO_ERROR) {
        // Found a matching profile for encoded audio. Re-create PatchBuilder with this config.
        return (PatchBuilder()).addSource(sourceConfig).addSink(sinkConfig);
    }
    ALOGV("%s() no matching profile found. Fall through to default PCM patch"
            " supporting PCM format conversion.", __func__);
    return patchBuilder;
}

status_t AudioPolicyManager::setMsdPatch(const sp<DeviceDescriptor> &outputDevice) {
    sp<DeviceDescriptor> device = outputDevice;
    if (device == nullptr) {
        // Use media strategy for unspecified output device. This should only
        // occur on checkForDeviceAndOutputChanges(). Device connection events may
        // therefore invalidate explicit routing requests.
        DeviceVector devices = mEngine->getOutputDevicesForAttributes(
                    attributes_initializer(AUDIO_USAGE_MEDIA), nullptr, false /*fromCache*/);
        LOG_ALWAYS_FATAL_IF(devices.isEmpty(), "no outpudevice to set Msd Patch");
        device = devices.itemAt(0);
    }
    ALOGV("%s() for device %s", __func__, device->toString().c_str());
    PatchBuilder patchBuilder = buildMsdPatch(device);
    const struct audio_patch* patch = patchBuilder.patch();
    const AudioPatchCollection msdPatches = getMsdPatches();
    if (!msdPatches.isEmpty()) {
        LOG_ALWAYS_FATAL_IF(msdPatches.size() > 1,
                "The current MSD prototype only supports one output patch");
        sp<AudioPatch> currentPatch = msdPatches.valueAt(0);
        if (audio_patches_are_equal(&currentPatch->mPatch, patch)) {
            return NO_ERROR;
        }
        releaseAudioPatch(currentPatch->getHandle(), mUidCached);
    }
    status_t status = installPatch(__func__, -1 /*index*/, nullptr /*patchHandle*/,
            patch, 0 /*delayMs*/, mUidCached, nullptr /*patchDescPtr*/);
    ALOGE_IF(status != NO_ERROR, "%s() error %d creating MSD audio patch", __func__, status);
    ALOGI_IF(status == NO_ERROR, "%s() Patch created from MSD_IN to "
           "device:%s (format:%#x channels:%#x samplerate:%d)", __func__,
             device->toString().c_str(), patch->sources[0].format,
             patch->sources[0].channel_mask, patch->sources[0].sample_rate);
    return status;
}

audio_io_handle_t AudioPolicyManager::selectOutput(const SortedVector<audio_io_handle_t>& outputs,
                                                   audio_output_flags_t flags,
                                                   audio_format_t format,
                                                   audio_channel_mask_t channelMask,
                                                   uint32_t samplingRate,
                                                   audio_session_t sessionId)
{
    LOG_ALWAYS_FATAL_IF(!(format == AUDIO_FORMAT_INVALID || audio_is_linear_pcm(format)),
        "%s called with format %#x", __func__, format);

    // Return the output that haptic-generating attached to when 1) session id is specified,
    // 2) haptic-generating effect exists for given session id and 3) the output that
    // haptic-generating effect attached to is in given outputs.
    if (sessionId != AUDIO_SESSION_NONE) {
        audio_io_handle_t hapticGeneratingOutput = mEffects.getIoForSession(
                sessionId, FX_IID_HAPTICGENERATOR);
        if (outputs.indexOf(hapticGeneratingOutput) >= 0) {
            return hapticGeneratingOutput;
        }
    }

    // Flags disqualifying an output: the match must happen before calling selectOutput()
    static const audio_output_flags_t kExcludedFlags = (audio_output_flags_t)
        (AUDIO_OUTPUT_FLAG_HW_AV_SYNC | AUDIO_OUTPUT_FLAG_MMAP_NOIRQ | AUDIO_OUTPUT_FLAG_DIRECT);

    // Flags expressing a functional request: must be honored in priority over
    // other criteria
    static const audio_output_flags_t kFunctionalFlags = (audio_output_flags_t)
        (AUDIO_OUTPUT_FLAG_VOIP_RX | AUDIO_OUTPUT_FLAG_INCALL_MUSIC |
            AUDIO_OUTPUT_FLAG_TTS | AUDIO_OUTPUT_FLAG_DIRECT_PCM);
    // Flags expressing a performance request: have lower priority than serving
    // requested sampling rate or channel mask
    static const audio_output_flags_t kPerformanceFlags = (audio_output_flags_t)
        (AUDIO_OUTPUT_FLAG_FAST | AUDIO_OUTPUT_FLAG_DEEP_BUFFER |
            AUDIO_OUTPUT_FLAG_RAW | AUDIO_OUTPUT_FLAG_SYNC);

    const audio_output_flags_t functionalFlags =
        (audio_output_flags_t)(flags & kFunctionalFlags);
    const audio_output_flags_t performanceFlags =
        (audio_output_flags_t)(flags & kPerformanceFlags);

    audio_io_handle_t bestOutput = (outputs.size() == 0) ? AUDIO_IO_HANDLE_NONE : outputs[0];

    // select one output among several that provide a path to a particular device or set of
    // devices (the list was previously build by getOutputsForDevices()).
    // The priority is as follows:
    // 1: the output supporting haptic playback when requesting haptic playback
    // 2: the output with the highest number of requested functional flags
    // 3: the output supporting the exact channel mask
    // 4: the output with a higher channel count than requested
    // 5: the output with a higher sampling rate than requested
    // 6: the output with the highest number of requested performance flags
    // 7: the output with the bit depth the closest to the requested one
    // 8: the primary output
    // 9: the first output in the list

    // matching criteria values in priority order for best matching output so far
    std::vector<uint32_t> bestMatchCriteria(8, 0);

    const uint32_t channelCount = audio_channel_count_from_out_mask(channelMask);
    const uint32_t hapticChannelCount = audio_channel_count_from_out_mask(
        channelMask & AUDIO_CHANNEL_HAPTIC_ALL);

    for (audio_io_handle_t output : outputs) {
        sp<SwAudioOutputDescriptor> outputDesc = mOutputs.valueFor(output);
        // matching criteria values in priority order for current output
        std::vector<uint32_t> currentMatchCriteria(8, 0);

        if (outputDesc->isDuplicated()) {
            continue;
        }
        if ((kExcludedFlags & outputDesc->mFlags) != 0) {
            continue;
        }

        // If haptic channel is specified, use the haptic output if present.
        // When using haptic output, same audio format and sample rate are required.
        const uint32_t outputHapticChannelCount = audio_channel_count_from_out_mask(
            outputDesc->getChannelMask() & AUDIO_CHANNEL_HAPTIC_ALL);
        if ((hapticChannelCount == 0) != (outputHapticChannelCount == 0)) {
            continue;
        }
        if (outputHapticChannelCount >= hapticChannelCount
            && format == outputDesc->getFormat()
            && samplingRate == outputDesc->getSamplingRate()) {
                currentMatchCriteria[0] = outputHapticChannelCount;
        }

        // functional flags match
        currentMatchCriteria[1] = popcount(outputDesc->mFlags & functionalFlags);

        // channel mask and channel count match
        uint32_t outputChannelCount = audio_channel_count_from_out_mask(
                outputDesc->getChannelMask());
        if (channelMask != AUDIO_CHANNEL_NONE && channelCount > 2 &&
            channelCount <= outputChannelCount) {
            if ((audio_channel_mask_get_representation(channelMask) ==
                    audio_channel_mask_get_representation(outputDesc->getChannelMask())) &&
                    ((channelMask & outputDesc->getChannelMask()) == channelMask)) {
                currentMatchCriteria[2] = outputChannelCount;
            }
            currentMatchCriteria[3] = outputChannelCount;
        }

        // sampling rate match
        if (samplingRate > SAMPLE_RATE_HZ_DEFAULT &&
                samplingRate <= outputDesc->getSamplingRate()) {
            currentMatchCriteria[4] = outputDesc->getSamplingRate();
        }

        // performance flags match
        currentMatchCriteria[5] = popcount(outputDesc->mFlags & performanceFlags);

        // format match
        if (format != AUDIO_FORMAT_INVALID) {
            currentMatchCriteria[6] =
                PolicyAudioPort::kFormatDistanceMax -
                PolicyAudioPort::formatDistance(format, outputDesc->getFormat());
        }

        // primary output match
        currentMatchCriteria[7] = outputDesc->mFlags & AUDIO_OUTPUT_FLAG_PRIMARY;

        // compare match criteria by priority then value
        if (std::lexicographical_compare(bestMatchCriteria.begin(), bestMatchCriteria.end(),
                currentMatchCriteria.begin(), currentMatchCriteria.end())) {
            bestMatchCriteria = currentMatchCriteria;
            bestOutput = output;

            std::stringstream result;
            std::copy(bestMatchCriteria.begin(), bestMatchCriteria.end(),
                std::ostream_iterator<int>(result, " "));
            ALOGV("%s new bestOutput %d criteria %s",
                __func__, bestOutput, result.str().c_str());
        }
    }

    return bestOutput;
}

status_t AudioPolicyManager::startOutput(audio_port_handle_t portId)
{
    ALOGV("%s portId %d", __FUNCTION__, portId);

    sp<SwAudioOutputDescriptor> outputDesc = mOutputs.getOutputForClient(portId);
    if (outputDesc == 0) {
        ALOGW("startOutput() no output for client %d", portId);
        return BAD_VALUE;
    }
    sp<TrackClientDescriptor> client = outputDesc->getClient(portId);

    ALOGV("startOutput() output %d, stream %d, session %d",
          outputDesc->mIoHandle, client->stream(), client->session());

    status_t status = outputDesc->start();
    if (status != NO_ERROR) {
        return status;
    }

    uint32_t delayMs;
    status = startSource(outputDesc, client, &delayMs);

    if (status != NO_ERROR) {
        outputDesc->stop();
        return status;
    }
    if (delayMs != 0) {
        usleep(delayMs * 1000);
    }

    return status;
}

status_t AudioPolicyManager::startSource(const sp<SwAudioOutputDescriptor>& outputDesc,
                                         const sp<TrackClientDescriptor>& client,
                                         uint32_t *delayMs)
{
    // cannot start playback of STREAM_TTS if any other output is being used
    uint32_t beaconMuteLatency = 0;

    *delayMs = 0;
    audio_stream_type_t stream = client->stream();
    auto clientVolSrc = client->volumeSource();
    auto clientStrategy = client->strategy();
    auto clientAttr = client->attributes();
    if (stream == AUDIO_STREAM_TTS) {
        ALOGV("\t found BEACON stream");
        if (!mTtsOutputAvailable && mOutputs.isAnyOutputActive(
                                    toVolumeSource(AUDIO_STREAM_TTS) /*sourceToIgnore*/)) {
            return INVALID_OPERATION;
        } else {
            beaconMuteLatency = handleEventForBeacon(STARTING_BEACON);
        }
    } else {
        // some playback other than beacon starts
        beaconMuteLatency = handleEventForBeacon(STARTING_OUTPUT);
    }

    // force device change if the output is inactive and no audio patch is already present.
    // check active before incrementing usage count
    bool force = !outputDesc->isActive() &&
            (outputDesc->getPatchHandle() == AUDIO_PATCH_HANDLE_NONE);

    DeviceVector devices;
    sp<AudioPolicyMix> policyMix = outputDesc->mPolicyMix.promote();
    const char *address = NULL;
    if (policyMix != nullptr) {
        audio_devices_t newDeviceType;
        address = policyMix->mDeviceAddress.string();
        if ((policyMix->mRouteFlags & MIX_ROUTE_FLAG_LOOP_BACK) == MIX_ROUTE_FLAG_LOOP_BACK) {
            newDeviceType = AUDIO_DEVICE_OUT_REMOTE_SUBMIX;
        } else {
            newDeviceType = policyMix->mDeviceType;
        }
        sp device = mAvailableOutputDevices.getDevice(newDeviceType, String8(address),
                                                        AUDIO_FORMAT_DEFAULT);
        ALOG_ASSERT(device, "%s: no device found t=%u, a=%s", __func__, newDeviceType, address);
        devices.add(device);
    }

    // requiresMuteCheck is false when we can bypass mute strategy.
    // It covers a common case when there is no materially active audio
    // and muting would result in unnecessary delay and dropped audio.
    const uint32_t outputLatencyMs = outputDesc->latency();
    bool requiresMuteCheck = outputDesc->isActive(outputLatencyMs * 2);  // account for drain

    // increment usage count for this stream on the requested output:
    // NOTE that the usage count is the same for duplicated output and hardware output which is
    // necessary for a correct control of hardware output routing by startOutput() and stopOutput()
    outputDesc->setClientActive(client, true);

    if (client->hasPreferredDevice(true)) {
        if (outputDesc->clientsList(true /*activeOnly*/).size() == 1 &&
                client->isPreferredDeviceForExclusiveUse()) {
            // Preferred device may be exclusive, use only if no other active clients on this output
            devices = DeviceVector(
                        mAvailableOutputDevices.getDeviceFromId(client->preferredDeviceId()));
        } else {
            devices = getNewOutputDevices(outputDesc, false /*fromCache*/);
        }
        if (devices != outputDesc->devices()) {
            checkStrategyRoute(clientStrategy, outputDesc->mIoHandle);
        }
    }

    if (followsSameRouting(clientAttr, attributes_initializer(AUDIO_USAGE_MEDIA))) {
        selectOutputForMusicEffects();
    }

    if (outputDesc->getActivityCount(clientVolSrc) == 1 || !devices.isEmpty()) {
        // starting an output being rerouted?
        if (devices.isEmpty()) {
            devices = getNewOutputDevices(outputDesc, false /*fromCache*/);
        }
        bool shouldWait =
            (followsSameRouting(clientAttr, attributes_initializer(AUDIO_USAGE_ALARM)) ||
             followsSameRouting(clientAttr, attributes_initializer(AUDIO_USAGE_NOTIFICATION)) ||
             (beaconMuteLatency > 0));
        uint32_t waitMs = beaconMuteLatency;
        for (size_t i = 0; i < mOutputs.size(); i++) {
            sp<SwAudioOutputDescriptor> desc = mOutputs.valueAt(i);
            if (desc != outputDesc) {
                // An output has a shared device if
                // - managed by the same hw module
                // - supports the currently selected device
                const bool sharedDevice = outputDesc->sharesHwModuleWith(desc)
                        && (!desc->filterSupportedDevices(devices).isEmpty());

                // force a device change if any other output is:
                // - managed by the same hw module
                // - supports currently selected device
                // - has a current device selection that differs from selected device.
                // - has an active audio patch
                // In this case, the audio HAL must receive the new device selection so that it can
                // change the device currently selected by the other output.
                if (sharedDevice &&
                        desc->devices() != devices &&
                        desc->getPatchHandle() != AUDIO_PATCH_HANDLE_NONE) {
                    force = true;
                }
                // wait for audio on other active outputs to be presented when starting
                // a notification so that audio focus effect can propagate, or that a mute/unmute
                // event occurred for beacon
                const uint32_t latencyMs = desc->latency();
                const bool isActive = desc->isActive(latencyMs * 2);  // account for drain

                if (shouldWait && isActive && (waitMs < latencyMs)) {
                    waitMs = latencyMs;
                }

                // Require mute check if another output is on a shared device
                // and currently active to have proper drain and avoid pops.
                // Note restoring AudioTracks onto this output needs to invoke
                // a volume ramp if there is no mute.
                requiresMuteCheck |= sharedDevice && isActive;
            }
        }

        const uint32_t muteWaitMs =
                setOutputDevices(outputDesc, devices, force, 0, NULL, requiresMuteCheck);

        // apply volume rules for current stream and device if necessary
        auto &curves = getVolumeCurves(client->attributes());
        checkAndSetVolume(curves, client->volumeSource(),
                          curves.getVolumeIndex(outputDesc->devices().types()),
                          outputDesc,
                          outputDesc->devices().types(), 0 /*delay*/,
                          outputDesc->useHwGain() /*force*/);

        // update the outputs if starting an output with a stream that can affect notification
        // routing
        handleNotificationRoutingForStream(stream);

        // force reevaluating accessibility routing when ringtone or alarm starts
        if (followsSameRouting(clientAttr, attributes_initializer(AUDIO_USAGE_ALARM))) {
            mpClientInterface->invalidateStream(AUDIO_STREAM_ACCESSIBILITY);
        }

        if (waitMs > muteWaitMs) {
            *delayMs = waitMs - muteWaitMs;
        }

        // FIXME: A device change (muteWaitMs > 0) likely introduces a volume change.
        // A volume change enacted by APM with 0 delay is not synchronous, as it goes
        // via AudioCommandThread to AudioFlinger.  Hence it is possible that the volume
        // change occurs after the MixerThread starts and causes a stream volume
        // glitch.
        //
        // We do not introduce additional delay here.
    }

    if (stream == AUDIO_STREAM_ENFORCED_AUDIBLE &&
            mEngine->getForceUse(
                    AUDIO_POLICY_FORCE_FOR_SYSTEM) == AUDIO_POLICY_FORCE_SYSTEM_ENFORCED) {
        setStrategyMute(streamToStrategy(AUDIO_STREAM_ALARM), true, outputDesc);
    }

    // Automatically enable the remote submix input when output is started on a re routing mix
    // of type MIX_TYPE_RECORDERS
    if (isSingleDeviceType(devices.types(), &audio_is_remote_submix_device) &&
        policyMix != NULL && policyMix->mMixType == MIX_TYPE_RECORDERS) {
        setDeviceConnectionStateInt(AUDIO_DEVICE_IN_REMOTE_SUBMIX,
                                    AUDIO_POLICY_DEVICE_STATE_AVAILABLE,
                                    address,
                                    "remote-submix",
                                    AUDIO_FORMAT_DEFAULT);
    }

    return NO_ERROR;
}

status_t AudioPolicyManager::stopOutput(audio_port_handle_t portId)
{
    ALOGV("%s portId %d", __FUNCTION__, portId);

    sp<SwAudioOutputDescriptor> outputDesc = mOutputs.getOutputForClient(portId);
    if (outputDesc == 0) {
        ALOGW("stopOutput() no output for client %d", portId);
        return BAD_VALUE;
    }
    sp<TrackClientDescriptor> client = outputDesc->getClient(portId);

    ALOGV("stopOutput() output %d, stream %d, session %d",
          outputDesc->mIoHandle, client->stream(), client->session());

    status_t status = stopSource(outputDesc, client);

    if (status == NO_ERROR ) {
        outputDesc->stop();
    }
    return status;
}

status_t AudioPolicyManager::stopSource(const sp<SwAudioOutputDescriptor>& outputDesc,
                                        const sp<TrackClientDescriptor>& client)
{
    // always handle stream stop, check which stream type is stopping
    audio_stream_type_t stream = client->stream();
    auto clientVolSrc = client->volumeSource();

    handleEventForBeacon(stream == AUDIO_STREAM_TTS ? STOPPING_BEACON : STOPPING_OUTPUT);

    if (outputDesc->getActivityCount(clientVolSrc) > 0) {
        if (outputDesc->getActivityCount(clientVolSrc) == 1) {
            // Automatically disable the remote submix input when output is stopped on a
            // re routing mix of type MIX_TYPE_RECORDERS
            sp<AudioPolicyMix> policyMix = outputDesc->mPolicyMix.promote();
            if (isSingleDeviceType(
                    outputDesc->devices().types(), &audio_is_remote_submix_device) &&
                policyMix != nullptr &&
                policyMix->mMixType == MIX_TYPE_RECORDERS) {
                setDeviceConnectionStateInt(AUDIO_DEVICE_IN_REMOTE_SUBMIX,
                                            AUDIO_POLICY_DEVICE_STATE_UNAVAILABLE,
                                            policyMix->mDeviceAddress,
                                            "remote-submix", AUDIO_FORMAT_DEFAULT);
            }
        }
        bool forceDeviceUpdate = false;
        if (client->hasPreferredDevice(true)) {
            checkStrategyRoute(client->strategy(), AUDIO_IO_HANDLE_NONE);
            forceDeviceUpdate = true;
        }

        // decrement usage count of this stream on the output
        outputDesc->setClientActive(client, false);

        // store time at which the stream was stopped - see isStreamActive()
        if (outputDesc->getActivityCount(clientVolSrc) == 0 || forceDeviceUpdate) {
            outputDesc->setStopTime(client, systemTime());
            DeviceVector newDevices = getNewOutputDevices(outputDesc, false /*fromCache*/);
            // delay the device switch by twice the latency because stopOutput() is executed when
            // the track stop() command is received and at that time the audio track buffer can
            // still contain data that needs to be drained. The latency only covers the audio HAL
            // and kernel buffers. Also the latency does not always include additional delay in the
            // audio path (audio DSP, CODEC ...)
            setOutputDevices(outputDesc, newDevices, false, outputDesc->latency()*2);

            // force restoring the device selection on other active outputs if it differs from the
            // one being selected for this output
            uint32_t delayMs = outputDesc->latency()*2;
            for (size_t i = 0; i < mOutputs.size(); i++) {
                sp<SwAudioOutputDescriptor> desc = mOutputs.valueAt(i);
                if (desc != outputDesc &&
                        desc->isActive() &&
                        outputDesc->sharesHwModuleWith(desc) &&
                        (newDevices != desc->devices())) {
                    DeviceVector newDevices2 = getNewOutputDevices(desc, false /*fromCache*/);
                    bool force = desc->devices() != newDevices2;

                    setOutputDevices(desc, newDevices2, force, delayMs);

                    // re-apply device specific volume if not done by setOutputDevice()
                    if (!force) {
                        applyStreamVolumes(desc, newDevices2.types(), delayMs);
                    }
                }
            }
            // update the outputs if stopping one with a stream that can affect notification routing
            handleNotificationRoutingForStream(stream);
        }

        if (stream == AUDIO_STREAM_ENFORCED_AUDIBLE &&
                mEngine->getForceUse(AUDIO_POLICY_FORCE_FOR_SYSTEM) == AUDIO_POLICY_FORCE_SYSTEM_ENFORCED) {
            setStrategyMute(streamToStrategy(AUDIO_STREAM_ALARM), false, outputDesc);
        }

        if (followsSameRouting(client->attributes(), attributes_initializer(AUDIO_USAGE_MEDIA))) {
            selectOutputForMusicEffects();
        }
        return NO_ERROR;
    } else {
        ALOGW("stopOutput() refcount is already 0");
        return INVALID_OPERATION;
    }
}

bool AudioPolicyManager::releaseOutput(audio_port_handle_t portId)
{
    ALOGV("%s portId %d", __FUNCTION__, portId);

    sp<SwAudioOutputDescriptor> outputDesc = mOutputs.getOutputForClient(portId);
    if (outputDesc == 0) {
        // If an output descriptor is closed due to a device routing change,
        // then there are race conditions with releaseOutput from tracks
        // that may be destroyed (with no PlaybackThread) or a PlaybackThread
        // destroyed shortly thereafter.
        //
        // Here we just log a warning, instead of a fatal error.
        ALOGW("releaseOutput() no output for client %d", portId);
        return false;
    }

    ALOGV("releaseOutput() %d", outputDesc->mIoHandle);

    sp<TrackClientDescriptor> client = outputDesc->getClient(portId);
    if (outputDesc->isClientActive(client)) {
        ALOGW("releaseOutput() inactivates portId %d in good faith", portId);
        stopOutput(portId);
    }

    if (outputDesc->mFlags & AUDIO_OUTPUT_FLAG_DIRECT) {
        if (outputDesc->mDirectOpenCount <= 0) {
            ALOGW("releaseOutput() invalid open count %d for output %d",
                  outputDesc->mDirectOpenCount, outputDesc->mIoHandle);
            return false;
        }
        if (--outputDesc->mDirectOpenCount == 0) {
            closeOutput(outputDesc->mIoHandle);
            mpClientInterface->onAudioPortListUpdate();
        }
    }

    outputDesc->removeClient(portId);
    if (outputDesc->mPendingReopenToQueryProfiles && outputDesc->getClientCount() == 0) {
        // The output is pending reopened to query dynamic profiles and
        // there is no active clients
        closeOutput(outputDesc->mIoHandle);
        sp<SwAudioOutputDescriptor> newOutputDesc = openOutputWithProfileAndDevice(
                outputDesc->mProfile, mEngine->getActiveMediaDevices(mAvailableOutputDevices));
        if (newOutputDesc == nullptr) {
            ALOGE("%s failed to open output", __func__);
        }
        return true;
    }
    return false;
}

status_t AudioPolicyManager::getInputForAttr(const audio_attributes_t *attr,
                                             audio_io_handle_t *input,
                                             audio_unique_id_t riid,
                                             audio_session_t session,
                                             uid_t uid,
                                             const audio_config_base_t *config,
                                             audio_input_flags_t flags,
                                             audio_port_handle_t *selectedDeviceId,
                                             input_type_t *inputType,
                                             audio_port_handle_t *portId)
{
    ALOGV("%s() source %d, sampling rate %d, format %#x, channel mask %#x, session %d, "
          "flags %#x attributes=%s", __func__, attr->source, config->sample_rate,
          config->format, config->channel_mask, session, flags, toString(*attr).c_str());

    status_t status = NO_ERROR;
    audio_source_t halInputSource;
    audio_attributes_t attributes = *attr;
    sp<AudioPolicyMix> policyMix;
    sp<DeviceDescriptor> device;
    sp<AudioInputDescriptor> inputDesc;
    sp<RecordClientDescriptor> clientDesc;
    audio_port_handle_t requestedDeviceId = *selectedDeviceId;
    bool isSoundTrigger;

    // The supplied portId must be AUDIO_PORT_HANDLE_NONE
    if (*portId != AUDIO_PORT_HANDLE_NONE) {
        return INVALID_OPERATION;
    }

    if (attr->source == AUDIO_SOURCE_DEFAULT) {
        attributes.source = AUDIO_SOURCE_MIC;
    }

    // Explicit routing?
    sp<DeviceDescriptor> explicitRoutingDevice =
            mAvailableInputDevices.getDeviceFromId(*selectedDeviceId);

    // special case for mmap capture: if an input IO handle is specified, we reuse this input if
    // possible
    if ((flags & AUDIO_INPUT_FLAG_MMAP_NOIRQ) == AUDIO_INPUT_FLAG_MMAP_NOIRQ &&
            *input != AUDIO_IO_HANDLE_NONE) {
        ssize_t index = mInputs.indexOfKey(*input);
        if (index < 0) {
            ALOGW("getInputForAttr() unknown MMAP input %d", *input);
            status = BAD_VALUE;
            goto error;
        }
        sp<AudioInputDescriptor> inputDesc = mInputs.valueAt(index);
        RecordClientVector clients = inputDesc->getClientsForSession(session);
        if (clients.size() == 0) {
            ALOGW("getInputForAttr() unknown session %d on input %d", session, *input);
            status = BAD_VALUE;
            goto error;
        }
        // For MMAP mode, the first call to getInputForAttr() is made on behalf of audioflinger.
        // The second call is for the first active client and sets the UID. Any further call
        // corresponds to a new client and is only permitted from the same UID.
        // If the first UID is silenced, allow a new UID connection and replace with new UID
        if (clients.size() > 1) {
            for (const auto& client : clients) {
                // The client map is ordered by key values (portId) and portIds are allocated
                // incrementaly. So the first client in this list is the one opened by audio flinger
                // when the mmap stream is created and should be ignored as it does not correspond
                // to an actual client
                if (client == *clients.cbegin()) {
                    continue;
                }
                if (uid != client->uid() && !client->isSilenced()) {
                    ALOGW("getInputForAttr() bad uid %d for client %d uid %d",
                          uid, client->portId(), client->uid());
                    status = INVALID_OPERATION;
                    goto error;
                }
            }
        }
        *inputType = API_INPUT_LEGACY;
        device = inputDesc->getDevice();

        ALOGI("%s reusing MMAP input %d for session %d", __FUNCTION__, *input, session);
        goto exit;
    }

    *input = AUDIO_IO_HANDLE_NONE;
    *inputType = API_INPUT_INVALID;

    halInputSource = attributes.source;

    if (attributes.source == AUDIO_SOURCE_REMOTE_SUBMIX &&
            strncmp(attributes.tags, "addr=", strlen("addr=")) == 0) {
        status = mPolicyMixes.getInputMixForAttr(attributes, &policyMix);
        if (status != NO_ERROR) {
            ALOGW("%s could not find input mix for attr %s",
                    __func__, toString(attributes).c_str());
            goto error;
        }
        device = mAvailableInputDevices.getDevice(AUDIO_DEVICE_IN_REMOTE_SUBMIX,
                                                  String8(attr->tags + strlen("addr=")),
                                                  AUDIO_FORMAT_DEFAULT);
        if (device == nullptr) {
            ALOGW("%s could not find in Remote Submix device for source %d, tags %s",
                    __func__, attributes.source, attributes.tags);
            status = BAD_VALUE;
            goto error;
        }

        if (is_mix_loopback_render(policyMix->mRouteFlags)) {
            *inputType = API_INPUT_MIX_PUBLIC_CAPTURE_PLAYBACK;
        } else {
            *inputType = API_INPUT_MIX_EXT_POLICY_REROUTE;
        }
    } else {
        if (explicitRoutingDevice != nullptr) {
            device = explicitRoutingDevice;
        } else {
            // Prevent from storing invalid requested device id in clients
            requestedDeviceId = AUDIO_PORT_HANDLE_NONE;
            device = mEngine->getInputDeviceForAttributes(attributes, &policyMix);
        }
        if (device == nullptr) {
            ALOGW("getInputForAttr() could not find device for source %d", attributes.source);
            status = BAD_VALUE;
            goto error;
        }
        if (policyMix) {
            ALOG_ASSERT(policyMix->mMixType == MIX_TYPE_RECORDERS, "Invalid Mix Type");
            // there is an external policy, but this input is attached to a mix of recorders,
            // meaning it receives audio injected into the framework, so the recorder doesn't
            // know about it and is therefore considered "legacy"
            *inputType = API_INPUT_LEGACY;
        } else if (audio_is_remote_submix_device(device->type())) {
            *inputType = API_INPUT_MIX_CAPTURE;
        } else if (device->type() == AUDIO_DEVICE_IN_TELEPHONY_RX) {
            *inputType = API_INPUT_TELEPHONY_RX;
        } else {
            *inputType = API_INPUT_LEGACY;
        }

    }

    *input = getInputForDevice(device, session, attributes, config, flags, policyMix);
    if (*input == AUDIO_IO_HANDLE_NONE) {
        status = INVALID_OPERATION;
        goto error;
    }

exit:

    *selectedDeviceId = mAvailableInputDevices.contains(device) ?
                device->getId() : AUDIO_PORT_HANDLE_NONE;

    isSoundTrigger = attributes.source == AUDIO_SOURCE_HOTWORD &&
        mSoundTriggerSessions.indexOfKey(session) >= 0;
    *portId = PolicyAudioPort::getNextUniqueId();

    clientDesc = new RecordClientDescriptor(*portId, riid, uid, session, attributes, *config,
                                            requestedDeviceId, attributes.source, flags,
                                            isSoundTrigger);
    inputDesc = mInputs.valueFor(*input);
    inputDesc->addClient(clientDesc);

    ALOGV("getInputForAttr() returns input %d type %d selectedDeviceId %d for port ID %d",
            *input, *inputType, *selectedDeviceId, *portId);

    return NO_ERROR;

error:
    return status;
}


audio_io_handle_t AudioPolicyManager::getInputForDevice(const sp<DeviceDescriptor> &device,
                                                        audio_session_t session,
                                                        const audio_attributes_t &attributes,
                                                        const audio_config_base_t *config,
                                                        audio_input_flags_t flags,
                                                        const sp<AudioPolicyMix> &policyMix)
{
    audio_io_handle_t input = AUDIO_IO_HANDLE_NONE;
    audio_source_t halInputSource = attributes.source;
    bool isSoundTrigger = false;

    if (attributes.source == AUDIO_SOURCE_HOTWORD) {
        ssize_t index = mSoundTriggerSessions.indexOfKey(session);
        if (index >= 0) {
            input = mSoundTriggerSessions.valueFor(session);
            isSoundTrigger = true;
            flags = (audio_input_flags_t)(flags | AUDIO_INPUT_FLAG_HW_HOTWORD);
            ALOGV("SoundTrigger capture on session %d input %d", session, input);
        } else {
            halInputSource = AUDIO_SOURCE_VOICE_RECOGNITION;
        }
    } else if (attributes.source == AUDIO_SOURCE_VOICE_COMMUNICATION &&
               audio_is_linear_pcm(config->format)) {
        flags = (audio_input_flags_t)(flags | AUDIO_INPUT_FLAG_VOIP_TX);
    }

    // find a compatible input profile (not necessarily identical in parameters)
    sp<IOProfile> profile;
    // sampling rate and flags may be updated by getInputProfile
    uint32_t profileSamplingRate = (config->sample_rate == 0) ?
            SAMPLE_RATE_HZ_DEFAULT : config->sample_rate;
    audio_format_t profileFormat;
    audio_channel_mask_t profileChannelMask = config->channel_mask;
    audio_input_flags_t profileFlags = flags;
    for (;;) {
        profileFormat = config->format; // reset each time through loop, in case it is updated
        profile = getInputProfile(device, profileSamplingRate, profileFormat, profileChannelMask,
                                  profileFlags);
        if (profile != 0) {
            break; // success
        } else if (profileFlags & AUDIO_INPUT_FLAG_RAW) {
            profileFlags = (audio_input_flags_t) (profileFlags & ~AUDIO_INPUT_FLAG_RAW); // retry
        } else if (profileFlags != AUDIO_INPUT_FLAG_NONE) {
            profileFlags = AUDIO_INPUT_FLAG_NONE; // retry
        } else { // fail
            ALOGW("%s could not find profile for device %s, sampling rate %u, format %#x, "
                  "channel mask 0x%X, flags %#x", __func__, device->toString().c_str(),
                  config->sample_rate, config->format, config->channel_mask, flags);
            return input;
        }
    }
    // Pick input sampling rate if not specified by client
    uint32_t samplingRate = config->sample_rate;
    if (samplingRate == 0) {
        samplingRate = profileSamplingRate;
    }

    if (profile->getModuleHandle() == 0) {
        ALOGE("getInputForAttr(): HW module %s not opened", profile->getModuleName());
        return input;
    }

    if (!profile->canOpenNewIo()) {
        for (size_t i = 0; i < mInputs.size(); ) {
            sp<AudioInputDescriptor> desc = mInputs.valueAt(i);
            if (desc->mProfile != profile) {
                i++;
                continue;
            }
            // if sound trigger, reuse input if used by other sound trigger on same session
            // else
            //    reuse input if active client app is not in IDLE state
            //
            RecordClientVector clients = desc->clientsList();
            bool doClose = false;
            for (const auto& client : clients) {
                if (isSoundTrigger != client->isSoundTrigger()) {
                    continue;
                }
                if (client->isSoundTrigger()) {
                    if (session == client->session()) {
                        return desc->mIoHandle;
                    }
                    continue;
                }
                if (client->active() && client->appState() != APP_STATE_IDLE) {
                    return desc->mIoHandle;
                }
                doClose = true;
            }
            if (doClose) {
                closeInput(desc->mIoHandle);
            } else {
                i++;
            }
        }
    }

    sp<AudioInputDescriptor> inputDesc = new AudioInputDescriptor(profile, mpClientInterface);

    audio_config_t lConfig = AUDIO_CONFIG_INITIALIZER;
    lConfig.sample_rate = profileSamplingRate;
    lConfig.channel_mask = profileChannelMask;
    lConfig.format = profileFormat;

    status_t status = inputDesc->open(&lConfig, device, halInputSource, profileFlags, &input);

    // only accept input with the exact requested set of parameters
    if (status != NO_ERROR || input == AUDIO_IO_HANDLE_NONE ||
        (profileSamplingRate != lConfig.sample_rate) ||
        !audio_formats_match(profileFormat, lConfig.format) ||
        (profileChannelMask != lConfig.channel_mask)) {
        ALOGW("getInputForAttr() failed opening input: sampling rate %d"
              ", format %#x, channel mask %#x",
              profileSamplingRate, profileFormat, profileChannelMask);
        if (input != AUDIO_IO_HANDLE_NONE) {
            inputDesc->close();
        }
        return AUDIO_IO_HANDLE_NONE;
    }

    inputDesc->mPolicyMix = policyMix;

    addInput(input, inputDesc);
    mpClientInterface->onAudioPortListUpdate();

    return input;
}

status_t AudioPolicyManager::startInput(audio_port_handle_t portId)
{
    ALOGV("%s portId %d", __FUNCTION__, portId);

    sp<AudioInputDescriptor> inputDesc = mInputs.getInputForClient(portId);
    if (inputDesc == 0) {
        ALOGW("%s no input for client %d", __FUNCTION__, portId);
        return DEAD_OBJECT;
    }
    audio_io_handle_t input = inputDesc->mIoHandle;
    sp<RecordClientDescriptor> client = inputDesc->getClient(portId);
    if (client->active()) {
        ALOGW("%s input %d client %d already started", __FUNCTION__, input, client->portId());
        return INVALID_OPERATION;
    }

    audio_session_t session = client->session();

    ALOGV("%s input:%d, session:%d)", __FUNCTION__, input, session);

    Vector<sp<AudioInputDescriptor>> activeInputs = mInputs.getActiveInputs();

    status_t status = inputDesc->start();
    if (status != NO_ERROR) {
        return status;
    }

    // increment activity count before calling getNewInputDevice() below as only active sessions
    // are considered for device selection
    inputDesc->setClientActive(client, true);

    // indicate active capture to sound trigger service if starting capture from a mic on
    // primary HW module
    sp<DeviceDescriptor> device = getNewInputDevice(inputDesc);
    if (device != nullptr) {
        status = setInputDevice(input, device, true /* force */);
    } else {
        ALOGW("%s no new input device can be found for descriptor %d",
                __FUNCTION__, inputDesc->getId());
        status = BAD_VALUE;
    }

    if (status == NO_ERROR && inputDesc->activeCount() == 1) {
        sp<AudioPolicyMix> policyMix = inputDesc->mPolicyMix.promote();
        // if input maps to a dynamic policy with an activity listener, notify of state change
        if ((policyMix != nullptr)
                && ((policyMix->mCbFlags & AudioMix::kCbFlagNotifyActivity) != 0)) {
            mpClientInterface->onDynamicPolicyMixStateUpdate(policyMix->mDeviceAddress,
                    MIX_STATE_MIXING);
        }

        DeviceVector primaryInputDevices = availablePrimaryModuleInputDevices();
        if (primaryInputDevices.contains(device) &&
                mInputs.activeInputsCountOnDevices(primaryInputDevices) == 1) {
            mpClientInterface->setSoundTriggerCaptureState(true);
        }

        // automatically enable the remote submix output when input is started if not
        // used by a policy mix of type MIX_TYPE_RECORDERS
        // For remote submix (a virtual device), we open only one input per capture request.
        if (audio_is_remote_submix_device(inputDesc->getDeviceType())) {
            String8 address = String8("");
            if (policyMix == nullptr) {
                address = String8("0");
            } else if (policyMix->mMixType == MIX_TYPE_PLAYERS) {
                address = policyMix->mDeviceAddress;
            }
            if (address != "") {
                setDeviceConnectionStateInt(AUDIO_DEVICE_OUT_REMOTE_SUBMIX,
                        AUDIO_POLICY_DEVICE_STATE_AVAILABLE,
                        address, "remote-submix", AUDIO_FORMAT_DEFAULT);
            }
        }
    } else if (status != NO_ERROR) {
        // Restore client activity state.
        inputDesc->setClientActive(client, false);
        inputDesc->stop();
    }

    ALOGV("%s input %d source = %d status = %d exit",
            __FUNCTION__, input, client->source(), status);

    return status;
}

status_t AudioPolicyManager::stopInput(audio_port_handle_t portId)
{
    ALOGV("%s portId %d", __FUNCTION__, portId);

    sp<AudioInputDescriptor> inputDesc = mInputs.getInputForClient(portId);
    if (inputDesc == 0) {
        ALOGW("%s no input for client %d", __FUNCTION__, portId);
        return BAD_VALUE;
    }
    audio_io_handle_t input = inputDesc->mIoHandle;
    sp<RecordClientDescriptor> client = inputDesc->getClient(portId);
    if (!client->active()) {
        ALOGW("%s input %d client %d already stopped", __FUNCTION__, input, client->portId());
        return INVALID_OPERATION;
    }

    inputDesc->setClientActive(client, false);

    inputDesc->stop();
    if (inputDesc->isActive()) {
        setInputDevice(input, getNewInputDevice(inputDesc), false /* force */);
    } else {
        sp<AudioPolicyMix> policyMix = inputDesc->mPolicyMix.promote();
        // if input maps to a dynamic policy with an activity listener, notify of state change
        if ((policyMix != nullptr)
                && ((policyMix->mCbFlags & AudioMix::kCbFlagNotifyActivity) != 0)) {
            mpClientInterface->onDynamicPolicyMixStateUpdate(policyMix->mDeviceAddress,
                    MIX_STATE_IDLE);
        }

        // automatically disable the remote submix output when input is stopped if not
        // used by a policy mix of type MIX_TYPE_RECORDERS
        if (audio_is_remote_submix_device(inputDesc->getDeviceType())) {
            String8 address = String8("");
            if (policyMix == nullptr) {
                address = String8("0");
            } else if (policyMix->mMixType == MIX_TYPE_PLAYERS) {
                address = policyMix->mDeviceAddress;
            }
            if (address != "") {
                setDeviceConnectionStateInt(AUDIO_DEVICE_OUT_REMOTE_SUBMIX,
                                         AUDIO_POLICY_DEVICE_STATE_UNAVAILABLE,
                                         address, "remote-submix", AUDIO_FORMAT_DEFAULT);
            }
        }
        resetInputDevice(input);

        // indicate inactive capture to sound trigger service if stopping capture from a mic on
        // primary HW module
        DeviceVector primaryInputDevices = availablePrimaryModuleInputDevices();
        if (primaryInputDevices.contains(inputDesc->getDevice()) &&
                mInputs.activeInputsCountOnDevices(primaryInputDevices) == 0) {
            mpClientInterface->setSoundTriggerCaptureState(false);
        }
        inputDesc->clearPreemptedSessions();
    }
    return NO_ERROR;
}

void AudioPolicyManager::releaseInput(audio_port_handle_t portId)
{
    ALOGV("%s portId %d", __FUNCTION__, portId);

    sp<AudioInputDescriptor> inputDesc = mInputs.getInputForClient(portId);
    if (inputDesc == 0) {
        ALOGW("%s no input for client %d", __FUNCTION__, portId);
        return;
    }
    sp<RecordClientDescriptor> client = inputDesc->getClient(portId);
    audio_io_handle_t input = inputDesc->mIoHandle;

    ALOGV("%s %d", __FUNCTION__, input);

    inputDesc->removeClient(portId);

    if (inputDesc->getClientCount() > 0) {
        ALOGV("%s(%d) %zu clients remaining", __func__, portId, inputDesc->getClientCount());
        return;
    }

    closeInput(input);
    mpClientInterface->onAudioPortListUpdate();
    ALOGV("%s exit", __FUNCTION__);
}

void AudioPolicyManager::closeActiveClients(const sp<AudioInputDescriptor>& input)
{
    RecordClientVector clients = input->clientsList(true);

    for (const auto& client : clients) {
        closeClient(client->portId());
    }
}

void AudioPolicyManager::closeClient(audio_port_handle_t portId)
{
    stopInput(portId);
    releaseInput(portId);
}

void AudioPolicyManager::checkCloseInputs() {
    // After connecting or disconnecting an input device, close input if:
    // - it has no client (was just opened to check profile)  OR
    // - none of its supported devices are connected anymore OR
    // - one of its clients cannot be routed to one of its supported
    // devices anymore. Otherwise update device selection
    std::vector<audio_io_handle_t> inputsToClose;
    for (size_t i = 0; i < mInputs.size(); i++) {
        const sp<AudioInputDescriptor> input = mInputs.valueAt(i);
        if (input->clientsList().size() == 0
                || !mAvailableInputDevices.containsAtLeastOne(input->supportedDevices())) {
            inputsToClose.push_back(mInputs.keyAt(i));
        } else {
            bool close = false;
            for (const auto& client : input->clientsList()) {
                sp<DeviceDescriptor> device =
                    mEngine->getInputDeviceForAttributes(client->attributes());
                if (!input->supportedDevices().contains(device)) {
                    close = true;
                    break;
                }
            }
            if (close) {
                inputsToClose.push_back(mInputs.keyAt(i));
            } else {
                setInputDevice(input->mIoHandle, getNewInputDevice(input));
            }
        }
    }

    for (const audio_io_handle_t handle : inputsToClose) {
        ALOGV("%s closing input %d", __func__, handle);
        closeInput(handle);
    }
}

void AudioPolicyManager::initStreamVolume(audio_stream_type_t stream, int indexMin, int indexMax)
{
    ALOGV("initStreamVolume() stream %d, min %d, max %d", stream , indexMin, indexMax);
    if (indexMin < 0 || indexMax < 0) {
        ALOGE("%s for stream %d: invalid min %d or max %d", __func__, stream , indexMin, indexMax);
        return;
    }
    getVolumeCurves(stream).initVolume(indexMin, indexMax);

    // initialize other private stream volumes which follow this one
    for (int curStream = 0; curStream < AUDIO_STREAM_FOR_POLICY_CNT; curStream++) {
        if (!streamsMatchForvolume(stream, (audio_stream_type_t)curStream)) {
            continue;
        }
        getVolumeCurves((audio_stream_type_t)curStream).initVolume(indexMin, indexMax);
    }
}

status_t AudioPolicyManager::setStreamVolumeIndex(audio_stream_type_t stream,
                                                  int index,
                                                  audio_devices_t device)
{
    auto attributes = mEngine->getAttributesForStreamType(stream);
    if (attributes == AUDIO_ATTRIBUTES_INITIALIZER) {
        ALOGW("%s: no group for stream %s, bailing out", __func__, toString(stream).c_str());
        return NO_ERROR;
    }
    ALOGV("%s: stream %s attributes=%s", __func__,
          toString(stream).c_str(), toString(attributes).c_str());
    return setVolumeIndexForAttributes(attributes, index, device);
}

status_t AudioPolicyManager::getStreamVolumeIndex(audio_stream_type_t stream,
                                                  int *index,
                                                  audio_devices_t device)
{
    // if device is AUDIO_DEVICE_OUT_DEFAULT_FOR_VOLUME, return volume for device selected for this
    // stream by the engine.
    DeviceTypeSet deviceTypes = {device};
    if (device == AUDIO_DEVICE_OUT_DEFAULT_FOR_VOLUME) {
        deviceTypes = mEngine->getOutputDevicesForStream(
                stream, true /*fromCache*/).types();
    }
    return getVolumeIndex(getVolumeCurves(stream), *index, deviceTypes);
}

status_t AudioPolicyManager::setVolumeIndexForAttributes(const audio_attributes_t &attributes,
                                                         int index,
                                                         audio_devices_t device)
{
    // Get Volume group matching the Audio Attributes
    auto group = mEngine->getVolumeGroupForAttributes(attributes);
    if (group == VOLUME_GROUP_NONE) {
        ALOGD("%s: no group matching with %s", __FUNCTION__, toString(attributes).c_str());
        return BAD_VALUE;
    }
    ALOGV("%s: group %d matching with %s", __FUNCTION__, group, toString(attributes).c_str());
    status_t status = NO_ERROR;
    IVolumeCurves &curves = getVolumeCurves(attributes);
    VolumeSource vs = toVolumeSource(group);
    product_strategy_t strategy = mEngine->getProductStrategyForAttributes(attributes);

    status = setVolumeCurveIndex(index, device, curves);
    if (status != NO_ERROR) {
        ALOGE("%s failed to set curve index for group %d device 0x%X", __func__, group, device);
        return status;
    }

    DeviceTypeSet curSrcDevices;
    auto curCurvAttrs = curves.getAttributes();
    if (!curCurvAttrs.empty() && curCurvAttrs.front() != defaultAttr) {
        auto attr = curCurvAttrs.front();
        curSrcDevices = mEngine->getOutputDevicesForAttributes(attr, nullptr, false).types();
    } else if (!curves.getStreamTypes().empty()) {
        auto stream = curves.getStreamTypes().front();
        curSrcDevices = mEngine->getOutputDevicesForStream(stream, false).types();
    } else {
        ALOGE("%s: Invalid src %d: no valid attributes nor stream",__func__, vs);
        return BAD_VALUE;
    }
    audio_devices_t curSrcDevice = Volume::getDeviceForVolume(curSrcDevices);
    resetDeviceTypes(curSrcDevices, curSrcDevice);

    // update volume on all outputs and streams matching the following:
    // - The requested stream (or a stream matching for volume control) is active on the output
    // - The device (or devices) selected by the engine for this stream includes
    // the requested device
    // - For non default requested device, currently selected device on the output is either the
    // requested device or one of the devices selected by the engine for this stream
    // - For default requested device (AUDIO_DEVICE_OUT_DEFAULT_FOR_VOLUME), apply volume only if
    // no specific device volume value exists for currently selected device.
    for (size_t i = 0; i < mOutputs.size(); i++) {
        sp<SwAudioOutputDescriptor> desc = mOutputs.valueAt(i);
        DeviceTypeSet curDevices = desc->devices().types();

        if (curDevices.erase(AUDIO_DEVICE_OUT_SPEAKER_SAFE)) {
            curDevices.insert(AUDIO_DEVICE_OUT_SPEAKER);
        }
        if (!(desc->isActive(vs) || isInCall())) {
            continue;
        }
        if (device != AUDIO_DEVICE_OUT_DEFAULT_FOR_VOLUME &&
                curDevices.find(device) == curDevices.end()) {
            continue;
        }
        bool applyVolume = false;
        if (device != AUDIO_DEVICE_OUT_DEFAULT_FOR_VOLUME) {
            curSrcDevices.insert(device);
            applyVolume = (curSrcDevices.find(
                    Volume::getDeviceForVolume(curDevices)) != curSrcDevices.end());
        } else {
            applyVolume = !curves.hasVolumeIndexForDevice(curSrcDevice);
        }
        if (!applyVolume) {
            continue; // next output
        }
        // Inter / intra volume group priority management: Loop on strategies arranged by priority
        // If a higher priority strategy is active, and the output is routed to a device with a
        // HW Gain management, do not change the volume
        if (desc->useHwGain()) {
            applyVolume = false;
            for (const auto &productStrategy : mEngine->getOrderedProductStrategies()) {
                auto activeClients = desc->clientsList(true /*activeOnly*/, productStrategy,
                                                       false /*preferredDevice*/);
                if (activeClients.empty()) {
                    continue;
                }
                bool isPreempted = false;
                bool isHigherPriority = productStrategy < strategy;
                for (const auto &client : activeClients) {
                    if (isHigherPriority && (client->volumeSource() != vs)) {
                        ALOGV("%s: Strategy=%d (\nrequester:\n"
                              " group %d, volumeGroup=%d attributes=%s)\n"
                              " higher priority source active:\n"
                              " volumeGroup=%d attributes=%s) \n"
                              " on output %zu, bailing out", __func__, productStrategy,
                              group, group, toString(attributes).c_str(),
                              client->volumeSource(), toString(client->attributes()).c_str(), i);
                        applyVolume = false;
                        isPreempted = true;
                        break;
                    }
                    // However, continue for loop to ensure no higher prio clients running on output
                    if (client->volumeSource() == vs) {
                        applyVolume = true;
                    }
                }
                if (isPreempted || applyVolume) {
                    break;
                }
            }
            if (!applyVolume) {
                continue; // next output
            }
        }
        //FIXME: workaround for truncated touch sounds
        // delayed volume change for system stream to be removed when the problem is
        // handled by system UI
        status_t volStatus = checkAndSetVolume(
                    curves, vs, index, desc, curDevices,
                    ((vs == toVolumeSource(AUDIO_STREAM_SYSTEM))?
                         TOUCH_SOUND_FIXED_DELAY_MS : 0));
        if (volStatus != NO_ERROR) {
            status = volStatus;
        }
    }
    mpClientInterface->onAudioVolumeGroupChanged(group, 0 /*flags*/);
    return status;
}

status_t AudioPolicyManager::setVolumeCurveIndex(int index,
                                                 audio_devices_t device,
                                                 IVolumeCurves &volumeCurves)
{
    // VOICE_CALL stream has minVolumeIndex > 0  but can be muted directly by an
    // app that has MODIFY_PHONE_STATE permission.
    bool hasVoice = hasVoiceStream(volumeCurves.getStreamTypes());
    if (((index < volumeCurves.getVolumeIndexMin()) && !(hasVoice && index == 0)) ||
            (index > volumeCurves.getVolumeIndexMax())) {
        ALOGD("%s: wrong index %d min=%d max=%d", __FUNCTION__, index,
              volumeCurves.getVolumeIndexMin(), volumeCurves.getVolumeIndexMax());
        return BAD_VALUE;
    }
    if (!audio_is_output_device(device)) {
        return BAD_VALUE;
    }

    // Force max volume if stream cannot be muted
    if (!volumeCurves.canBeMuted()) index = volumeCurves.getVolumeIndexMax();

    ALOGV("%s device %08x, index %d", __FUNCTION__ , device, index);
    volumeCurves.addCurrentVolumeIndex(device, index);
    return NO_ERROR;
}

status_t AudioPolicyManager::getVolumeIndexForAttributes(const audio_attributes_t &attr,
                                                         int &index,
                                                         audio_devices_t device)
{
    // if device is AUDIO_DEVICE_OUT_DEFAULT_FOR_VOLUME, return volume for device selected for this
    // stream by the engine.
    DeviceTypeSet deviceTypes = {device};
    if (device == AUDIO_DEVICE_OUT_DEFAULT_FOR_VOLUME) {
        DeviceTypeSet deviceTypes = mEngine->getOutputDevicesForAttributes(
                attr, nullptr, true /*fromCache*/).types();
    }
    return getVolumeIndex(getVolumeCurves(attr), index, deviceTypes);
}

status_t AudioPolicyManager::getVolumeIndex(const IVolumeCurves &curves,
                                            int &index,
                                            const DeviceTypeSet& deviceTypes) const
{
    if (isSingleDeviceType(deviceTypes, audio_is_output_device)) {
        return BAD_VALUE;
    }
    index = curves.getVolumeIndex(deviceTypes);
    ALOGV("%s: device %s index %d", __FUNCTION__, dumpDeviceTypes(deviceTypes).c_str(), index);
    return NO_ERROR;
}

status_t AudioPolicyManager::getMinVolumeIndexForAttributes(const audio_attributes_t &attr,
                                                            int &index)
{
    index = getVolumeCurves(attr).getVolumeIndexMin();
    return NO_ERROR;
}

status_t AudioPolicyManager::getMaxVolumeIndexForAttributes(const audio_attributes_t &attr,
                                                            int &index)
{
    index = getVolumeCurves(attr).getVolumeIndexMax();
    return NO_ERROR;
}

audio_io_handle_t AudioPolicyManager::selectOutputForMusicEffects()
{
    // select one output among several suitable for global effects.
    // The priority is as follows:
    // 1: An offloaded output. If the effect ends up not being offloadable,
    //    AudioFlinger will invalidate the track and the offloaded output
    //    will be closed causing the effect to be moved to a PCM output.
    // 2: Non offloaded Direct output
    // 3: A deep buffer output
    // 4: The primary output
    // 5: the first output in the list

    DeviceVector devices = mEngine->getOutputDevicesForAttributes(
                attributes_initializer(AUDIO_USAGE_MEDIA), nullptr, false /*fromCache*/);
    SortedVector<audio_io_handle_t> outputs = getOutputsForDevices(devices, mOutputs);

    if (outputs.size() == 0) {
        return AUDIO_IO_HANDLE_NONE;
    }

    audio_io_handle_t output = AUDIO_IO_HANDLE_NONE;
    bool activeOnly = true;

    while (output == AUDIO_IO_HANDLE_NONE) {
        audio_io_handle_t outputOffloaded = AUDIO_IO_HANDLE_NONE;
        audio_io_handle_t outputDirect = AUDIO_IO_HANDLE_NONE;
        audio_io_handle_t outputDeepBuffer = AUDIO_IO_HANDLE_NONE;
        audio_io_handle_t outputPrimary = AUDIO_IO_HANDLE_NONE;

        for (audio_io_handle_t output : outputs) {
            sp<SwAudioOutputDescriptor> desc = mOutputs.valueFor(output);
            if (activeOnly && !desc->isActive(toVolumeSource(AUDIO_STREAM_MUSIC))) {
                continue;
            }
            ALOGV("selectOutputForMusicEffects activeOnly %d output %d flags 0x%08x",
                  activeOnly, output, desc->mFlags);
            if ((desc->mFlags & AUDIO_OUTPUT_FLAG_COMPRESS_OFFLOAD) != 0) {
                outputOffloaded = output;
            }
            if ((desc->mFlags == AUDIO_OUTPUT_FLAG_DIRECT) != 0) {
                outputDirect = output;
            }
            if ((desc->mFlags & AUDIO_OUTPUT_FLAG_DEEP_BUFFER) != 0) {
                outputDeepBuffer = output;
            }
            if ((desc->mFlags & AUDIO_OUTPUT_FLAG_PRIMARY) != 0) {
                outputPrimary = output;
            }
        }
        if (outputOffloaded != AUDIO_IO_HANDLE_NONE) {
            output = outputOffloaded;
        } else if (outputDirect != AUDIO_IO_HANDLE_NONE) {
            output = outputDirect;
        }  else if (outputDeepBuffer != AUDIO_IO_HANDLE_NONE) {
            output = outputDeepBuffer;
        } else if (outputPrimary != AUDIO_IO_HANDLE_NONE) {
            output = outputPrimary;
        } else {
            output = outputs[0];
        }
        activeOnly = false;
    }

    if (output != mMusicEffectOutput) {
        mEffects.moveEffects(AUDIO_SESSION_OUTPUT_MIX, mMusicEffectOutput, output);
        mpClientInterface->moveEffects(AUDIO_SESSION_OUTPUT_MIX, mMusicEffectOutput, output);
        mMusicEffectOutput = output;
    }

    ALOGV("selectOutputForMusicEffects selected output %d", output);
    return output;
}

audio_io_handle_t AudioPolicyManager::getOutputForEffect(const effect_descriptor_t *desc __unused)
{
    return selectOutputForMusicEffects();
}

status_t AudioPolicyManager::registerEffect(const effect_descriptor_t *desc,
                                audio_io_handle_t io,
                                uint32_t strategy,
                                int session,
                                int id)
{
    if (session != AUDIO_SESSION_DEVICE) {
        ssize_t index = mOutputs.indexOfKey(io);
        if (index < 0) {
            index = mInputs.indexOfKey(io);
            if (index < 0) {
                ALOGW("registerEffect() unknown io %d", io);
                return INVALID_OPERATION;
            }
        }
    }
    return mEffects.registerEffect(desc, io, session, id,
                                   (strategy == streamToStrategy(AUDIO_STREAM_MUSIC) ||
                                   strategy == PRODUCT_STRATEGY_NONE));
}

status_t AudioPolicyManager::unregisterEffect(int id)
{
    if (mEffects.getEffect(id) == nullptr) {
        return INVALID_OPERATION;
    }
    if (mEffects.isEffectEnabled(id)) {
        ALOGW("%s effect %d enabled", __FUNCTION__, id);
        setEffectEnabled(id, false);
    }
    return mEffects.unregisterEffect(id);
}

status_t AudioPolicyManager::setEffectEnabled(int id, bool enabled)
{
    sp<EffectDescriptor> effect = mEffects.getEffect(id);
    if (effect == nullptr) {
        return INVALID_OPERATION;
    }

    status_t status = mEffects.setEffectEnabled(id, enabled);
    if (status == NO_ERROR) {
        mInputs.trackEffectEnabled(effect, enabled);
    }
    return status;
}


status_t AudioPolicyManager::moveEffectsToIo(const std::vector<int>& ids, audio_io_handle_t io)
{
   mEffects.moveEffects(ids, io);
   return NO_ERROR;
}

bool AudioPolicyManager::isStreamActive(audio_stream_type_t stream, uint32_t inPastMs) const
{
    return mOutputs.isActive(toVolumeSource(stream), inPastMs);
}

bool AudioPolicyManager::isStreamActiveRemotely(audio_stream_type_t stream, uint32_t inPastMs) const
{
    return mOutputs.isActiveRemotely(toVolumeSource(stream), inPastMs);
}

bool AudioPolicyManager::isSourceActive(audio_source_t source) const
{
    for (size_t i = 0; i < mInputs.size(); i++) {
        const sp<AudioInputDescriptor>  inputDescriptor = mInputs.valueAt(i);
        if (inputDescriptor->isSourceActive(source)) {
            return true;
        }
    }
    return false;
}

// Register a list of custom mixes with their attributes and format.
// When a mix is registered, corresponding input and output profiles are
// added to the remote submix hw module. The profile contains only the
// parameters (sampling rate, format...) specified by the mix.
// The corresponding input remote submix device is also connected.
//
// When a remote submix device is connected, the address is checked to select the
// appropriate profile and the corresponding input or output stream is opened.
//
// When capture starts, getInputForAttr() will:
//  - 1 look for a mix matching the address passed in attribtutes tags if any
//  - 2 if none found, getDeviceForInputSource() will:
//     - 2.1 look for a mix matching the attributes source
//     - 2.2 if none found, default to device selection by policy rules
// At this time, the corresponding output remote submix device is also connected
// and active playback use cases can be transferred to this mix if needed when reconnecting
// after AudioTracks are invalidated
//
// When playback starts, getOutputForAttr() will:
//  - 1 look for a mix matching the address passed in attribtutes tags if any
//  - 2 if none found, look for a mix matching the attributes usage
//  - 3 if none found, default to device and output selection by policy rules.

status_t AudioPolicyManager::registerPolicyMixes(const Vector<AudioMix>& mixes)
{
    ALOGV("registerPolicyMixes() %zu mix(es)", mixes.size());
    status_t res = NO_ERROR;
    bool checkOutputs = false;
    sp<HwModule> rSubmixModule;
    // examine each mix's route type
    for (size_t i = 0; i < mixes.size(); i++) {
        AudioMix mix = mixes[i];
        // Only capture of playback is allowed in LOOP_BACK & RENDER mode
        if (is_mix_loopback_render(mix.mRouteFlags) && mix.mMixType != MIX_TYPE_PLAYERS) {
            ALOGE("Unsupported Policy Mix %zu of %zu: "
                  "Only capture of playback is allowed in LOOP_BACK & RENDER mode",
                   i, mixes.size());
            res = INVALID_OPERATION;
            break;
        }
        // LOOP_BACK and LOOP_BACK | RENDER have the same remote submix backend and are handled
        // in the same way.
        if ((mix.mRouteFlags & MIX_ROUTE_FLAG_LOOP_BACK) == MIX_ROUTE_FLAG_LOOP_BACK) {
            ALOGV("registerPolicyMixes() mix %zu of %zu is LOOP_BACK %d", i, mixes.size(),
                  mix.mRouteFlags);
            if (rSubmixModule == 0) {
                rSubmixModule = mHwModules.getModuleFromName(
                        AUDIO_HARDWARE_MODULE_ID_REMOTE_SUBMIX);
                if (rSubmixModule == 0) {
                    ALOGE("Unable to find audio module for submix, aborting mix %zu registration",
                            i);
                    res = INVALID_OPERATION;
                    break;
                }
            }

            String8 address = mix.mDeviceAddress;
            audio_devices_t deviceTypeToMakeAvailable;
            if (mix.mMixType == MIX_TYPE_PLAYERS) {
                mix.mDeviceType = AUDIO_DEVICE_OUT_REMOTE_SUBMIX;
                deviceTypeToMakeAvailable = AUDIO_DEVICE_IN_REMOTE_SUBMIX;
            } else {
                mix.mDeviceType = AUDIO_DEVICE_IN_REMOTE_SUBMIX;
                deviceTypeToMakeAvailable = AUDIO_DEVICE_OUT_REMOTE_SUBMIX;
            }

            if (mPolicyMixes.registerMix(mix, 0 /*output desc*/) != NO_ERROR) {
                ALOGE("Error registering mix %zu for address %s", i, address.string());
                res = INVALID_OPERATION;
                break;
            }
            audio_config_t outputConfig = mix.mFormat;
            audio_config_t inputConfig = mix.mFormat;
            // NOTE: audio flinger mixer does not support mono output: configure remote submix HAL
            // in stereo and let audio flinger do the channel conversion if needed.
            outputConfig.channel_mask = AUDIO_CHANNEL_OUT_STEREO;
            inputConfig.channel_mask = AUDIO_CHANNEL_IN_STEREO;
            rSubmixModule->addOutputProfile(address.c_str(), &outputConfig,
                    AUDIO_DEVICE_OUT_REMOTE_SUBMIX, address);
            rSubmixModule->addInputProfile(address.c_str(), &inputConfig,
                    AUDIO_DEVICE_IN_REMOTE_SUBMIX, address);

            if ((res = setDeviceConnectionStateInt(deviceTypeToMakeAvailable,
                    AUDIO_POLICY_DEVICE_STATE_AVAILABLE,
                    address.string(), "remote-submix", AUDIO_FORMAT_DEFAULT)) != NO_ERROR) {
                ALOGE("Failed to set remote submix device available, type %u, address %s",
                        mix.mDeviceType, address.string());
                break;
            }
        } else if ((mix.mRouteFlags & MIX_ROUTE_FLAG_RENDER) == MIX_ROUTE_FLAG_RENDER) {
            String8 address = mix.mDeviceAddress;
            audio_devices_t type = mix.mDeviceType;
            ALOGV(" registerPolicyMixes() mix %zu of %zu is RENDER, dev=0x%X addr=%s",
                    i, mixes.size(), type, address.string());

            sp<DeviceDescriptor> device = mHwModules.getDeviceDescriptor(
                    mix.mDeviceType, mix.mDeviceAddress,
                    String8(), AUDIO_FORMAT_DEFAULT);
            if (device == nullptr) {
                res = INVALID_OPERATION;
                break;
            }

            bool foundOutput = false;
            // First try to find an already opened output supporting the device
            for (size_t j = 0 ; j < mOutputs.size() && !foundOutput && res == NO_ERROR; j++) {
                sp<SwAudioOutputDescriptor> desc = mOutputs.valueAt(j);

                if (!desc->isDuplicated() && desc->supportedDevices().contains(device)) {
                    if (mPolicyMixes.registerMix(mix, desc) != NO_ERROR) {
                        ALOGE("Could not register mix RENDER,  dev=0x%X addr=%s", type,
                              address.string());
                        res = INVALID_OPERATION;
                    } else {
                        foundOutput = true;
                    }
                }
            }
            // If no output found, try to find a direct output profile supporting the device
            for (size_t i = 0; i < mHwModules.size() && !foundOutput && res == NO_ERROR; i++) {
                sp<HwModule> module = mHwModules[i];
                for (size_t j = 0;
                        j < module->getOutputProfiles().size() && !foundOutput && res == NO_ERROR;
                        j++) {
                    sp<IOProfile> profile = module->getOutputProfiles()[j];
                    if (profile->isDirectOutput() && profile->supportsDevice(device)) {
                        if (mPolicyMixes.registerMix(mix, nullptr) != NO_ERROR) {
                            ALOGE("Could not register mix RENDER,  dev=0x%X addr=%s", type,
                                  address.string());
                            res = INVALID_OPERATION;
                        } else {
                            foundOutput = true;
                        }
                    }
                }
            }
            if (res != NO_ERROR) {
                ALOGE(" Error registering mix %zu for device 0x%X addr %s",
                        i, type, address.string());
                res = INVALID_OPERATION;
                break;
            } else if (!foundOutput) {
                ALOGE(" Output not found for mix %zu for device 0x%X addr %s",
                        i, type, address.string());
                res = INVALID_OPERATION;
                break;
            } else {
                checkOutputs = true;
            }
        }
    }
    if (res != NO_ERROR) {
        unregisterPolicyMixes(mixes);
    } else if (checkOutputs) {
        checkForDeviceAndOutputChanges();
        updateCallAndOutputRouting();
    }
    return res;
}

status_t AudioPolicyManager::unregisterPolicyMixes(Vector<AudioMix> mixes)
{
    ALOGV("unregisterPolicyMixes() num mixes %zu", mixes.size());
    status_t res = NO_ERROR;
    bool checkOutputs = false;
    sp<HwModule> rSubmixModule;
    // examine each mix's route type
    for (const auto& mix : mixes) {
        if ((mix.mRouteFlags & MIX_ROUTE_FLAG_LOOP_BACK) == MIX_ROUTE_FLAG_LOOP_BACK) {

            if (rSubmixModule == 0) {
                rSubmixModule = mHwModules.getModuleFromName(
                        AUDIO_HARDWARE_MODULE_ID_REMOTE_SUBMIX);
                if (rSubmixModule == 0) {
                    res = INVALID_OPERATION;
                    continue;
                }
            }

            String8 address = mix.mDeviceAddress;

            if (mPolicyMixes.unregisterMix(mix) != NO_ERROR) {
                res = INVALID_OPERATION;
                continue;
            }

            for (auto device : {AUDIO_DEVICE_IN_REMOTE_SUBMIX, AUDIO_DEVICE_OUT_REMOTE_SUBMIX}) {
                if (getDeviceConnectionState(device, address.string()) ==
                        AUDIO_POLICY_DEVICE_STATE_AVAILABLE)  {
                    res = setDeviceConnectionStateInt(device, AUDIO_POLICY_DEVICE_STATE_UNAVAILABLE,
                                                      address.string(), "remote-submix",
                                                      AUDIO_FORMAT_DEFAULT);
                    if (res != OK) {
                        ALOGE("Error making RemoteSubmix device unavailable for mix "
                              "with type %d, address %s", device, address.string());
                    }
                }
            }
            rSubmixModule->removeOutputProfile(address.c_str());
            rSubmixModule->removeInputProfile(address.c_str());

        } else if ((mix.mRouteFlags & MIX_ROUTE_FLAG_RENDER) == MIX_ROUTE_FLAG_RENDER) {
            if (mPolicyMixes.unregisterMix(mix) != NO_ERROR) {
                res = INVALID_OPERATION;
                continue;
            } else {
                checkOutputs = true;
            }
        }
    }
    if (res == NO_ERROR && checkOutputs) {
        checkForDeviceAndOutputChanges();
        updateCallAndOutputRouting();
    }
    return res;
}

void AudioPolicyManager::dumpManualSurroundFormats(String8 *dst) const
{
    size_t i = 0;
    constexpr size_t audioFormatPrefixLen = sizeof("AUDIO_FORMAT_");
    for (const auto& fmt : mManualSurroundFormats) {
        if (i++ != 0) dst->append(", ");
        std::string sfmt;
        FormatConverter::toString(fmt, sfmt);
        dst->append(sfmt.size() >= audioFormatPrefixLen ?
                sfmt.c_str() + audioFormatPrefixLen - 1 : sfmt.c_str());
    }
}

// Returns true if all devices types match the predicate and are supported by one HW module
bool  AudioPolicyManager::areAllDevicesSupported(
        const AudioDeviceTypeAddrVector& devices,
        std::function<bool(audio_devices_t)> predicate,
        const char *context) {
    for (size_t i = 0; i < devices.size(); i++) {
        sp<DeviceDescriptor> devDesc = mHwModules.getDeviceDescriptor(
                devices[i].mType, devices[i].getAddress(), String8(),
                AUDIO_FORMAT_DEFAULT, false /*allowToCreate*/, true /*matchAddress*/);
        if (devDesc == nullptr || (predicate != nullptr && !predicate(devices[i].mType))) {
            ALOGE("%s: device type %#x address %s not supported or not match predicate",
                    context, devices[i].mType, devices[i].getAddress());
            return false;
        }
    }
    return true;
}

status_t AudioPolicyManager::setUidDeviceAffinities(uid_t uid,
        const AudioDeviceTypeAddrVector& devices) {
    ALOGV("%s() uid=%d num devices %zu", __FUNCTION__, uid, devices.size());
    if (!areAllDevicesSupported(devices, audio_is_output_device, __func__)) {
        return BAD_VALUE;
    }
    status_t res =  mPolicyMixes.setUidDeviceAffinities(uid, devices);
    if (res != NO_ERROR) {
        ALOGE("%s() Could not set all device affinities for uid = %d", __FUNCTION__, uid);
        return res;
    }

    checkForDeviceAndOutputChanges();
    updateCallAndOutputRouting();

    return NO_ERROR;
}

status_t AudioPolicyManager::removeUidDeviceAffinities(uid_t uid) {
    ALOGV("%s() uid=%d", __FUNCTION__, uid);
    status_t res = mPolicyMixes.removeUidDeviceAffinities(uid);
    if (res != NO_ERROR) {
        ALOGE("%s() Could not remove all device affinities for uid = %d",
            __FUNCTION__, uid);
        return INVALID_OPERATION;
    }

    checkForDeviceAndOutputChanges();
    updateCallAndOutputRouting();

    return res;
}


status_t AudioPolicyManager::setDevicesRoleForStrategy(product_strategy_t strategy,
                                                       device_role_t role,
                                                       const AudioDeviceTypeAddrVector &devices) {
    ALOGV("%s() strategy=%d role=%d %s", __func__, strategy, role,
            dumpAudioDeviceTypeAddrVector(devices).c_str());

    if (!areAllDevicesSupported(devices, audio_is_output_device, __func__)) {
        return BAD_VALUE;
    }
    status_t status = mEngine->setDevicesRoleForStrategy(strategy, role, devices);
    if (status != NO_ERROR) {
        ALOGW("Engine could not set preferred devices %s for strategy %d role %d",
                dumpAudioDeviceTypeAddrVector(devices).c_str(), strategy, role);
        return status;
    }

    checkForDeviceAndOutputChanges();

    bool forceVolumeReeval = false;
    // FIXME: workaround for truncated touch sounds
    // to be removed when the problem is handled by system UI
    uint32_t delayMs = 0;
    if (strategy == mCommunnicationStrategy) {
        forceVolumeReeval = true;
        delayMs = TOUCH_SOUND_FIXED_DELAY_MS;
        updateInputRouting();
    }
    updateCallAndOutputRouting(forceVolumeReeval, delayMs);

    return NO_ERROR;
}

void AudioPolicyManager::updateCallAndOutputRouting(bool forceVolumeReeval, uint32_t delayMs)
{
    uint32_t waitMs = 0;
    if (mEngine->getPhoneState() == AUDIO_MODE_IN_CALL && hasPrimaryOutput()) {
        DeviceVector newDevices = getNewOutputDevices(mPrimaryOutput, true /*fromCache*/);
        waitMs = updateCallRouting(newDevices, delayMs);
        // Only apply special touch sound delay once
        delayMs = 0;
    }
    for (size_t i = 0; i < mOutputs.size(); i++) {
        sp<SwAudioOutputDescriptor> outputDesc = mOutputs.valueAt(i);
        DeviceVector newDevices = getNewOutputDevices(outputDesc, true /*fromCache*/);
        if ((mEngine->getPhoneState() != AUDIO_MODE_IN_CALL) || (outputDesc != mPrimaryOutput)) {
            // As done in setDeviceConnectionState, we could also fix default device issue by
            // preventing the force re-routing in case of default dev that distinguishes on address.
            // Let's give back to engine full device choice decision however.
            waitMs = setOutputDevices(outputDesc, newDevices, !newDevices.isEmpty(), delayMs);
            // Only apply special touch sound delay once
            delayMs = 0;
        }
        if (forceVolumeReeval && !newDevices.isEmpty()) {
            applyStreamVolumes(outputDesc, newDevices.types(), waitMs, true);
        }
    }
}

void AudioPolicyManager::updateInputRouting() {
    for (const auto& activeDesc : mInputs.getActiveInputs()) {
        auto newDevice = getNewInputDevice(activeDesc);
        // Force new input selection if the new device can not be reached via current input
        if (activeDesc->mProfile->getSupportedDevices().contains(newDevice)) {
            setInputDevice(activeDesc->mIoHandle, newDevice);
        } else {
            closeInput(activeDesc->mIoHandle);
        }
    }
}

status_t AudioPolicyManager::removeDevicesRoleForStrategy(product_strategy_t strategy,
                                                          device_role_t role)
{
    ALOGI("%s() strategy=%d role=%d", __func__, strategy, role);

    status_t status = mEngine->removeDevicesRoleForStrategy(strategy, role);
    if (status != NO_ERROR) {
        ALOGV("Engine could not remove preferred device for strategy %d status %d",
                strategy, status);
        return status;
    }

    checkForDeviceAndOutputChanges();

    bool forceVolumeReeval = false;
    // FIXME: workaround for truncated touch sounds
    // to be removed when the problem is handled by system UI
    uint32_t delayMs = 0;
    if (strategy == mCommunnicationStrategy) {
        forceVolumeReeval = true;
        delayMs = TOUCH_SOUND_FIXED_DELAY_MS;
        updateInputRouting();
    }
    updateCallAndOutputRouting(forceVolumeReeval, delayMs);

    return NO_ERROR;
}

status_t AudioPolicyManager::getDevicesForRoleAndStrategy(product_strategy_t strategy,
                                                          device_role_t role,
                                                          AudioDeviceTypeAddrVector &devices) {
    return mEngine->getDevicesForRoleAndStrategy(strategy, role, devices);
}

status_t AudioPolicyManager::setDevicesRoleForCapturePreset(
        audio_source_t audioSource, device_role_t role, const AudioDeviceTypeAddrVector &devices) {
    ALOGV("%s() audioSource=%d role=%d %s", __func__, audioSource, role,
            dumpAudioDeviceTypeAddrVector(devices).c_str());

    if (!areAllDevicesSupported(devices, audio_call_is_input_device, __func__)) {
        return BAD_VALUE;
    }
    status_t status = mEngine->setDevicesRoleForCapturePreset(audioSource, role, devices);
    ALOGW_IF(status != NO_ERROR,
            "Engine could not set preferred devices %s for audio source %d role %d",
            dumpAudioDeviceTypeAddrVector(devices).c_str(), audioSource, role);

    return status;
}

status_t AudioPolicyManager::addDevicesRoleForCapturePreset(
        audio_source_t audioSource, device_role_t role, const AudioDeviceTypeAddrVector &devices) {
    ALOGV("%s() audioSource=%d role=%d %s", __func__, audioSource, role,
            dumpAudioDeviceTypeAddrVector(devices).c_str());

    if (!areAllDevicesSupported(devices, audio_call_is_input_device, __func__)) {
        return BAD_VALUE;
    }
    status_t status = mEngine->addDevicesRoleForCapturePreset(audioSource, role, devices);
    ALOGW_IF(status != NO_ERROR,
            "Engine could not add preferred devices %s for audio source %d role %d",
            dumpAudioDeviceTypeAddrVector(devices).c_str(), audioSource, role);

    updateInputRouting();
    return status;
}

status_t AudioPolicyManager::removeDevicesRoleForCapturePreset(
        audio_source_t audioSource, device_role_t role, const AudioDeviceTypeAddrVector& devices)
{
    ALOGV("%s() audioSource=%d role=%d devices=%s", __func__, audioSource, role,
            dumpAudioDeviceTypeAddrVector(devices).c_str());

    if (!areAllDevicesSupported(devices, audio_call_is_input_device, __func__)) {
        return BAD_VALUE;
    }

    status_t status = mEngine->removeDevicesRoleForCapturePreset(
            audioSource, role, devices);
    ALOGW_IF(status != NO_ERROR,
            "Engine could not remove devices role (%d) for capture preset %d", role, audioSource);

    updateInputRouting();
    return status;
}

status_t AudioPolicyManager::clearDevicesRoleForCapturePreset(audio_source_t audioSource,
                                                              device_role_t role) {
    ALOGV("%s() audioSource=%d role=%d", __func__, audioSource, role);

    status_t status = mEngine->clearDevicesRoleForCapturePreset(audioSource, role);
    ALOGW_IF(status != NO_ERROR,
            "Engine could not clear devices role (%d) for capture preset %d", role, audioSource);

    updateInputRouting();
    return status;
}

status_t AudioPolicyManager::getDevicesForRoleAndCapturePreset(
        audio_source_t audioSource, device_role_t role, AudioDeviceTypeAddrVector &devices) {
    return mEngine->getDevicesForRoleAndCapturePreset(audioSource, role, devices);
}

status_t AudioPolicyManager::setUserIdDeviceAffinities(int userId,
        const AudioDeviceTypeAddrVector& devices) {
    ALOGI("%s() userId=%d num devices %zu", __func__, userId, devices.size());
    if (!areAllDevicesSupported(devices, audio_is_output_device, __func__)) {
        return BAD_VALUE;
    }
    status_t status =  mPolicyMixes.setUserIdDeviceAffinities(userId, devices);
    if (status != NO_ERROR) {
        ALOGE("%s() could not set device affinity for userId %d",
            __FUNCTION__, userId);
        return status;
    }

    // reevaluate outputs for all devices
    checkForDeviceAndOutputChanges();
    updateCallAndOutputRouting();

    return NO_ERROR;
}

status_t AudioPolicyManager::removeUserIdDeviceAffinities(int userId) {
    ALOGI("%s() userId=%d", __FUNCTION__, userId);
    status_t status = mPolicyMixes.removeUserIdDeviceAffinities(userId);
    if (status != NO_ERROR) {
        ALOGE("%s() Could not remove all device affinities fo userId = %d",
            __FUNCTION__, userId);
        return status;
    }

    // reevaluate outputs for all devices
    checkForDeviceAndOutputChanges();
    updateCallAndOutputRouting();

    return NO_ERROR;
}

void AudioPolicyManager::dump(String8 *dst) const
{
    dst->appendFormat("\nAudioPolicyManager Dump: %p\n", this);
    dst->appendFormat(" Primary Output: %d\n",
             hasPrimaryOutput() ? mPrimaryOutput->mIoHandle : AUDIO_IO_HANDLE_NONE);
    std::string stateLiteral;
    AudioModeConverter::toString(mEngine->getPhoneState(), stateLiteral);
    dst->appendFormat(" Phone state: %s\n", stateLiteral.c_str());
    const char* forceUses[AUDIO_POLICY_FORCE_USE_CNT] = {
        "communications", "media", "record", "dock", "system",
        "HDMI system audio", "encoded surround output", "vibrate ringing" };
    for (audio_policy_force_use_t i = AUDIO_POLICY_FORCE_FOR_COMMUNICATION;
         i < AUDIO_POLICY_FORCE_USE_CNT; i = (audio_policy_force_use_t)((int)i + 1)) {
        audio_policy_forced_cfg_t forceUseValue = mEngine->getForceUse(i);
        dst->appendFormat(" Force use for %s: %d", forceUses[i], forceUseValue);
        if (i == AUDIO_POLICY_FORCE_FOR_ENCODED_SURROUND &&
                forceUseValue == AUDIO_POLICY_FORCE_ENCODED_SURROUND_MANUAL) {
            dst->append(" (MANUAL: ");
            dumpManualSurroundFormats(dst);
            dst->append(")");
        }
        dst->append("\n");
    }
    dst->appendFormat(" TTS output %savailable\n", mTtsOutputAvailable ? "" : "not ");
    dst->appendFormat(" Master mono: %s\n", mMasterMono ? "on" : "off");
    dst->appendFormat(" Communnication Strategy: %d\n", mCommunnicationStrategy);
    dst->appendFormat(" Config source: %s\n", mConfig.getSource().c_str()); // getConfig not const

    mAvailableOutputDevices.dump(dst, String8("Available output"));
    mAvailableInputDevices.dump(dst, String8("Available input"));
    mHwModulesAll.dump(dst);
    mOutputs.dump(dst);
    mInputs.dump(dst);
    mEffects.dump(dst);
    mAudioPatches.dump(dst);
    mPolicyMixes.dump(dst);
    mAudioSources.dump(dst);

    dst->appendFormat(" AllowedCapturePolicies:\n");
    for (auto& policy : mAllowedCapturePolicies) {
        dst->appendFormat("   - uid=%d flag_mask=%#x\n", policy.first, policy.second);
    }

    dst->appendFormat("\nPolicy Engine dump:\n");
    mEngine->dump(dst);
}

status_t AudioPolicyManager::dump(int fd)
{
    String8 result;
    dump(&result);
    write(fd, result.string(), result.size());
    return NO_ERROR;
}

status_t AudioPolicyManager::setAllowedCapturePolicy(uid_t uid, audio_flags_mask_t capturePolicy)
{
    mAllowedCapturePolicies[uid] = capturePolicy;
    return NO_ERROR;
}

// This function checks for the parameters which can be offloaded.
// This can be enhanced depending on the capability of the DSP and policy
// of the system.
audio_offload_mode_t AudioPolicyManager::getOffloadSupport(const audio_offload_info_t& offloadInfo)
{
    ALOGV("%s: SR=%u, CM=0x%x, Format=0x%x, StreamType=%d,"
     " BitRate=%u, duration=%" PRId64 " us, has_video=%d",
     __func__, offloadInfo.sample_rate, offloadInfo.channel_mask,
     offloadInfo.format,
     offloadInfo.stream_type, offloadInfo.bit_rate, offloadInfo.duration_us,
     offloadInfo.has_video);

    if (mMasterMono) {
        return AUDIO_OFFLOAD_NOT_SUPPORTED; // no offloading if mono is set.
    }

    // Check if offload has been disabled
    if (property_get_bool("audio.offload.disable", false /* default_value */)) {
        ALOGV("%s: offload disabled by audio.offload.disable", __func__);
        return AUDIO_OFFLOAD_NOT_SUPPORTED;
    }

    // Check if stream type is music, then only allow offload as of now.
    if (offloadInfo.stream_type != AUDIO_STREAM_MUSIC)
    {
        ALOGV("%s: stream_type != MUSIC, returning false", __func__);
        return AUDIO_OFFLOAD_NOT_SUPPORTED;
    }

    //TODO: enable audio offloading with video when ready
    const bool allowOffloadWithVideo =
            property_get_bool("audio.offload.video", false /* default_value */);
    if (offloadInfo.has_video && !allowOffloadWithVideo) {
        ALOGV("%s: has_video == true, returning false", __func__);
        return AUDIO_OFFLOAD_NOT_SUPPORTED;
    }

    //If duration is less than minimum value defined in property, return false
    const int min_duration_secs = property_get_int32(
            "audio.offload.min.duration.secs", -1 /* default_value */);
    if (min_duration_secs >= 0) {
        if (offloadInfo.duration_us < min_duration_secs * 1000000LL) {
            ALOGV("%s: Offload denied by duration < audio.offload.min.duration.secs(=%d)",
                    __func__, min_duration_secs);
            return AUDIO_OFFLOAD_NOT_SUPPORTED;
        }
    } else if (offloadInfo.duration_us < OFFLOAD_DEFAULT_MIN_DURATION_SECS * 1000000) {
        ALOGV("%s: Offload denied by duration < default min(=%u)",
                __func__, OFFLOAD_DEFAULT_MIN_DURATION_SECS);
        return AUDIO_OFFLOAD_NOT_SUPPORTED;
    }

    // Do not allow offloading if one non offloadable effect is enabled. This prevents from
    // creating an offloaded track and tearing it down immediately after start when audioflinger
    // detects there is an active non offloadable effect.
    // FIXME: We should check the audio session here but we do not have it in this context.
    // This may prevent offloading in rare situations where effects are left active by apps
    // in the background.
    if (mEffects.isNonOffloadableEffectEnabled()) {
        return AUDIO_OFFLOAD_NOT_SUPPORTED;
    }

    // See if there is a profile to support this.
    // AUDIO_DEVICE_NONE
    sp<IOProfile> profile = getProfileForOutput(DeviceVector() /*ignore device */,
                                            offloadInfo.sample_rate,
                                            offloadInfo.format,
                                            offloadInfo.channel_mask,
                                            AUDIO_OUTPUT_FLAG_COMPRESS_OFFLOAD,
                                            true /* directOnly */);
    ALOGV("%s: profile %sfound%s", __func__, profile != nullptr ? "" : "NOT ",
            (profile != nullptr && (profile->getFlags() & AUDIO_OUTPUT_FLAG_GAPLESS_OFFLOAD) != 0)
            ? ", supports gapless" : "");
    if (profile == nullptr) {
        return AUDIO_OFFLOAD_NOT_SUPPORTED;
    }
    if ((profile->getFlags() & AUDIO_OUTPUT_FLAG_GAPLESS_OFFLOAD) != 0) {
        return AUDIO_OFFLOAD_GAPLESS_SUPPORTED;
    }
    return AUDIO_OFFLOAD_SUPPORTED;
}

bool AudioPolicyManager::isDirectOutputSupported(const audio_config_base_t& config,
                                                 const audio_attributes_t& attributes) {
    audio_output_flags_t output_flags = AUDIO_OUTPUT_FLAG_NONE;
    audio_flags_to_audio_output_flags(attributes.flags, &output_flags);
    sp<IOProfile> profile = getProfileForOutput(DeviceVector() /*ignore device */,
                                            config.sample_rate,
                                            config.format,
                                            config.channel_mask,
                                            output_flags,
                                            true /* directOnly */);
    ALOGV("%s() profile %sfound with name: %s, "
        "sample rate: %u, format: 0x%x, channel_mask: 0x%x, output flags: 0x%x",
        __FUNCTION__, profile != 0 ? "" : "NOT ",
        (profile != 0 ? profile->getTagName().c_str() : "null"),
        config.sample_rate, config.format, config.channel_mask, output_flags);
    return (profile != 0);
}

status_t AudioPolicyManager::listAudioPorts(audio_port_role_t role,
                                            audio_port_type_t type,
                                            unsigned int *num_ports,
                                            struct audio_port_v7 *ports,
                                            unsigned int *generation)
{
    if (num_ports == nullptr || (*num_ports != 0 && ports == nullptr) ||
            generation == nullptr) {
        return BAD_VALUE;
    }
    ALOGV("listAudioPorts() role %d type %d num_ports %d ports %p", role, type, *num_ports, ports);
    if (ports == nullptr) {
        *num_ports = 0;
    }

    size_t portsWritten = 0;
    size_t portsMax = *num_ports;
    *num_ports = 0;
    if (type == AUDIO_PORT_TYPE_NONE || type == AUDIO_PORT_TYPE_DEVICE) {
        // do not report devices with type AUDIO_DEVICE_IN_STUB or AUDIO_DEVICE_OUT_STUB
        // as they are used by stub HALs by convention
        if (role == AUDIO_PORT_ROLE_SINK || role == AUDIO_PORT_ROLE_NONE) {
            for (const auto& dev : mAvailableOutputDevices) {
                if (dev->type() == AUDIO_DEVICE_OUT_STUB) {
                    continue;
                }
                if (portsWritten < portsMax) {
                    dev->toAudioPort(&ports[portsWritten++]);
                }
                (*num_ports)++;
            }
        }
        if (role == AUDIO_PORT_ROLE_SOURCE || role == AUDIO_PORT_ROLE_NONE) {
            for (const auto& dev : mAvailableInputDevices) {
                if (dev->type() == AUDIO_DEVICE_IN_STUB) {
                    continue;
                }
                if (portsWritten < portsMax) {
                    dev->toAudioPort(&ports[portsWritten++]);
                }
                (*num_ports)++;
            }
        }
    }
    if (type == AUDIO_PORT_TYPE_NONE || type == AUDIO_PORT_TYPE_MIX) {
        if (role == AUDIO_PORT_ROLE_SINK || role == AUDIO_PORT_ROLE_NONE) {
            for (size_t i = 0; i < mInputs.size() && portsWritten < portsMax; i++) {
                mInputs[i]->toAudioPort(&ports[portsWritten++]);
            }
            *num_ports += mInputs.size();
        }
        if (role == AUDIO_PORT_ROLE_SOURCE || role == AUDIO_PORT_ROLE_NONE) {
            size_t numOutputs = 0;
            for (size_t i = 0; i < mOutputs.size(); i++) {
                if (!mOutputs[i]->isDuplicated()) {
                    numOutputs++;
                    if (portsWritten < portsMax) {
                        mOutputs[i]->toAudioPort(&ports[portsWritten++]);
                    }
                }
            }
            *num_ports += numOutputs;
        }
    }
    *generation = curAudioPortGeneration();
    ALOGV("listAudioPorts() got %zu ports needed %d", portsWritten, *num_ports);
    return NO_ERROR;
}

status_t AudioPolicyManager::getAudioPort(struct audio_port_v7 *port)
{
    if (port == nullptr || port->id == AUDIO_PORT_HANDLE_NONE) {
        return BAD_VALUE;
    }
    sp<DeviceDescriptor> dev = mAvailableOutputDevices.getDeviceFromId(port->id);
    if (dev != 0) {
        dev->toAudioPort(port);
        return NO_ERROR;
    }
    dev = mAvailableInputDevices.getDeviceFromId(port->id);
    if (dev != 0) {
        dev->toAudioPort(port);
        return NO_ERROR;
    }
    sp<SwAudioOutputDescriptor> out = mOutputs.getOutputFromId(port->id);
    if (out != 0) {
        out->toAudioPort(port);
        return NO_ERROR;
    }
    sp<AudioInputDescriptor> in = mInputs.getInputFromId(port->id);
    if (in != 0) {
        in->toAudioPort(port);
        return NO_ERROR;
    }
    return BAD_VALUE;
}

status_t AudioPolicyManager::createAudioPatchInternal(const struct audio_patch *patch,
                                                      audio_patch_handle_t *handle,
                                                      uid_t uid, uint32_t delayMs,
                                                      const sp<SourceClientDescriptor>& sourceDesc)
{
    ALOGV("%s", __func__);
    if (handle == NULL || patch == NULL) {
        return BAD_VALUE;
    }
    ALOGV("%s num sources %d num sinks %d", __func__, patch->num_sources, patch->num_sinks);

    if (!audio_patch_is_valid(patch)) {
        return BAD_VALUE;
    }
    // only one source per audio patch supported for now
    if (patch->num_sources > 1) {
        return INVALID_OPERATION;
    }

    if (patch->sources[0].role != AUDIO_PORT_ROLE_SOURCE) {
        return INVALID_OPERATION;
    }
    for (size_t i = 0; i < patch->num_sinks; i++) {
        if (patch->sinks[i].role != AUDIO_PORT_ROLE_SINK) {
            return INVALID_OPERATION;
        }
    }

    sp<AudioPatch> patchDesc;
    ssize_t index = mAudioPatches.indexOfKey(*handle);

    ALOGV("%s source id %d role %d type %d", __func__, patch->sources[0].id,
                                                       patch->sources[0].role,
                                                       patch->sources[0].type);
#if LOG_NDEBUG == 0
    for (size_t i = 0; i < patch->num_sinks; i++) {
        ALOGV("%s sink %zu: id %d role %d type %d", __func__ ,i, patch->sinks[i].id,
                                                                 patch->sinks[i].role,
                                                                 patch->sinks[i].type);
    }
#endif

    if (index >= 0) {
        patchDesc = mAudioPatches.valueAt(index);
        ALOGV("%s mUidCached %d patchDesc->mUid %d uid %d",
              __func__, mUidCached, patchDesc->getUid(), uid);
        if (patchDesc->getUid() != mUidCached && uid != patchDesc->getUid()) {
            return INVALID_OPERATION;
        }
    } else {
        *handle = AUDIO_PATCH_HANDLE_NONE;
    }

    if (patch->sources[0].type == AUDIO_PORT_TYPE_MIX) {
        sp<SwAudioOutputDescriptor> outputDesc = mOutputs.getOutputFromId(patch->sources[0].id);
        if (outputDesc == NULL) {
            ALOGV("%s output not found for id %d", __func__, patch->sources[0].id);
            return BAD_VALUE;
        }
        ALOG_ASSERT(!outputDesc->isDuplicated(),"duplicated output %d in source in ports",
                                                outputDesc->mIoHandle);
        if (patchDesc != 0) {
            if (patchDesc->mPatch.sources[0].id != patch->sources[0].id) {
                ALOGV("%s source id differs for patch current id %d new id %d",
                      __func__, patchDesc->mPatch.sources[0].id, patch->sources[0].id);
                return BAD_VALUE;
            }
        }
        DeviceVector devices;
        for (size_t i = 0; i < patch->num_sinks; i++) {
            // Only support mix to devices connection
            // TODO add support for mix to mix connection
            if (patch->sinks[i].type != AUDIO_PORT_TYPE_DEVICE) {
                ALOGV("%s source mix but sink is not a device", __func__);
                return INVALID_OPERATION;
            }
            sp<DeviceDescriptor> devDesc =
                    mAvailableOutputDevices.getDeviceFromId(patch->sinks[i].id);
            if (devDesc == 0) {
                ALOGV("%s out device not found for id %d", __func__, patch->sinks[i].id);
                return BAD_VALUE;
            }

            if (!outputDesc->mProfile->isCompatibleProfile(DeviceVector(devDesc),
                                                           patch->sources[0].sample_rate,
                                                           NULL,  // updatedSamplingRate
                                                           patch->sources[0].format,
                                                           NULL,  // updatedFormat
                                                           patch->sources[0].channel_mask,
                                                           NULL,  // updatedChannelMask
                                                           AUDIO_OUTPUT_FLAG_NONE /*FIXME*/)) {
                ALOGV("%s profile not supported for device %08x", __func__, devDesc->type());
                return INVALID_OPERATION;
            }
            devices.add(devDesc);
        }
        if (devices.size() == 0) {
            return INVALID_OPERATION;
        }

        // TODO: reconfigure output format and channels here
        ALOGV("%s setting device %s on output %d",
              __func__, dumpDeviceTypes(devices.types()).c_str(), outputDesc->mIoHandle);
        setOutputDevices(outputDesc, devices, true, 0, handle);
        index = mAudioPatches.indexOfKey(*handle);
        if (index >= 0) {
            if (patchDesc != 0 && patchDesc != mAudioPatches.valueAt(index)) {
                ALOGW("%s setOutputDevice() did not reuse the patch provided", __func__);
            }
            patchDesc = mAudioPatches.valueAt(index);
            patchDesc->setUid(uid);
            ALOGV("%s success", __func__);
        } else {
            ALOGW("%s setOutputDevice() failed to create a patch", __func__);
            return INVALID_OPERATION;
        }
    } else if (patch->sources[0].type == AUDIO_PORT_TYPE_DEVICE) {
        if (patch->sinks[0].type == AUDIO_PORT_TYPE_MIX) {
            // input device to input mix connection
            // only one sink supported when connecting an input device to a mix
            if (patch->num_sinks > 1) {
                return INVALID_OPERATION;
            }
            sp<AudioInputDescriptor> inputDesc = mInputs.getInputFromId(patch->sinks[0].id);
            if (inputDesc == NULL) {
                return BAD_VALUE;
            }
            if (patchDesc != 0) {
                if (patchDesc->mPatch.sinks[0].id != patch->sinks[0].id) {
                    return BAD_VALUE;
                }
            }
            sp<DeviceDescriptor> device =
                    mAvailableInputDevices.getDeviceFromId(patch->sources[0].id);
            if (device == 0) {
                return BAD_VALUE;
            }

            if (!inputDesc->mProfile->isCompatibleProfile(DeviceVector(device),
                                                          patch->sinks[0].sample_rate,
                                                          NULL, /*updatedSampleRate*/
                                                          patch->sinks[0].format,
                                                          NULL, /*updatedFormat*/
                                                          patch->sinks[0].channel_mask,
                                                          NULL, /*updatedChannelMask*/
                                                          // FIXME for the parameter type,
                                                          // and the NONE
                                                          (audio_output_flags_t)
                                                            AUDIO_INPUT_FLAG_NONE)) {
                return INVALID_OPERATION;
            }
            // TODO: reconfigure output format and channels here
            ALOGV("%s setting device %s on output %d", __func__,
                  device->toString().c_str(), inputDesc->mIoHandle);
            setInputDevice(inputDesc->mIoHandle, device, true, handle);
            index = mAudioPatches.indexOfKey(*handle);
            if (index >= 0) {
                if (patchDesc != 0 && patchDesc != mAudioPatches.valueAt(index)) {
                    ALOGW("%s setInputDevice() did not reuse the patch provided", __func__);
                }
                patchDesc = mAudioPatches.valueAt(index);
                patchDesc->setUid(uid);
                ALOGV("%s success", __func__);
            } else {
                ALOGW("%s setInputDevice() failed to create a patch", __func__);
                return INVALID_OPERATION;
            }
        } else if (patch->sinks[0].type == AUDIO_PORT_TYPE_DEVICE) {
            // device to device connection
            if (patchDesc != 0) {
                if (patchDesc->mPatch.sources[0].id != patch->sources[0].id) {
                    return BAD_VALUE;
                }
            }
            sp<DeviceDescriptor> srcDevice =
                    mAvailableInputDevices.getDeviceFromId(patch->sources[0].id);
            if (srcDevice == 0) {
                return BAD_VALUE;
            }

            //update source and sink with our own data as the data passed in the patch may
            // be incomplete.
            PatchBuilder patchBuilder;
            audio_port_config sourcePortConfig = {};
            srcDevice->toAudioPortConfig(&sourcePortConfig, &patch->sources[0]);
            patchBuilder.addSource(sourcePortConfig);

            for (size_t i = 0; i < patch->num_sinks; i++) {
                if (patch->sinks[i].type != AUDIO_PORT_TYPE_DEVICE) {
                    ALOGV("%s source device but one sink is not a device", __func__);
                    return INVALID_OPERATION;
                }
                sp<DeviceDescriptor> sinkDevice =
                        mAvailableOutputDevices.getDeviceFromId(patch->sinks[i].id);
                if (sinkDevice == 0) {
                    return BAD_VALUE;
                }
                audio_port_config sinkPortConfig = {};
                sinkDevice->toAudioPortConfig(&sinkPortConfig, &patch->sinks[i]);
                patchBuilder.addSink(sinkPortConfig);

                // Whatever Sw or Hw bridge, we do attach an SwOutput to an Audio Source for
                // volume management purpose (tracking activity)
                // In case of Hw bridge, it is a Work Around. The mixPort used is the one declared
                // in config XML to reach the sink so that is can be declared as available.
                audio_io_handle_t output = AUDIO_IO_HANDLE_NONE;
                sp<SwAudioOutputDescriptor> outputDesc = nullptr;
                if (sourceDesc != nullptr) {
                    // take care of dynamic routing for SwOutput selection,
                    audio_attributes_t attributes = sourceDesc->attributes();
                    audio_stream_type_t stream = sourceDesc->stream();
                    audio_attributes_t resultAttr;
                    audio_config_t config = AUDIO_CONFIG_INITIALIZER;
                    config.sample_rate = sourceDesc->config().sample_rate;
                    config.channel_mask = sourceDesc->config().channel_mask;
                    config.format = sourceDesc->config().format;
                    audio_output_flags_t flags = AUDIO_OUTPUT_FLAG_NONE;
                    audio_port_handle_t selectedDeviceId = AUDIO_PORT_HANDLE_NONE;
                    bool isRequestedDeviceForExclusiveUse = false;
                    output_type_t outputType;
                    getOutputForAttrInt(&resultAttr, &output, AUDIO_SESSION_NONE, &attributes,
                                        &stream, sourceDesc->uid(), &config, &flags,
                                        &selectedDeviceId, &isRequestedDeviceForExclusiveUse,
                                        nullptr, &outputType);
                    if (output == AUDIO_IO_HANDLE_NONE) {
                        ALOGV("%s no output for device %s",
                              __FUNCTION__, sinkDevice->toString().c_str());
                        return INVALID_OPERATION;
                    }
                    outputDesc = mOutputs.valueFor(output);
                    if (outputDesc->isDuplicated()) {
                        ALOGE("%s output is duplicated", __func__);
                        return INVALID_OPERATION;
                    }
                    sourceDesc->setSwOutput(outputDesc);
                }
                // create a software bridge in PatchPanel if:
                // - source and sink devices are on different HW modules OR
                // - audio HAL version is < 3.0
                // - audio HAL version is >= 3.0 but no route has been declared between devices
                // - called from startAudioSource (aka sourceDesc != nullptr) and source device does
                //   not have a gain controller
                if (!srcDevice->hasSameHwModuleAs(sinkDevice) ||
                        (srcDevice->getModuleVersionMajor() < 3) ||
                        !srcDevice->getModule()->supportsPatch(srcDevice, sinkDevice) ||
                        (sourceDesc != nullptr &&
                         srcDevice->getAudioPort()->getGains().size() == 0)) {
                    // support only one sink device for now to simplify output selection logic
                    if (patch->num_sinks > 1) {
                        return INVALID_OPERATION;
                    }
                    if (sourceDesc == nullptr) {
                        SortedVector<audio_io_handle_t> outputs =
                                getOutputsForDevices(DeviceVector(sinkDevice), mOutputs);
                        // if the sink device is reachable via an opened output stream, request to
                        // go via this output stream by adding a second source to the patch
                        // description
                        output = selectOutput(outputs);
                        if (output != AUDIO_IO_HANDLE_NONE) {
                            outputDesc = mOutputs.valueFor(output);
                            if (outputDesc->isDuplicated()) {
                                ALOGV("%s output for device %s is duplicated",
                                      __FUNCTION__, sinkDevice->toString().c_str());
                                return INVALID_OPERATION;
                            }
                        }
                    }
                    if (outputDesc != nullptr) {
                        audio_port_config srcMixPortConfig = {};
                        outputDesc->toAudioPortConfig(&srcMixPortConfig, &patch->sources[0]);
                        // for volume control, we may need a valid stream
                        srcMixPortConfig.ext.mix.usecase.stream = sourceDesc != nullptr ?
                                    sourceDesc->stream() : AUDIO_STREAM_PATCH;
                        patchBuilder.addSource(srcMixPortConfig);
                    }
                }
            }
            // TODO: check from routing capabilities in config file and other conflicting patches

            status_t status = installPatch(
                        __func__, index, handle, patchBuilder.patch(), delayMs, uid, &patchDesc);
            if (status != NO_ERROR) {
                ALOGW("%s patch panel could not connect device patch, error %d", __func__, status);
                return INVALID_OPERATION;
            }
        } else {
            return BAD_VALUE;
        }
    } else {
        return BAD_VALUE;
    }
    return NO_ERROR;
}

status_t AudioPolicyManager::releaseAudioPatch(audio_patch_handle_t handle,
                                                  uid_t uid)
{
    ALOGV("releaseAudioPatch() patch %d", handle);

    ssize_t index = mAudioPatches.indexOfKey(handle);

    if (index < 0) {
        return BAD_VALUE;
    }
    sp<AudioPatch> patchDesc = mAudioPatches.valueAt(index);
    ALOGV("%s() mUidCached %d patchDesc->mUid %d uid %d",
          __func__, mUidCached, patchDesc->getUid(), uid);
    if (patchDesc->getUid() != mUidCached && uid != patchDesc->getUid()) {
        return INVALID_OPERATION;
    }
    return releaseAudioPatchInternal(handle);
}

status_t AudioPolicyManager::releaseAudioPatchInternal(audio_patch_handle_t handle,
                                                       uint32_t delayMs)
{
    ALOGV("%s patch %d", __func__, handle);
    if (mAudioPatches.indexOfKey(handle) < 0) {
        ALOGE("%s: no patch found with handle=%d", __func__, handle);
        return BAD_VALUE;
    }
    sp<AudioPatch> patchDesc = mAudioPatches.valueFor(handle);
    struct audio_patch *patch = &patchDesc->mPatch;
    patchDesc->setUid(mUidCached);
    if (patch->sources[0].type == AUDIO_PORT_TYPE_MIX) {
        sp<SwAudioOutputDescriptor> outputDesc = mOutputs.getOutputFromId(patch->sources[0].id);
        if (outputDesc == NULL) {
            ALOGV("%s output not found for id %d", __func__, patch->sources[0].id);
            return BAD_VALUE;
        }

        setOutputDevices(outputDesc,
                         getNewOutputDevices(outputDesc, true /*fromCache*/),
                         true,
                         0,
                         NULL);
    } else if (patch->sources[0].type == AUDIO_PORT_TYPE_DEVICE) {
        if (patch->sinks[0].type == AUDIO_PORT_TYPE_MIX) {
            sp<AudioInputDescriptor> inputDesc = mInputs.getInputFromId(patch->sinks[0].id);
            if (inputDesc == NULL) {
                ALOGV("%s input not found for id %d", __func__, patch->sinks[0].id);
                return BAD_VALUE;
            }
            setInputDevice(inputDesc->mIoHandle,
                           getNewInputDevice(inputDesc),
                           true,
                           NULL);
        } else if (patch->sinks[0].type == AUDIO_PORT_TYPE_DEVICE) {
            status_t status =
                    mpClientInterface->releaseAudioPatch(patchDesc->getAfHandle(), delayMs);
            ALOGV("%s patch panel returned %d patchHandle %d",
                  __func__, status, patchDesc->getAfHandle());
            removeAudioPatch(patchDesc->getHandle());
            nextAudioPortGeneration();
            mpClientInterface->onAudioPatchListUpdate();
            // SW Bridge
            if (patch->num_sources > 1 && patch->sources[1].type == AUDIO_PORT_TYPE_MIX) {
                sp<SwAudioOutputDescriptor> outputDesc =
                        mOutputs.getOutputFromId(patch->sources[1].id);
                if (outputDesc == NULL) {
                    ALOGW("%s output not found for id %d", __func__, patch->sources[0].id);
                    // releaseOutput has already called closeOuput in case of direct output
                    return NO_ERROR;
                }
                if (patchDesc->getHandle() != outputDesc->getPatchHandle()) {
                    // force SwOutput patch removal as AF counter part patch has already gone.
                    ALOGV("%s reset patch handle on Output as different from SWBridge", __func__);
                    removeAudioPatch(outputDesc->getPatchHandle());
                }
                outputDesc->setPatchHandle(AUDIO_PATCH_HANDLE_NONE);
                setOutputDevices(outputDesc,
                                 getNewOutputDevices(outputDesc, true /*fromCache*/),
                                 true, /*force*/
                                 0,
                                 NULL);
            }
        } else {
            return BAD_VALUE;
        }
    } else {
        return BAD_VALUE;
    }
    return NO_ERROR;
}

status_t AudioPolicyManager::listAudioPatches(unsigned int *num_patches,
                                              struct audio_patch *patches,
                                              unsigned int *generation)
{
    if (generation == NULL) {
        return BAD_VALUE;
    }
    *generation = curAudioPortGeneration();
    return mAudioPatches.listAudioPatches(num_patches, patches);
}

status_t AudioPolicyManager::setAudioPortConfig(const struct audio_port_config *config)
{
    ALOGV("setAudioPortConfig()");

    if (config == NULL) {
        return BAD_VALUE;
    }
    ALOGV("setAudioPortConfig() on port handle %d", config->id);
    // Only support gain configuration for now
    if (config->config_mask != AUDIO_PORT_CONFIG_GAIN) {
        return INVALID_OPERATION;
    }

    sp<AudioPortConfig> audioPortConfig;
    if (config->type == AUDIO_PORT_TYPE_MIX) {
        if (config->role == AUDIO_PORT_ROLE_SOURCE) {
            sp<SwAudioOutputDescriptor> outputDesc = mOutputs.getOutputFromId(config->id);
            if (outputDesc == NULL) {
                return BAD_VALUE;
            }
            ALOG_ASSERT(!outputDesc->isDuplicated(),
                        "setAudioPortConfig() called on duplicated output %d",
                        outputDesc->mIoHandle);
            audioPortConfig = outputDesc;
        } else if (config->role == AUDIO_PORT_ROLE_SINK) {
            sp<AudioInputDescriptor> inputDesc = mInputs.getInputFromId(config->id);
            if (inputDesc == NULL) {
                return BAD_VALUE;
            }
            audioPortConfig = inputDesc;
        } else {
            return BAD_VALUE;
        }
    } else if (config->type == AUDIO_PORT_TYPE_DEVICE) {
        sp<DeviceDescriptor> deviceDesc;
        if (config->role == AUDIO_PORT_ROLE_SOURCE) {
            deviceDesc = mAvailableInputDevices.getDeviceFromId(config->id);
        } else if (config->role == AUDIO_PORT_ROLE_SINK) {
            deviceDesc = mAvailableOutputDevices.getDeviceFromId(config->id);
        } else {
            return BAD_VALUE;
        }
        if (deviceDesc == NULL) {
            return BAD_VALUE;
        }
        audioPortConfig = deviceDesc;
    } else {
        return BAD_VALUE;
    }

    struct audio_port_config backupConfig = {};
    status_t status = audioPortConfig->applyAudioPortConfig(config, &backupConfig);
    if (status == NO_ERROR) {
        struct audio_port_config newConfig = {};
        audioPortConfig->toAudioPortConfig(&newConfig, config);
        status = mpClientInterface->setAudioPortConfig(&newConfig, 0);
    }
    if (status != NO_ERROR) {
        audioPortConfig->applyAudioPortConfig(&backupConfig);
    }

    return status;
}

void AudioPolicyManager::releaseResourcesForUid(uid_t uid)
{
    clearAudioSources(uid);
    clearAudioPatches(uid);
    clearSessionRoutes(uid);
}

void AudioPolicyManager::clearAudioPatches(uid_t uid)
{
    for (ssize_t i = (ssize_t)mAudioPatches.size() - 1; i >= 0; i--)  {
        sp<AudioPatch> patchDesc = mAudioPatches.valueAt(i);
        if (patchDesc->getUid() == uid) {
            releaseAudioPatch(mAudioPatches.keyAt(i), uid);
        }
    }
}

void AudioPolicyManager::checkStrategyRoute(product_strategy_t ps, audio_io_handle_t ouptutToSkip)
{
    // Take the first attributes following the product strategy as it is used to retrieve the routed
    // device. All attributes wihin a strategy follows the same "routing strategy"
    auto attributes = mEngine->getAllAttributesForProductStrategy(ps).front();
    DeviceVector devices = mEngine->getOutputDevicesForAttributes(attributes, nullptr, false);
    SortedVector<audio_io_handle_t> outputs = getOutputsForDevices(devices, mOutputs);
    for (size_t j = 0; j < mOutputs.size(); j++) {
        if (mOutputs.keyAt(j) == ouptutToSkip) {
            continue;
        }
        sp<SwAudioOutputDescriptor> outputDesc = mOutputs.valueAt(j);
        if (!outputDesc->isStrategyActive(ps)) {
            continue;
        }
        // If the default device for this strategy is on another output mix,
        // invalidate all tracks in this strategy to force re connection.
        // Otherwise select new device on the output mix.
        if (outputs.indexOf(mOutputs.keyAt(j)) < 0) {
            for (auto stream : mEngine->getStreamTypesForProductStrategy(ps)) {
                mpClientInterface->invalidateStream(stream);
            }
        } else {
            setOutputDevices(
                        outputDesc, getNewOutputDevices(outputDesc, false /*fromCache*/), false);
        }
    }
}

void AudioPolicyManager::clearSessionRoutes(uid_t uid)
{
    // remove output routes associated with this uid
    std::vector<product_strategy_t> affectedStrategies;
    for (size_t i = 0; i < mOutputs.size(); i++) {
        sp<AudioOutputDescriptor> outputDesc = mOutputs.valueAt(i);
        for (const auto& client : outputDesc->getClientIterable()) {
            if (client->hasPreferredDevice() && client->uid() == uid) {
                client->setPreferredDeviceId(AUDIO_PORT_HANDLE_NONE);
                auto clientStrategy = client->strategy();
                if (std::find(begin(affectedStrategies), end(affectedStrategies), clientStrategy) !=
                        end(affectedStrategies)) {
                    continue;
                }
                affectedStrategies.push_back(client->strategy());
            }
        }
    }
    // reroute outputs if necessary
    for (const auto& strategy : affectedStrategies) {
        checkStrategyRoute(strategy, AUDIO_IO_HANDLE_NONE);
    }

    // remove input routes associated with this uid
    SortedVector<audio_source_t> affectedSources;
    for (size_t i = 0; i < mInputs.size(); i++) {
        sp<AudioInputDescriptor> inputDesc = mInputs.valueAt(i);
        for (const auto& client : inputDesc->getClientIterable()) {
            if (client->hasPreferredDevice() && client->uid() == uid) {
                client->setPreferredDeviceId(AUDIO_PORT_HANDLE_NONE);
                affectedSources.add(client->source());
            }
        }
    }
    // reroute inputs if necessary
    SortedVector<audio_io_handle_t> inputsToClose;
    for (size_t i = 0; i < mInputs.size(); i++) {
        sp<AudioInputDescriptor> inputDesc = mInputs.valueAt(i);
        if (affectedSources.indexOf(inputDesc->source()) >= 0) {
            inputsToClose.add(inputDesc->mIoHandle);
        }
    }
    for (const auto& input : inputsToClose) {
        closeInput(input);
    }
}

void AudioPolicyManager::clearAudioSources(uid_t uid)
{
    for (ssize_t i = (ssize_t)mAudioSources.size() - 1; i >= 0; i--)  {
        sp<SourceClientDescriptor> sourceDesc = mAudioSources.valueAt(i);
        if (sourceDesc->uid() == uid) {
            stopAudioSource(mAudioSources.keyAt(i));
        }
    }
}

status_t AudioPolicyManager::acquireSoundTriggerSession(audio_session_t *session,
                                       audio_io_handle_t *ioHandle,
                                       audio_devices_t *device)
{
    *session = (audio_session_t)mpClientInterface->newAudioUniqueId(AUDIO_UNIQUE_ID_USE_SESSION);
    *ioHandle = (audio_io_handle_t)mpClientInterface->newAudioUniqueId(AUDIO_UNIQUE_ID_USE_INPUT);
    audio_attributes_t attr = { .source = AUDIO_SOURCE_HOTWORD };
    *device = mEngine->getInputDeviceForAttributes(attr)->type();

    return mSoundTriggerSessions.acquireSession(*session, *ioHandle);
}

status_t AudioPolicyManager::startAudioSource(const struct audio_port_config *source,
                                              const audio_attributes_t *attributes,
                                              audio_port_handle_t *portId,
                                              uid_t uid)
{
    ALOGV("%s", __FUNCTION__);
    *portId = AUDIO_PORT_HANDLE_NONE;

    if (source == NULL || attributes == NULL || portId == NULL) {
        ALOGW("%s invalid argument: source %p attributes %p handle %p",
              __FUNCTION__, source, attributes, portId);
        return BAD_VALUE;
    }

    if (source->role != AUDIO_PORT_ROLE_SOURCE ||
            source->type != AUDIO_PORT_TYPE_DEVICE) {
        ALOGW("%s INVALID_OPERATION source->role %d source->type %d",
              __FUNCTION__, source->role, source->type);
        return INVALID_OPERATION;
    }

    sp<DeviceDescriptor> srcDevice =
            mAvailableInputDevices.getDevice(source->ext.device.type,
                                             String8(source->ext.device.address),
                                             AUDIO_FORMAT_DEFAULT);
    if (srcDevice == 0) {
        ALOGW("%s source->ext.device.type %08x not found", __FUNCTION__, source->ext.device.type);
        return BAD_VALUE;
    }

    *portId = PolicyAudioPort::getNextUniqueId();

    sp<SourceClientDescriptor> sourceDesc =
        new SourceClientDescriptor(*portId, uid, *attributes, *source, srcDevice,
                                   mEngine->getStreamTypeForAttributes(*attributes),
                                   mEngine->getProductStrategyForAttributes(*attributes),
                                   toVolumeSource(*attributes));

    status_t status = connectAudioSource(sourceDesc);
    if (status == NO_ERROR) {
        mAudioSources.add(*portId, sourceDesc);
    }
    return status;
}

status_t AudioPolicyManager::connectAudioSource(const sp<SourceClientDescriptor>& sourceDesc)
{
    ALOGV("%s handle %d", __FUNCTION__, sourceDesc->portId());

    // make sure we only have one patch per source.
    disconnectAudioSource(sourceDesc);

    audio_attributes_t attributes = sourceDesc->attributes();
    // May the device (dynamic) have been disconnected/reconnected, id has changed.
    sp<DeviceDescriptor> srcDevice = mAvailableInputDevices.getDevice(
                sourceDesc->srcDevice()->type(),
                String8(sourceDesc->srcDevice()->address().c_str()),
                AUDIO_FORMAT_DEFAULT);
    DeviceVector sinkDevices =
            mEngine->getOutputDevicesForAttributes(attributes, nullptr, false /*fromCache*/);
    ALOG_ASSERT(!sinkDevices.isEmpty(), "connectAudioSource(): no device found for attributes");
    sp<DeviceDescriptor> sinkDevice = sinkDevices.itemAt(0);
    if (!mAvailableOutputDevices.contains(sinkDevice)) {
        ALOGE("%s Device %s not available", __func__, sinkDevice->toString().c_str());
        return INVALID_OPERATION;
    }
    PatchBuilder patchBuilder;
    patchBuilder.addSink(sinkDevice).addSource(srcDevice);
    audio_patch_handle_t handle = AUDIO_PATCH_HANDLE_NONE;
    status_t status =
            createAudioPatchInternal(patchBuilder.patch(), &handle, mUidCached, 0, sourceDesc);
    if (status != NO_ERROR || mAudioPatches.indexOfKey(handle) < 0) {
        ALOGW("%s patch panel could not connect device patch, error %d", __func__, status);
        return INVALID_OPERATION;
    }
    sourceDesc->connect(handle, sinkDevice);
    // SW Bridge? (@todo: HW bridge, keep track of HwOutput for device selection "reconsideration")
    sp<SwAudioOutputDescriptor> swOutput = sourceDesc->swOutput().promote();
    if (swOutput != 0) {
        status = swOutput->start();
        if (status != NO_ERROR) {
            goto FailureSourceAdded;
        }
        if (swOutput->getClient(sourceDesc->portId()) != nullptr) {
            ALOGW("%s source portId has already been attached to outputDesc", __func__);
            goto FailureReleasePatch;
        }
        swOutput->addClient(sourceDesc);
        uint32_t delayMs = 0;
        status = startSource(swOutput, sourceDesc, &delayMs);
        if (status != NO_ERROR) {
            ALOGW("%s failed to start source, error %d", __FUNCTION__, status);
            goto FailureSourceActive;
        }
        if (delayMs != 0) {
            usleep(delayMs * 1000);
        }
    } else {
        sp<HwAudioOutputDescriptor> hwOutputDesc = sourceDesc->hwOutput().promote();
        if (hwOutputDesc != 0) {
          //   create Hwoutput and add to mHwOutputs
        } else {
            ALOGW("%s source has neither SW nor HW output", __FUNCTION__);
        }
    }
    return NO_ERROR;

FailureSourceActive:
    swOutput->stop();
    releaseOutput(sourceDesc->portId());
FailureSourceAdded:
    sourceDesc->setSwOutput(nullptr);
FailureReleasePatch:
    releaseAudioPatchInternal(handle);
    return INVALID_OPERATION;
}

status_t AudioPolicyManager::stopAudioSource(audio_port_handle_t portId)
{
    sp<SourceClientDescriptor> sourceDesc = mAudioSources.valueFor(portId);
    ALOGV("%s port ID %d", __FUNCTION__, portId);
    if (sourceDesc == 0) {
        ALOGW("%s unknown source for port ID %d", __FUNCTION__, portId);
        return BAD_VALUE;
    }
    status_t status = disconnectAudioSource(sourceDesc);

    mAudioSources.removeItem(portId);
    return status;
}

status_t AudioPolicyManager::setMasterMono(bool mono)
{
    if (mMasterMono == mono) {
        return NO_ERROR;
    }
    mMasterMono = mono;
    // if enabling mono we close all offloaded devices, which will invalidate the
    // corresponding AudioTrack. The AudioTrack client/MediaPlayer is responsible
    // for recreating the new AudioTrack as non-offloaded PCM.
    //
    // If disabling mono, we leave all tracks as is: we don't know which clients
    // and tracks are able to be recreated as offloaded. The next "song" should
    // play back offloaded.
    if (mMasterMono) {
        Vector<audio_io_handle_t> offloaded;
        for (size_t i = 0; i < mOutputs.size(); ++i) {
            sp<SwAudioOutputDescriptor> desc = mOutputs.valueAt(i);
            if (desc->mFlags & AUDIO_OUTPUT_FLAG_COMPRESS_OFFLOAD ||
                desc->mFlags == AUDIO_OUTPUT_FLAG_DIRECT) {
                offloaded.push(desc->mIoHandle);
            }
        }
        for (const auto& handle : offloaded) {
            closeOutput(handle);
        }
    }
    // update master mono for all remaining outputs
    for (size_t i = 0; i < mOutputs.size(); ++i) {
        updateMono(mOutputs.keyAt(i));
    }
    return NO_ERROR;
}

status_t AudioPolicyManager::getMasterMono(bool *mono)
{
    *mono = mMasterMono;
    return NO_ERROR;
}

float AudioPolicyManager::getStreamVolumeDB(
        audio_stream_type_t stream, int index, audio_devices_t device)
{
    return computeVolume(getVolumeCurves(stream), toVolumeSource(stream), index, {device});
}

status_t AudioPolicyManager::getSurroundFormats(unsigned int *numSurroundFormats,
                                                audio_format_t *surroundFormats,
                                                bool *surroundFormatsEnabled,
                                                bool reported)
{
    if (numSurroundFormats == NULL || (*numSurroundFormats != 0 &&
            (surroundFormats == NULL || surroundFormatsEnabled == NULL))) {
        return BAD_VALUE;
    }
    ALOGV("%s() numSurroundFormats %d surroundFormats %p surroundFormatsEnabled %p reported %d",
            __func__, *numSurroundFormats, surroundFormats, surroundFormatsEnabled, reported);

    size_t formatsWritten = 0;
    size_t formatsMax = *numSurroundFormats;
    std::unordered_set<audio_format_t> formats; // Uses primary surround formats only
    if (reported) {
        // Return formats from all device profiles that have already been resolved by
        // checkOutputsForDevice().
        for (size_t i = 0; i < mAvailableOutputDevices.size(); i++) {
            sp<DeviceDescriptor> device = mAvailableOutputDevices[i];
            audio_devices_t deviceType = device->type();
            // Enabling/disabling formats are applied to only HDMI devices. So, this function
            // returns formats reported by HDMI devices.
            if (deviceType != AUDIO_DEVICE_OUT_HDMI) {
                continue;
            }
            // Formats reported by sink devices
            std::unordered_set<audio_format_t> formatset;
            if (auto it = mReportedFormatsMap.find(device); it != mReportedFormatsMap.end()) {
                formatset.insert(it->second.begin(), it->second.end());
            }

            // Formats hard-coded in the in policy configuration file (if any).
            FormatVector encodedFormats = device->encodedFormats();
            formatset.insert(encodedFormats.begin(), encodedFormats.end());
            // Filter the formats which are supported by the vendor hardware.
            for (auto it = formatset.begin(); it != formatset.end(); ++it) {
                if (mConfig.getSurroundFormats().count(*it) != 0) {
                    formats.insert(*it);
                } else {
                    for (const auto& pair : mConfig.getSurroundFormats()) {
                        if (pair.second.count(*it) != 0) {
                            formats.insert(pair.first);
                            break;
                        }
                    }
                }
            }
        }
    } else {
        for (const auto& pair : mConfig.getSurroundFormats()) {
            formats.insert(pair.first);
        }
    }
    *numSurroundFormats = formats.size();
    audio_policy_forced_cfg_t forceUse = mEngine->getForceUse(
            AUDIO_POLICY_FORCE_FOR_ENCODED_SURROUND);
    for (const auto& format: formats) {
        if (formatsWritten < formatsMax) {
            surroundFormats[formatsWritten] = format;
            bool formatEnabled = true;
            switch (forceUse) {
                case AUDIO_POLICY_FORCE_ENCODED_SURROUND_MANUAL:
                    formatEnabled = mManualSurroundFormats.count(format) != 0;
                    break;
                case AUDIO_POLICY_FORCE_ENCODED_SURROUND_NEVER:
                    formatEnabled = false;
                    break;
                default: // AUTO or ALWAYS => true
                    break;
            }
            surroundFormatsEnabled[formatsWritten++] = formatEnabled;
        }
    }
    return NO_ERROR;
}

status_t AudioPolicyManager::setSurroundFormatEnabled(audio_format_t audioFormat, bool enabled)
{
    ALOGV("%s() format 0x%X enabled %d", __func__, audioFormat, enabled);
    const auto& formatIter = mConfig.getSurroundFormats().find(audioFormat);
    if (formatIter == mConfig.getSurroundFormats().end()) {
        ALOGW("%s() format 0x%X is not a known surround format", __func__, audioFormat);
        return BAD_VALUE;
    }

    if (mEngine->getForceUse(AUDIO_POLICY_FORCE_FOR_ENCODED_SURROUND) !=
            AUDIO_POLICY_FORCE_ENCODED_SURROUND_MANUAL) {
        ALOGW("%s() not in manual mode for surround sound format selection", __func__);
        return INVALID_OPERATION;
    }

    if ((mManualSurroundFormats.count(audioFormat) != 0) == enabled) {
        return NO_ERROR;
    }

    std::unordered_set<audio_format_t> surroundFormatsBackup(mManualSurroundFormats);
    if (enabled) {
        mManualSurroundFormats.insert(audioFormat);
        for (const auto& subFormat : formatIter->second) {
            mManualSurroundFormats.insert(subFormat);
        }
    } else {
        mManualSurroundFormats.erase(audioFormat);
        for (const auto& subFormat : formatIter->second) {
            mManualSurroundFormats.erase(subFormat);
        }
    }

    sp<SwAudioOutputDescriptor> outputDesc;
    bool profileUpdated = false;
    DeviceVector hdmiOutputDevices = mAvailableOutputDevices.getDevicesFromType(
        AUDIO_DEVICE_OUT_HDMI);
    for (size_t i = 0; i < hdmiOutputDevices.size(); i++) {
        // Simulate reconnection to update enabled surround sound formats.
        String8 address = String8(hdmiOutputDevices[i]->address().c_str());
        std::string name = hdmiOutputDevices[i]->getName();
        status_t status = setDeviceConnectionStateInt(AUDIO_DEVICE_OUT_HDMI,
                                                      AUDIO_POLICY_DEVICE_STATE_UNAVAILABLE,
                                                      address.c_str(),
                                                      name.c_str(),
                                                      AUDIO_FORMAT_DEFAULT);
        if (status != NO_ERROR) {
            continue;
        }
        status = setDeviceConnectionStateInt(AUDIO_DEVICE_OUT_HDMI,
                                             AUDIO_POLICY_DEVICE_STATE_AVAILABLE,
                                             address.c_str(),
                                             name.c_str(),
                                             AUDIO_FORMAT_DEFAULT);
        profileUpdated |= (status == NO_ERROR);
    }
    // FIXME: Why doing this for input HDMI devices if we don't augment their reported formats?
    DeviceVector hdmiInputDevices = mAvailableInputDevices.getDevicesFromType(
                AUDIO_DEVICE_IN_HDMI);
    for (size_t i = 0; i < hdmiInputDevices.size(); i++) {
        // Simulate reconnection to update enabled surround sound formats.
        String8 address = String8(hdmiInputDevices[i]->address().c_str());
        std::string name = hdmiInputDevices[i]->getName();
        status_t status = setDeviceConnectionStateInt(AUDIO_DEVICE_IN_HDMI,
                                                      AUDIO_POLICY_DEVICE_STATE_UNAVAILABLE,
                                                      address.c_str(),
                                                      name.c_str(),
                                                      AUDIO_FORMAT_DEFAULT);
        if (status != NO_ERROR) {
            continue;
        }
        status = setDeviceConnectionStateInt(AUDIO_DEVICE_IN_HDMI,
                                             AUDIO_POLICY_DEVICE_STATE_AVAILABLE,
                                             address.c_str(),
                                             name.c_str(),
                                             AUDIO_FORMAT_DEFAULT);
        profileUpdated |= (status == NO_ERROR);
    }

    if (!profileUpdated) {
        ALOGW("%s() no audio profiles updated, undoing surround formats change", __func__);
        mManualSurroundFormats = std::move(surroundFormatsBackup);
    }

    return profileUpdated ? NO_ERROR : INVALID_OPERATION;
}

void AudioPolicyManager::setAppState(audio_port_handle_t portId, app_state_t state)
{
    ALOGV("%s(portId:%d, state:%d)", __func__, portId, state);
    for (size_t i = 0; i < mInputs.size(); i++) {
        mInputs.valueAt(i)->setAppState(portId, state);
    }
}

bool AudioPolicyManager::isHapticPlaybackSupported()
{
    for (const auto& hwModule : mHwModules) {
        const OutputProfileCollection &outputProfiles = hwModule->getOutputProfiles();
        for (const auto &outProfile : outputProfiles) {
            struct audio_port audioPort;
            outProfile->toAudioPort(&audioPort);
            for (size_t i = 0; i < audioPort.num_channel_masks; i++) {
                if (audioPort.channel_masks[i] & AUDIO_CHANNEL_HAPTIC_ALL) {
                    return true;
                }
            }
        }
    }
    return false;
}

bool AudioPolicyManager::isCallScreenModeSupported()
{
    return getConfig().isCallScreenModeSupported();
}


status_t AudioPolicyManager::disconnectAudioSource(const sp<SourceClientDescriptor>& sourceDesc)
{
    ALOGV("%s port Id %d", __FUNCTION__, sourceDesc->portId());
    if (!sourceDesc->isConnected()) {
        ALOGV("%s port Id %d already disconnected", __FUNCTION__, sourceDesc->portId());
        return NO_ERROR;
    }
    sp<SwAudioOutputDescriptor> swOutput = sourceDesc->swOutput().promote();
    if (swOutput != 0) {
        status_t status = stopSource(swOutput, sourceDesc);
        if (status == NO_ERROR) {
            swOutput->stop();
        }
        if (releaseOutput(sourceDesc->portId())) {
            // The output descriptor is reopened to query dynamic profiles. In that case, there is
            // no need to release audio patch here but just return NO_ERROR.
            return NO_ERROR;
        }
    } else {
        sp<HwAudioOutputDescriptor> hwOutputDesc = sourceDesc->hwOutput().promote();
        if (hwOutputDesc != 0) {
          //   close Hwoutput and remove from mHwOutputs
        } else {
            ALOGW("%s source has neither SW nor HW output", __FUNCTION__);
        }
    }
    status_t status = releaseAudioPatchInternal(sourceDesc->getPatchHandle());
    sourceDesc->disconnect();
    return status;
}

sp<SourceClientDescriptor> AudioPolicyManager::getSourceForAttributesOnOutput(
        audio_io_handle_t output, const audio_attributes_t &attr)
{
    sp<SourceClientDescriptor> source;
    for (size_t i = 0; i < mAudioSources.size(); i++)  {
        sp<SourceClientDescriptor> sourceDesc = mAudioSources.valueAt(i);
        sp<SwAudioOutputDescriptor> outputDesc = sourceDesc->swOutput().promote();
        if (followsSameRouting(attr, sourceDesc->attributes()) &&
                               outputDesc != 0 && outputDesc->mIoHandle == output) {
            source = sourceDesc;
            break;
        }
    }
    return source;
}

// ----------------------------------------------------------------------------
// AudioPolicyManager
// ----------------------------------------------------------------------------
uint32_t AudioPolicyManager::nextAudioPortGeneration()
{
    return mAudioPortGeneration++;
}

static status_t deserializeAudioPolicyXmlConfig(AudioPolicyConfig &config) {
    if (std::string audioPolicyXmlConfigFile = audio_get_audio_policy_config_file();
            !audioPolicyXmlConfigFile.empty()) {
        status_t ret = deserializeAudioPolicyFile(audioPolicyXmlConfigFile.c_str(), &config);
        if (ret == NO_ERROR) {
            config.setSource(audioPolicyXmlConfigFile);
        }
        return ret;
    }
    return BAD_VALUE;
}

AudioPolicyManager::AudioPolicyManager(AudioPolicyClientInterface *clientInterface,
                                       bool /*forTesting*/)
    :
    mUidCached(AID_AUDIOSERVER), // no need to call getuid(), there's only one of us running.
    mpClientInterface(clientInterface),
    mLimitRingtoneVolume(false), mLastVoiceVolume(-1.0f),
    mA2dpSuspended(false),
    mConfig(mHwModulesAll, mOutputDevicesAll, mInputDevicesAll, mDefaultOutputDevice),
    mAudioPortGeneration(1),
    mBeaconMuteRefCount(0),
    mBeaconPlayingRefCount(0),
    mBeaconMuted(false),
    mTtsOutputAvailable(false),
    mMasterMono(false),
    mMusicEffectOutput(AUDIO_IO_HANDLE_NONE)
{
}

AudioPolicyManager::AudioPolicyManager(AudioPolicyClientInterface *clientInterface)
        : AudioPolicyManager(clientInterface, false /*forTesting*/)
{
    loadConfig();
}

void AudioPolicyManager::loadConfig() {
    if (deserializeAudioPolicyXmlConfig(getConfig()) != NO_ERROR) {
        ALOGE("could not load audio policy configuration file, setting defaults");
        getConfig().setDefault();
    }
}

status_t AudioPolicyManager::initialize() {
    {
        auto engLib = EngineLibrary::load(
                        "libaudiopolicyengine" + getConfig().getEngineLibraryNameSuffix() + ".so");
        if (!engLib) {
            ALOGE("%s: Failed to load the engine library", __FUNCTION__);
            return NO_INIT;
        }
        mEngine = engLib->createEngine();
        if (mEngine == nullptr) {
            ALOGE("%s: Failed to instantiate the APM engine", __FUNCTION__);
            return NO_INIT;
        }
    }
    mEngine->setObserver(this);
    status_t status = mEngine->initCheck();
    if (status != NO_ERROR) {
        LOG_FATAL("Policy engine not initialized(err=%d)", status);
        return status;
    }

    mCommunnicationStrategy = mEngine->getProductStrategyForAttributes(
        mEngine->getAttributesForStreamType(AUDIO_STREAM_VOICE_CALL));

    // after parsing the config, mOutputDevicesAll and mInputDevicesAll contain all known devices;
    // open all output streams needed to access attached devices
    onNewAudioModulesAvailableInt(nullptr /*newDevices*/);

    // make sure default device is reachable
    if (mDefaultOutputDevice == 0 || !mAvailableOutputDevices.contains(mDefaultOutputDevice)) {
        ALOGE_IF(mDefaultOutputDevice != 0, "Default device %s is unreachable",
                 mDefaultOutputDevice->toString().c_str());
        status = NO_INIT;
    }
    // If microphones address is empty, set it according to device type
    for (size_t i = 0; i < mAvailableInputDevices.size(); i++) {
        if (mAvailableInputDevices[i]->address().empty()) {
            if (mAvailableInputDevices[i]->type() == AUDIO_DEVICE_IN_BUILTIN_MIC) {
                mAvailableInputDevices[i]->setAddress(AUDIO_BOTTOM_MICROPHONE_ADDRESS);
            } else if (mAvailableInputDevices[i]->type() == AUDIO_DEVICE_IN_BACK_MIC) {
                mAvailableInputDevices[i]->setAddress(AUDIO_BACK_MICROPHONE_ADDRESS);
            }
        }
    }

    ALOGW_IF(mPrimaryOutput == nullptr, "The policy configuration does not declare a primary output");

    // Silence ALOGV statements
    property_set("log.tag." LOG_TAG, "D");

    updateDevicesAndOutputs();
    return status;
}

AudioPolicyManager::~AudioPolicyManager()
{
   for (size_t i = 0; i < mOutputs.size(); i++) {
        mOutputs.valueAt(i)->close();
   }
   for (size_t i = 0; i < mInputs.size(); i++) {
        mInputs.valueAt(i)->close();
   }
   mAvailableOutputDevices.clear();
   mAvailableInputDevices.clear();
   mOutputs.clear();
   mInputs.clear();
   mHwModules.clear();
   mHwModulesAll.clear();
   mManualSurroundFormats.clear();
}

status_t AudioPolicyManager::initCheck()
{
    return hasPrimaryOutput() ? NO_ERROR : NO_INIT;
}

// ---

void AudioPolicyManager::onNewAudioModulesAvailable()
{
    DeviceVector newDevices;
    onNewAudioModulesAvailableInt(&newDevices);
    if (!newDevices.empty()) {
        nextAudioPortGeneration();
        mpClientInterface->onAudioPortListUpdate();
    }
}

void AudioPolicyManager::onNewAudioModulesAvailableInt(DeviceVector *newDevices)
{
    for (const auto& hwModule : mHwModulesAll) {
        if (std::find(mHwModules.begin(), mHwModules.end(), hwModule) != mHwModules.end()) {
            continue;
        }
        hwModule->setHandle(mpClientInterface->loadHwModule(hwModule->getName()));
        if (hwModule->getHandle() == AUDIO_MODULE_HANDLE_NONE) {
            ALOGW("could not open HW module %s", hwModule->getName());
            continue;
        }
        mHwModules.push_back(hwModule);
        // open all output streams needed to access attached devices
        // except for direct output streams that are only opened when they are actually
        // required by an app.
        // This also validates mAvailableOutputDevices list
        for (const auto& outProfile : hwModule->getOutputProfiles()) {
            if (!outProfile->canOpenNewIo()) {
                ALOGE("Invalid Output profile max open count %u for profile %s",
                      outProfile->maxOpenCount, outProfile->getTagName().c_str());
                continue;
            }
            if (!outProfile->hasSupportedDevices()) {
                ALOGW("Output profile contains no device on module %s", hwModule->getName());
                continue;
            }
            if ((outProfile->getFlags() & AUDIO_OUTPUT_FLAG_TTS) != 0) {
                mTtsOutputAvailable = true;
            }

            const DeviceVector &supportedDevices = outProfile->getSupportedDevices();
            DeviceVector availProfileDevices = supportedDevices.filter(mOutputDevicesAll);
            sp<DeviceDescriptor> supportedDevice = 0;
            if (supportedDevices.contains(mDefaultOutputDevice)) {
                supportedDevice = mDefaultOutputDevice;
            } else {
                // choose first device present in profile's SupportedDevices also part of
                // mAvailableOutputDevices.
                if (availProfileDevices.isEmpty()) {
                    continue;
                }
                supportedDevice = availProfileDevices.itemAt(0);
            }
            if (!mOutputDevicesAll.contains(supportedDevice)) {
                continue;
            }
            sp<SwAudioOutputDescriptor> outputDesc = new SwAudioOutputDescriptor(outProfile,
                                                                                 mpClientInterface);
            audio_io_handle_t output = AUDIO_IO_HANDLE_NONE;
            status_t status = outputDesc->open(nullptr, DeviceVector(supportedDevice),
                                               AUDIO_STREAM_DEFAULT,
                                               AUDIO_OUTPUT_FLAG_NONE, &output);
            if (status != NO_ERROR) {
                ALOGW("Cannot open output stream for devices %s on hw module %s",
                      supportedDevice->toString().c_str(), hwModule->getName());
                continue;
            }
            for (const auto &device : availProfileDevices) {
                // give a valid ID to an attached device once confirmed it is reachable
                if (!device->isAttached()) {
                    device->attach(hwModule);
                    mAvailableOutputDevices.add(device);
                    device->setEncapsulationInfoFromHal(mpClientInterface);
                    if (newDevices) newDevices->add(device);
                    setEngineDeviceConnectionState(device, AUDIO_POLICY_DEVICE_STATE_AVAILABLE);
                }
            }
            if (mPrimaryOutput == nullptr &&
                    outProfile->getFlags() & AUDIO_OUTPUT_FLAG_PRIMARY) {
                mPrimaryOutput = outputDesc;
            }
            if ((outProfile->getFlags() & AUDIO_OUTPUT_FLAG_DIRECT) != 0) {
                outputDesc->close();
            } else {
                addOutput(output, outputDesc);
                setOutputDevices(outputDesc,
                                 DeviceVector(supportedDevice),
                                 true,
                                 0,
                                 NULL);
            }
        }
        // open input streams needed to access attached devices to validate
        // mAvailableInputDevices list
        for (const auto& inProfile : hwModule->getInputProfiles()) {
            if (!inProfile->canOpenNewIo()) {
                ALOGE("Invalid Input profile max open count %u for profile %s",
                      inProfile->maxOpenCount, inProfile->getTagName().c_str());
                continue;
            }
            if (!inProfile->hasSupportedDevices()) {
                ALOGW("Input profile contains no device on module %s", hwModule->getName());
                continue;
            }
            // chose first device present in profile's SupportedDevices also part of
            // available input devices
            const DeviceVector &supportedDevices = inProfile->getSupportedDevices();
            DeviceVector availProfileDevices = supportedDevices.filter(mInputDevicesAll);
            if (availProfileDevices.isEmpty()) {
                ALOGE("%s: Input device list is empty!", __FUNCTION__);
                continue;
            }
            sp<AudioInputDescriptor> inputDesc =
                    new AudioInputDescriptor(inProfile, mpClientInterface);

            audio_io_handle_t input = AUDIO_IO_HANDLE_NONE;
            status_t status = inputDesc->open(nullptr,
                                              availProfileDevices.itemAt(0),
                                              AUDIO_SOURCE_MIC,
                                              AUDIO_INPUT_FLAG_NONE,
                                              &input);
            if (status != NO_ERROR) {
                ALOGW("Cannot open input stream for device %s on hw module %s",
                      availProfileDevices.toString().c_str(),
                      hwModule->getName());
                continue;
            }
            for (const auto &device : availProfileDevices) {
                // give a valid ID to an attached device once confirmed it is reachable
                if (!device->isAttached()) {
                    device->attach(hwModule);
                    device->importAudioPortAndPickAudioProfile(inProfile, true);
                    mAvailableInputDevices.add(device);
                    if (newDevices) newDevices->add(device);
                    setEngineDeviceConnectionState(device, AUDIO_POLICY_DEVICE_STATE_AVAILABLE);
                }
            }
            inputDesc->close();
        }
    }
}

void AudioPolicyManager::addOutput(audio_io_handle_t output,
                                   const sp<SwAudioOutputDescriptor>& outputDesc)
{
    mOutputs.add(output, outputDesc);
    applyStreamVolumes(outputDesc, DeviceTypeSet(), 0 /* delayMs */, true /* force */);
    updateMono(output); // update mono status when adding to output list
    selectOutputForMusicEffects();
    nextAudioPortGeneration();
}

void AudioPolicyManager::removeOutput(audio_io_handle_t output)
{
    if (mPrimaryOutput != 0 && mPrimaryOutput == mOutputs.valueFor(output)) {
        ALOGV("%s: removing primary output", __func__);
        mPrimaryOutput = nullptr;
    }
    mOutputs.removeItem(output);
    selectOutputForMusicEffects();
}

void AudioPolicyManager::addInput(audio_io_handle_t input,
                                  const sp<AudioInputDescriptor>& inputDesc)
{
    mInputs.add(input, inputDesc);
    nextAudioPortGeneration();
}

status_t AudioPolicyManager::checkOutputsForDevice(const sp<DeviceDescriptor>& device,
                                                   audio_policy_dev_state_t state,
                                                   SortedVector<audio_io_handle_t>& outputs)
{
    audio_devices_t deviceType = device->type();
    const String8 &address = String8(device->address().c_str());
    sp<SwAudioOutputDescriptor> desc;

    if (audio_device_is_digital(deviceType)) {
        // erase all current sample rates, formats and channel masks
        device->clearAudioProfiles();
    }

    if (state == AUDIO_POLICY_DEVICE_STATE_AVAILABLE) {
        // first call getAudioPort to get the supported attributes from the HAL
        struct audio_port_v7 port = {};
        device->toAudioPort(&port);
        status_t status = mpClientInterface->getAudioPort(&port);
        if (status == NO_ERROR) {
            device->importAudioPort(port);
        }

        // then list already open outputs that can be routed to this device
        for (size_t i = 0; i < mOutputs.size(); i++) {
            desc = mOutputs.valueAt(i);
            if (!desc->isDuplicated() && desc->supportsDevice(device)
                    && desc->devicesSupportEncodedFormats({deviceType})) {
                ALOGV("checkOutputsForDevice(): adding opened output %d on device %s",
                      mOutputs.keyAt(i), device->toString().c_str());
                outputs.add(mOutputs.keyAt(i));
            }
        }
        // then look for output profiles that can be routed to this device
        SortedVector< sp<IOProfile> > profiles;
        for (const auto& hwModule : mHwModules) {
            for (size_t j = 0; j < hwModule->getOutputProfiles().size(); j++) {
                sp<IOProfile> profile = hwModule->getOutputProfiles()[j];
                if (profile->supportsDevice(device)) {
                    profiles.add(profile);
                    ALOGV("checkOutputsForDevice(): adding profile %zu from module %s",
                          j, hwModule->getName());
                }
            }
        }

        ALOGV("  found %zu profiles, %zu outputs", profiles.size(), outputs.size());

        if (profiles.isEmpty() && outputs.isEmpty()) {
            ALOGW("checkOutputsForDevice(): No output available for device %04x", deviceType);
            return BAD_VALUE;
        }

        // open outputs for matching profiles if needed. Direct outputs are also opened to
        // query for dynamic parameters and will be closed later by setDeviceConnectionState()
        for (ssize_t profile_index = 0; profile_index < (ssize_t)profiles.size(); profile_index++) {
            sp<IOProfile> profile = profiles[profile_index];

            // nothing to do if one output is already opened for this profile
            size_t j;
            for (j = 0; j < outputs.size(); j++) {
                desc = mOutputs.valueFor(outputs.itemAt(j));
                if (!desc->isDuplicated() && desc->mProfile == profile) {
                    // matching profile: save the sample rates, format and channel masks supported
                    // by the profile in our device descriptor
                    if (audio_device_is_digital(deviceType)) {
                        device->importAudioPortAndPickAudioProfile(profile);
                    }
                    break;
                }
            }
            if (j != outputs.size()) {
                continue;
            }

            if (!profile->canOpenNewIo()) {
                ALOGW("Max Output number %u already opened for this profile %s",
                      profile->maxOpenCount, profile->getTagName().c_str());
                continue;
            }

            ALOGV("opening output for device %08x with params %s profile %p name %s",
                  deviceType, address.string(), profile.get(), profile->getName().c_str());
            desc = openOutputWithProfileAndDevice(profile, DeviceVector(device));
            audio_io_handle_t output = desc == nullptr ? AUDIO_IO_HANDLE_NONE : desc->mIoHandle;
            if (output == AUDIO_IO_HANDLE_NONE) {
                ALOGW("checkOutputsForDevice() could not open output for device %x", deviceType);
                profiles.removeAt(profile_index);
                profile_index--;
            } else {
                outputs.add(output);
                // Load digital format info only for digital devices
                if (audio_device_is_digital(deviceType)) {
                    // TODO: when getAudioPort is ready, it may not be needed to import the audio
                    // port but just pick audio profile
                    device->importAudioPortAndPickAudioProfile(profile);
                }

                if (device_distinguishes_on_address(deviceType)) {
                    ALOGV("checkOutputsForDevice(): setOutputDevices %s",
                            device->toString().c_str());
                    setOutputDevices(desc, DeviceVector(device), true/*force*/, 0/*delay*/,
                                     NULL/*patch handle*/);
                }
                ALOGV("checkOutputsForDevice(): adding output %d", output);
            }
        }

        if (profiles.isEmpty()) {
            ALOGW("checkOutputsForDevice(): No output available for device %04x", deviceType);
            return BAD_VALUE;
        }
    } else { // Disconnect
        // check if one opened output is not needed any more after disconnecting one device
        for (size_t i = 0; i < mOutputs.size(); i++) {
            desc = mOutputs.valueAt(i);
            if (!desc->isDuplicated()) {
                // exact match on device
                if (device_distinguishes_on_address(deviceType) && desc->supportsDevice(device)
                        && desc->containsSingleDeviceSupportingEncodedFormats(device)) {
                    outputs.add(mOutputs.keyAt(i));
                } else if (!mAvailableOutputDevices.containsAtLeastOne(desc->supportedDevices())) {
                    ALOGV("checkOutputsForDevice(): disconnecting adding output %d",
                            mOutputs.keyAt(i));
                    outputs.add(mOutputs.keyAt(i));
                }
            }
        }
        // Clear any profiles associated with the disconnected device.
        for (const auto& hwModule : mHwModules) {
            for (size_t j = 0; j < hwModule->getOutputProfiles().size(); j++) {
                sp<IOProfile> profile = hwModule->getOutputProfiles()[j];
                if (!profile->supportsDevice(device)) {
                    continue;
                }
                ALOGV("checkOutputsForDevice(): "
                        "clearing direct output profile %zu on module %s",
                        j, hwModule->getName());
                profile->clearAudioProfiles();
                if (!profile->hasDynamicAudioProfile()) {
                    continue;
                }
                // When a device is disconnected, if there is an IOProfile that contains dynamic
                // profiles and supports the disconnected device, call getAudioPort to repopulate
                // the capabilities of the devices that is supported by the IOProfile.
                for (const auto& supportedDevice : profile->getSupportedDevices()) {
                    if (supportedDevice == device ||
                            !mAvailableOutputDevices.contains(supportedDevice)) {
                        continue;
                    }
                    struct audio_port_v7 port;
                    supportedDevice->toAudioPort(&port);
                    status_t status = mpClientInterface->getAudioPort(&port);
                    if (status == NO_ERROR) {
                        supportedDevice->importAudioPort(port);
                    }
                }
            }
        }
    }
    return NO_ERROR;
}

status_t AudioPolicyManager::checkInputsForDevice(const sp<DeviceDescriptor>& device,
                                                  audio_policy_dev_state_t state)
{
    sp<AudioInputDescriptor> desc;

    if (audio_device_is_digital(device->type())) {
        // erase all current sample rates, formats and channel masks
        device->clearAudioProfiles();
    }

    if (state == AUDIO_POLICY_DEVICE_STATE_AVAILABLE) {
        // look for input profiles that can be routed to this device
        SortedVector< sp<IOProfile> > profiles;
        for (const auto& hwModule : mHwModules) {
            for (size_t profile_index = 0;
                 profile_index < hwModule->getInputProfiles().size();
                 profile_index++) {
                sp<IOProfile> profile = hwModule->getInputProfiles()[profile_index];

                if (profile->supportsDevice(device)) {
                    profiles.add(profile);
                    ALOGV("checkInputsForDevice(): adding profile %zu from module %s",
                          profile_index, hwModule->getName());
                }
            }
        }

        if (profiles.isEmpty()) {
            ALOGW("%s: No input profile available for device %s",
                __func__, device->toString().c_str());
            return BAD_VALUE;
        }

        // open inputs for matching profiles if needed. Direct inputs are also opened to
        // query for dynamic parameters and will be closed later by setDeviceConnectionState()
        for (ssize_t profile_index = 0; profile_index < (ssize_t)profiles.size(); profile_index++) {

            sp<IOProfile> profile = profiles[profile_index];

            // nothing to do if one input is already opened for this profile
            size_t input_index;
            for (input_index = 0; input_index < mInputs.size(); input_index++) {
                desc = mInputs.valueAt(input_index);
                if (desc->mProfile == profile) {
                    if (audio_device_is_digital(device->type())) {
                        device->importAudioPortAndPickAudioProfile(profile);
                    }
                    break;
                }
            }
            if (input_index != mInputs.size()) {
                continue;
            }

            if (!profile->canOpenNewIo()) {
                ALOGW("Max Input number %u already opened for this profile %s",
                      profile->maxOpenCount, profile->getTagName().c_str());
                continue;
            }

            desc = new AudioInputDescriptor(profile, mpClientInterface);
            audio_io_handle_t input = AUDIO_IO_HANDLE_NONE;
            status_t status = desc->open(nullptr,
                                         device,
                                         AUDIO_SOURCE_MIC,
                                         AUDIO_INPUT_FLAG_NONE,
                                         &input);

            if (status == NO_ERROR) {
                const String8& address = String8(device->address().c_str());
                if (!address.isEmpty()) {
                    char *param = audio_device_address_to_parameter(device->type(), address);
                    mpClientInterface->setParameters(input, String8(param));
                    free(param);
                }
                updateAudioProfiles(device, input, profile->getAudioProfiles());
                if (!profile->hasValidAudioProfile()) {
                    ALOGW("checkInputsForDevice() direct input missing param");
                    desc->close();
                    input = AUDIO_IO_HANDLE_NONE;
                }

                if (input != AUDIO_IO_HANDLE_NONE) {
                    addInput(input, desc);
                }
            } // endif input != 0

            if (input == AUDIO_IO_HANDLE_NONE) {
                ALOGW("%s could not open input for device %s", __func__,
                       device->toString().c_str());
                profiles.removeAt(profile_index);
                profile_index--;
            } else {
                if (audio_device_is_digital(device->type())) {
                    device->importAudioPortAndPickAudioProfile(profile);
                }
                ALOGV("checkInputsForDevice(): adding input %d", input);
            }
        } // end scan profiles

        if (profiles.isEmpty()) {
            ALOGW("%s: No input available for device %s", __func__,  device->toString().c_str());
            return BAD_VALUE;
        }
    } else {
        // Disconnect
        // Clear any profiles associated with the disconnected device.
        for (const auto& hwModule : mHwModules) {
            for (size_t profile_index = 0;
                 profile_index < hwModule->getInputProfiles().size();
                 profile_index++) {
                sp<IOProfile> profile = hwModule->getInputProfiles()[profile_index];
                if (profile->supportsDevice(device)) {
                    ALOGV("checkInputsForDevice(): clearing direct input profile %zu on module %s",
                            profile_index, hwModule->getName());
                    profile->clearAudioProfiles();
                }
            }
        }
    } // end disconnect

    return NO_ERROR;
}


void AudioPolicyManager::closeOutput(audio_io_handle_t output)
{
    ALOGV("closeOutput(%d)", output);

    sp<SwAudioOutputDescriptor> closingOutput = mOutputs.valueFor(output);
    if (closingOutput == NULL) {
        ALOGW("closeOutput() unknown output %d", output);
        return;
    }
    const bool closingOutputWasActive = closingOutput->isActive();
    mPolicyMixes.closeOutput(closingOutput);

    // look for duplicated outputs connected to the output being removed.
    for (size_t i = 0; i < mOutputs.size(); i++) {
        sp<SwAudioOutputDescriptor> dupOutput = mOutputs.valueAt(i);
        if (dupOutput->isDuplicated() &&
                (dupOutput->mOutput1 == closingOutput || dupOutput->mOutput2 == closingOutput)) {
            sp<SwAudioOutputDescriptor> remainingOutput =
                dupOutput->mOutput1 == closingOutput ? dupOutput->mOutput2 : dupOutput->mOutput1;
            // As all active tracks on duplicated output will be deleted,
            // and as they were also referenced on the other output, the reference
            // count for their stream type must be adjusted accordingly on
            // the other output.
            const bool wasActive = remainingOutput->isActive();
            // Note: no-op on the closing output where all clients has already been set inactive
            dupOutput->setAllClientsInactive();
            // stop() will be a no op if the output is still active but is needed in case all
            // active streams refcounts where cleared above
            if (wasActive) {
                remainingOutput->stop();
            }
            audio_io_handle_t duplicatedOutput = mOutputs.keyAt(i);
            ALOGV("closeOutput() closing also duplicated output %d", duplicatedOutput);

            mpClientInterface->closeOutput(duplicatedOutput);
            removeOutput(duplicatedOutput);
        }
    }

    nextAudioPortGeneration();

    ssize_t index = mAudioPatches.indexOfKey(closingOutput->getPatchHandle());
    if (index >= 0) {
        sp<AudioPatch> patchDesc = mAudioPatches.valueAt(index);
        (void) /*status_t status*/ mpClientInterface->releaseAudioPatch(
                    patchDesc->getAfHandle(), 0);
        mAudioPatches.removeItemsAt(index);
        mpClientInterface->onAudioPatchListUpdate();
    }

    if (closingOutputWasActive) {
        closingOutput->stop();
    }
    closingOutput->close();

    removeOutput(output);
    mPreviousOutputs = mOutputs;

    // MSD patches may have been released to support a non-MSD direct output. Reset MSD patch if
    // no direct outputs are open.
    if (!getMsdAudioOutDevices().isEmpty()) {
        bool directOutputOpen = false;
        for (size_t i = 0; i < mOutputs.size(); i++) {
            if (mOutputs[i]->mFlags & AUDIO_OUTPUT_FLAG_DIRECT) {
                directOutputOpen = true;
                break;
            }
        }
        if (!directOutputOpen) {
            ALOGV("no direct outputs open, reset MSD patch");
            setMsdPatch();
        }
    }
}

void AudioPolicyManager::closeInput(audio_io_handle_t input)
{
    ALOGV("closeInput(%d)", input);

    sp<AudioInputDescriptor> inputDesc = mInputs.valueFor(input);
    if (inputDesc == NULL) {
        ALOGW("closeInput() unknown input %d", input);
        return;
    }

    nextAudioPortGeneration();

    sp<DeviceDescriptor> device = inputDesc->getDevice();
    ssize_t index = mAudioPatches.indexOfKey(inputDesc->getPatchHandle());
    if (index >= 0) {
        sp<AudioPatch> patchDesc = mAudioPatches.valueAt(index);
        (void) /*status_t status*/ mpClientInterface->releaseAudioPatch(
                    patchDesc->getAfHandle(), 0);
        mAudioPatches.removeItemsAt(index);
        mpClientInterface->onAudioPatchListUpdate();
    }

    inputDesc->close();
    mInputs.removeItem(input);

    DeviceVector primaryInputDevices = availablePrimaryModuleInputDevices();
    if (primaryInputDevices.contains(device) &&
            mInputs.activeInputsCountOnDevices(primaryInputDevices) == 0) {
        mpClientInterface->setSoundTriggerCaptureState(false);
    }
}

SortedVector<audio_io_handle_t> AudioPolicyManager::getOutputsForDevices(
            const DeviceVector &devices,
            const SwAudioOutputCollection& openOutputs)
{
    SortedVector<audio_io_handle_t> outputs;

    ALOGVV("%s() devices %s", __func__, devices.toString().c_str());
    for (size_t i = 0; i < openOutputs.size(); i++) {
        ALOGVV("output %zu isDuplicated=%d device=%s",
                i, openOutputs.valueAt(i)->isDuplicated(),
                openOutputs.valueAt(i)->supportedDevices().toString().c_str());
        if (openOutputs.valueAt(i)->supportsAllDevices(devices)
                && openOutputs.valueAt(i)->devicesSupportEncodedFormats(devices.types())) {
            ALOGVV("%s() found output %d", __func__, openOutputs.keyAt(i));
            outputs.add(openOutputs.keyAt(i));
        }
    }
    return outputs;
}

void AudioPolicyManager::checkForDeviceAndOutputChanges(std::function<bool()> onOutputsChecked)
{
    // checkA2dpSuspend must run before checkOutputForAllStrategies so that A2DP
    // output is suspended before any tracks are moved to it
    checkA2dpSuspend();
    checkOutputForAllStrategies();
    checkSecondaryOutputs();
    if (onOutputsChecked != nullptr && onOutputsChecked()) checkA2dpSuspend();
    updateDevicesAndOutputs();
    if (mHwModules.getModuleFromName(AUDIO_HARDWARE_MODULE_ID_MSD) != 0) {
        setMsdPatch();
    }
    // an event that changed routing likely occurred, inform upper layers
    mpClientInterface->onRoutingUpdated();
}

bool AudioPolicyManager::followsSameRouting(const audio_attributes_t &lAttr,
                                            const audio_attributes_t &rAttr) const
{
    return mEngine->getProductStrategyForAttributes(lAttr) ==
            mEngine->getProductStrategyForAttributes(rAttr);
}

<<<<<<< HEAD
const unsigned int muteLatencyFactor = property_get_int32(
            "audio.sys.mute.latency.factor", DEFAULT_MUTE_LATENCY_FACTOR);

const unsigned int routingLatency = property_get_int32(
            "audio.sys.routing.latency", DEFAULT_ROUTING_LATENCY_MS);
=======
void AudioPolicyManager::checkAudioSourceForAttributes(const audio_attributes_t &attr)
{
    for (size_t i = 0; i < mAudioSources.size(); i++)  {
        sp<SourceClientDescriptor> sourceDesc = mAudioSources.valueAt(i);
        if (sourceDesc != nullptr && followsSameRouting(attr, sourceDesc->attributes())
                && sourceDesc->getPatchHandle() == AUDIO_PATCH_HANDLE_NONE
                && !isCallRxAudioSource(sourceDesc)) {
            connectAudioSource(sourceDesc);
        }
    }
}

void AudioPolicyManager::clearAudioSourcesForOutput(audio_io_handle_t output)
{
    for (size_t i = 0; i < mAudioSources.size(); i++)  {
        sp<SourceClientDescriptor> sourceDesc = mAudioSources.valueAt(i);
        if (sourceDesc != nullptr && sourceDesc->swOutput().promote() != nullptr
                && sourceDesc->swOutput().promote()->mIoHandle == output) {
            disconnectAudioSource(sourceDesc);
        }
    }
}
>>>>>>> dc78e84c

void AudioPolicyManager::checkOutputForAttributes(const audio_attributes_t &attr)
{
    auto psId = mEngine->getProductStrategyForAttributes(attr);

    DeviceVector oldDevices = mEngine->getOutputDevicesForAttributes(attr, 0, true /*fromCache*/);
    DeviceVector newDevices = mEngine->getOutputDevicesForAttributes(attr, 0, false /*fromCache*/);

    SortedVector<audio_io_handle_t> srcOutputs = getOutputsForDevices(oldDevices, mPreviousOutputs);
    SortedVector<audio_io_handle_t> dstOutputs = getOutputsForDevices(newDevices, mOutputs);

    uint32_t maxLatency = 0;
    bool invalidate = false;
    // take into account dynamic audio policies related changes: if a client is now associated
    // to a different policy mix than at creation time, invalidate corresponding stream
    for (size_t i = 0; i < mPreviousOutputs.size() && !invalidate; i++) {
        const sp<SwAudioOutputDescriptor>& desc = mPreviousOutputs.valueAt(i);
        if (desc->isDuplicated()) {
            continue;
        }
        for (const sp<TrackClientDescriptor>& client : desc->getClientIterable()) {
            if (mEngine->getProductStrategyForAttributes(client->attributes()) != psId) {
                continue;
            }
            sp<AudioPolicyMix> primaryMix;
            status_t status = mPolicyMixes.getOutputForAttr(client->attributes(), client->uid(),
                    client->flags(), primaryMix, nullptr);
            if (status != OK) {
                continue;
            }
            if (client->getPrimaryMix() != primaryMix || client->hasLostPrimaryMix()) {
                invalidate = true;
                if (desc->isStrategyActive(psId)) {
                    maxLatency = desc->latency();
                }
                break;
            }
        }
    }

    if (srcOutputs != dstOutputs || invalidate) {
        // get maximum latency of all source outputs to determine the minimum mute time guaranteeing
        // audio from invalidated tracks will be rendered when unmuting
        for (audio_io_handle_t srcOut : srcOutputs) {
            sp<SwAudioOutputDescriptor> desc = mPreviousOutputs.valueFor(srcOut);
            if (desc == nullptr) continue;

            if (desc->isStrategyActive(psId) && maxLatency < desc->latency()) {
                maxLatency = desc->latency();
            }

            if (invalidate) continue;

            for (auto client : desc->clientsList(false /*activeOnly*/)) {
                if (desc->isDuplicated() || !desc->mProfile->isDirectOutput()) {
                    // a client on a non direct outputs has necessarily a linear PCM format
                    // so we can call selectOutput() safely
                    const audio_io_handle_t newOutput = selectOutput(dstOutputs,
                                                                     client->flags(),
                                                                     client->config().format,
                                                                     client->config().channel_mask,
                                                                     client->config().sample_rate,
                                                                     client->session());
                    if (newOutput != srcOut) {
                        invalidate = true;
                        break;
                    }
                } else {
                    sp<IOProfile> profile = getProfileForOutput(newDevices,
                                   client->config().sample_rate,
                                   client->config().format,
                                   client->config().channel_mask,
                                   client->flags(),
                                   true /* directOnly */);
                    if (profile != desc->mProfile) {
                        invalidate = true;
                        break;
                    }
                }
            }
        }

        ALOGV_IF(!(srcOutputs.isEmpty() || dstOutputs.isEmpty()),
              "%s: strategy %d, moving from output %s to output %s", __func__, psId,
              std::to_string(srcOutputs[0]).c_str(),
              std::to_string(dstOutputs[0]).c_str());
        // mute strategy while moving tracks from one output to another
        for (audio_io_handle_t srcOut : srcOutputs) {
            sp<SwAudioOutputDescriptor> desc = mPreviousOutputs.valueFor(srcOut);
            if (desc == nullptr) continue;

            if (desc->isStrategyActive(psId)) {
                setStrategyMute(psId, true, desc);
                setStrategyMute(psId, false, desc,
                                (maxLatency * muteLatencyFactor) + routingLatency,
                                newDevices.types());
            }
            sp<SourceClientDescriptor> source = getSourceForAttributesOnOutput(srcOut, attr);
            if (source != nullptr && !isCallRxAudioSource(source)) {
                connectAudioSource(source);
            }
        }

        // Move effects associated to this stream from previous output to new output
        if (followsSameRouting(attr, attributes_initializer(AUDIO_USAGE_MEDIA))) {
            selectOutputForMusicEffects();
        }
        // Move tracks associated to this stream (and linked) from previous output to new output
        if (invalidate) {
            for (auto stream :  mEngine->getStreamTypesForProductStrategy(psId)) {
                mpClientInterface->invalidateStream(stream);
            }
        }
    }
}

void AudioPolicyManager::checkOutputForAllStrategies()
{
    for (const auto &strategy : mEngine->getOrderedProductStrategies()) {
        auto attributes = mEngine->getAllAttributesForProductStrategy(strategy).front();
        checkOutputForAttributes(attributes);
        checkAudioSourceForAttributes(attributes);
    }
}

void AudioPolicyManager::checkSecondaryOutputs() {
    std::set<audio_stream_type_t> streamsToInvalidate;
    for (size_t i = 0; i < mOutputs.size(); i++) {
        const sp<SwAudioOutputDescriptor>& outputDescriptor = mOutputs[i];
        for (const sp<TrackClientDescriptor>& client : outputDescriptor->getClientIterable()) {
            sp<AudioPolicyMix> primaryMix;
            std::vector<sp<AudioPolicyMix>> secondaryMixes;
            status_t status = mPolicyMixes.getOutputForAttr(client->attributes(), client->uid(),
                    client->flags(), primaryMix, &secondaryMixes);
            std::vector<sp<SwAudioOutputDescriptor>> secondaryDescs;
            for (auto &secondaryMix : secondaryMixes) {
                sp<SwAudioOutputDescriptor> outputDesc = secondaryMix->getOutput();
                if (outputDesc != nullptr &&
                    outputDesc->mIoHandle != AUDIO_IO_HANDLE_NONE) {
                    secondaryDescs.push_back(outputDesc);
                }
            }

            if (status != OK ||
                !std::equal(client->getSecondaryOutputs().begin(),
                            client->getSecondaryOutputs().end(),
                            secondaryDescs.begin(), secondaryDescs.end())) {
                streamsToInvalidate.insert(client->stream());
            }
        }
    }
    for (audio_stream_type_t stream : streamsToInvalidate) {
        ALOGD("%s Invalidate stream %d due to secondary output change", __func__, stream);
        mpClientInterface->invalidateStream(stream);
    }
}

bool AudioPolicyManager::isScoRequestedForComm() const {
    AudioDeviceTypeAddrVector devices;
    mEngine->getDevicesForRoleAndStrategy(mCommunnicationStrategy, DEVICE_ROLE_PREFERRED, devices);
    for (const auto &device : devices) {
        if (audio_is_bluetooth_out_sco_device(device.mType)) {
            return true;
        }
    }
    return false;
}

void AudioPolicyManager::checkA2dpSuspend()
{
    audio_io_handle_t a2dpOutput = mOutputs.getA2dpOutput();

    if (a2dpOutput == 0 || mOutputs.isA2dpOffloadedOnPrimary()) {
        mA2dpSuspended = false;
        return;
    }

    bool isScoConnected =
            (mAvailableInputDevices.types().count(AUDIO_DEVICE_IN_BLUETOOTH_SCO_HEADSET) != 0 ||
             !Intersection(mAvailableOutputDevices.types(), getAudioDeviceOutAllScoSet()).empty());
    bool isScoRequested = isScoRequestedForComm();

    // if suspended, restore A2DP output if:
    //      (A2DP output is present and not on primary output) &&
    //      ((SCO device is NOT connected) ||
    //       ((SCO is not requested) &&
    //        (phone state is NOT in call) && (phone state is NOT ringing)))
    //
    // if not suspended, suspend A2DP output if:
    //      (A2DP output is present and not on primary output) &&
    //      (SCO device is connected) &&
    //       ((SCO is requested) ||
    //       ((phone state is in call) || (phone state is ringing)))
    //
    if (mA2dpSuspended) {
        if (!isScoConnected ||
             (!isScoRequested &&
              (mEngine->getPhoneState() != AUDIO_MODE_IN_CALL) &&
              (mEngine->getPhoneState() != AUDIO_MODE_RINGTONE))) {
                mpClientInterface->restoreOutput(a2dpOutput);
            mA2dpSuspended = false;
        }
    } else {
        if (isScoConnected &&
             (isScoRequested ||
              (mEngine->getPhoneState() == AUDIO_MODE_IN_CALL) ||
              (mEngine->getPhoneState() == AUDIO_MODE_RINGTONE))) {
                mpClientInterface->suspendOutput(a2dpOutput);
            mA2dpSuspended = true;
        }
    }
}

DeviceVector AudioPolicyManager::getNewOutputDevices(const sp<SwAudioOutputDescriptor>& outputDesc,
                                                     bool fromCache)
{
    DeviceVector devices;

    ssize_t index = mAudioPatches.indexOfKey(outputDesc->getPatchHandle());
    if (index >= 0) {
        sp<AudioPatch> patchDesc = mAudioPatches.valueAt(index);
        if (patchDesc->getUid() != mUidCached) {
            ALOGV("%s device %s forced by patch %d", __func__,
                  outputDesc->devices().toString().c_str(), outputDesc->getPatchHandle());
            return  outputDesc->devices();
        }
    }

    // Do not retrieve engine device for outputs through MSD
    // TODO: support explicit routing requests by resetting MSD patch to engine device.
    if (outputDesc->devices() == getMsdAudioOutDevices()) {
        return outputDesc->devices();
    }

    // Honor explicit routing requests only if no client using default routing is active on this
    // input: a specific app can not force routing for other apps by setting a preferred device.
    bool active; // unused
    sp<DeviceDescriptor> device =
        findPreferredDevice(outputDesc, PRODUCT_STRATEGY_NONE, active, mAvailableOutputDevices);
    if (device != nullptr) {
        return DeviceVector(device);
    }

    // Legacy Engine cannot take care of bus devices and mix, so we need to handle the conflict
    // of setForceUse / Default Bus device here
    device = mPolicyMixes.getDeviceAndMixForOutput(outputDesc, mAvailableOutputDevices);
    if (device != nullptr) {
        return DeviceVector(device);
    }

    for (const auto &productStrategy : mEngine->getOrderedProductStrategies()) {
        StreamTypeVector streams = mEngine->getStreamTypesForProductStrategy(productStrategy);
        auto attr = mEngine->getAllAttributesForProductStrategy(productStrategy).front();

        if ((hasVoiceStream(streams) &&
             (outputDesc->isActive(toVolumeSource(AUDIO_STREAM_VOICE_CALL)) || outputDesc == mPrimaryOutput) &&
             (isInCall() || mOutputs.isStrategyActiveOnSameModule(productStrategy, outputDesc))) ||
             (((hasStream(streams, AUDIO_STREAM_ALARM) && isStreamActive(AUDIO_STREAM_ALARM, 0)) ||
               (hasStream(streams, AUDIO_STREAM_ENFORCED_AUDIBLE) && isStreamActive(AUDIO_STREAM_ENFORCED_AUDIBLE, 0))) &&
                mOutputs.isStrategyActiveOnSameModule(productStrategy, outputDesc)) ||
                outputDesc->isStrategyActive(productStrategy)) {
            // Retrieval of devices for voice DL is done on primary output profile, cannot
            // check the route (would force modifying configuration file for this profile)
            devices = mEngine->getOutputDevicesForAttributes(attr, nullptr, fromCache);
            break;
        }
    }
    ALOGV("%s selected devices %s", __func__, devices.toString().c_str());
    return devices;
}

sp<DeviceDescriptor> AudioPolicyManager::getNewInputDevice(
        const sp<AudioInputDescriptor>& inputDesc)
{
    sp<DeviceDescriptor> device;

    ssize_t index = mAudioPatches.indexOfKey(inputDesc->getPatchHandle());
    if (index >= 0) {
        sp<AudioPatch> patchDesc = mAudioPatches.valueAt(index);
        if (patchDesc->getUid() != mUidCached) {
            ALOGV("getNewInputDevice() device %s forced by patch %d",
                  inputDesc->getDevice()->toString().c_str(), inputDesc->getPatchHandle());
            return inputDesc->getDevice();
        }
    }

    // Honor explicit routing requests only if no client using default routing is active on this
    // input: a specific app can not force routing for other apps by setting a preferred device.
    bool active;
    device = findPreferredDevice(inputDesc, AUDIO_SOURCE_DEFAULT, active, mAvailableInputDevices);
    if (device != nullptr) {
        return device;
    }

    // If we are not in call and no client is active on this input, this methods returns
    // a null sp<>, causing the patch on the input stream to be released.
    audio_attributes_t attributes = inputDesc->getHighestPriorityAttributes();

    // Check for source AUDIO_SOURCE_VOICE_UPLINK when in call.
    // Device switch during in call record use case returns built-in mic
    // as new device which is not supported on primary input.
    // Avoid this by retrieving device based on highest priority source.
    if ((attributes.source == AUDIO_SOURCE_DEFAULT || attributes.source != AUDIO_SOURCE_VOICE_UPLINK) && isInCall()) {
        attributes.source = AUDIO_SOURCE_VOICE_COMMUNICATION;
    }
    if (attributes.source != AUDIO_SOURCE_DEFAULT) {
        device = mEngine->getInputDeviceForAttributes(attributes);
    }

    return device;
}

bool AudioPolicyManager::streamsMatchForvolume(audio_stream_type_t stream1,
                                               audio_stream_type_t stream2) {
    return (stream1 == stream2);
}

audio_devices_t AudioPolicyManager::getDevicesForStream(audio_stream_type_t stream) {
    // By checking the range of stream before calling getStrategy, we avoid
    // getOutputDevicesForStream's behavior for invalid streams.
    // engine's getOutputDevicesForStream would fallback on its default behavior (most probably
    // device for music stream), but we want to return the empty set.
    if (stream < AUDIO_STREAM_MIN || stream >= AUDIO_STREAM_PUBLIC_CNT) {
        return AUDIO_DEVICE_NONE;
    }
    DeviceVector activeDevices;
    DeviceVector devices;
    for (int i = AUDIO_STREAM_MIN; i < AUDIO_STREAM_PUBLIC_CNT; ++i) {
        const audio_stream_type_t curStream{static_cast<audio_stream_type_t>(i)};
        if (!streamsMatchForvolume(stream, curStream)) {
            continue;
        }
        DeviceVector curDevices = mEngine->getOutputDevicesForStream(curStream, false/*fromCache*/);
        devices.merge(curDevices);
        for (audio_io_handle_t output : getOutputsForDevices(curDevices, mOutputs)) {
            sp<AudioOutputDescriptor> outputDesc = mOutputs.valueFor(output);
            if (outputDesc->isActive(toVolumeSource(curStream))) {
                activeDevices.merge(outputDesc->devices());
            }
        }
    }

    // Favor devices selected on active streams if any to report correct device in case of
    // explicit device selection
    if (!activeDevices.isEmpty()) {
        devices = activeDevices;
    }
    /*Filter SPEAKER_SAFE out of results, as AudioService doesn't know about it
      and doesn't really need to.*/
    DeviceVector speakerSafeDevices = devices.getDevicesFromType(AUDIO_DEVICE_OUT_SPEAKER_SAFE);
    if (!speakerSafeDevices.isEmpty()) {
        devices.merge(mAvailableOutputDevices.getDevicesFromType(AUDIO_DEVICE_OUT_SPEAKER));
        devices.remove(speakerSafeDevices);
    }
    // FIXME: use DeviceTypeSet when Java layer is ready for it.
    return deviceTypesToBitMask(devices.types());
}

status_t AudioPolicyManager::getDevicesForAttributes(
        const audio_attributes_t &attr, AudioDeviceTypeAddrVector *devices) {
    if (devices == nullptr) {
        return BAD_VALUE;
    }
    // check dynamic policies but only for primary descriptors (secondary not used for audible
    // audio routing, only used for duplication for playback capture)
    sp<AudioPolicyMix> policyMix;
    status_t status = mPolicyMixes.getOutputForAttr(attr, 0 /*uid unknown here*/,
            AUDIO_OUTPUT_FLAG_NONE, policyMix, nullptr);
    if (status != OK) {
        return status;
    }
    if (policyMix != nullptr && policyMix->getOutput() != nullptr) {
        AudioDeviceTypeAddr device(policyMix->mDeviceType, policyMix->mDeviceAddress.c_str());
        devices->push_back(device);
        return NO_ERROR;
    }
    DeviceVector curDevices = mEngine->getOutputDevicesForAttributes(attr, nullptr, false);
    for (const auto& device : curDevices) {
        devices->push_back(device->getDeviceTypeAddr());
    }
    return NO_ERROR;
}

void AudioPolicyManager::handleNotificationRoutingForStream(audio_stream_type_t stream) {
    switch(stream) {
    case AUDIO_STREAM_MUSIC:
        checkOutputForAttributes(attributes_initializer(AUDIO_USAGE_NOTIFICATION));
        updateDevicesAndOutputs();
        break;
    default:
        break;
    }
}

uint32_t AudioPolicyManager::handleEventForBeacon(int event) {

    // skip beacon mute management if a dedicated TTS output is available
    if (mTtsOutputAvailable) {
        return 0;
    }

    switch(event) {
    case STARTING_OUTPUT:
        mBeaconMuteRefCount++;
        break;
    case STOPPING_OUTPUT:
        if (mBeaconMuteRefCount > 0) {
            mBeaconMuteRefCount--;
        }
        break;
    case STARTING_BEACON:
        mBeaconPlayingRefCount++;
        break;
    case STOPPING_BEACON:
        if (mBeaconPlayingRefCount > 0) {
            mBeaconPlayingRefCount--;
        }
        break;
    }

    if (mBeaconMuteRefCount > 0) {
        // any playback causes beacon to be muted
        return setBeaconMute(true);
    } else {
        // no other playback: unmute when beacon starts playing, mute when it stops
        return setBeaconMute(mBeaconPlayingRefCount == 0);
    }
}

uint32_t AudioPolicyManager::setBeaconMute(bool mute) {
    ALOGV("setBeaconMute(%d) mBeaconMuteRefCount=%d mBeaconPlayingRefCount=%d",
            mute, mBeaconMuteRefCount, mBeaconPlayingRefCount);
    // keep track of muted state to avoid repeating mute/unmute operations
    if (mBeaconMuted != mute) {
        // mute/unmute AUDIO_STREAM_TTS on all outputs
        ALOGV("\t muting %d", mute);
        uint32_t maxLatency = 0;
        auto ttsVolumeSource = toVolumeSource(AUDIO_STREAM_TTS);
        for (size_t i = 0; i < mOutputs.size(); i++) {
            sp<SwAudioOutputDescriptor> desc = mOutputs.valueAt(i);
            setVolumeSourceMute(ttsVolumeSource, mute/*on*/, desc, 0 /*delay*/, DeviceTypeSet());
            const uint32_t latency = desc->latency() * 2;
            if (desc->isActive(latency * 2) && latency > maxLatency) {
                maxLatency = latency;
            }
        }
        mBeaconMuted = mute;
        return maxLatency;
    }
    return 0;
}

void AudioPolicyManager::updateDevicesAndOutputs()
{
    mEngine->updateDeviceSelectionCache();
    mPreviousOutputs = mOutputs;
}

uint32_t AudioPolicyManager::checkDeviceMuteStrategies(const sp<AudioOutputDescriptor>& outputDesc,
                                                       const DeviceVector &prevDevices,
                                                       uint32_t delayMs)
{
    // mute/unmute strategies using an incompatible device combination
    // if muting, wait for the audio in pcm buffer to be drained before proceeding
    // if unmuting, unmute only after the specified delay
    if (outputDesc->isDuplicated()) {
        return 0;
    }

    uint32_t muteWaitMs = 0;
    DeviceVector devices = outputDesc->devices();
    bool shouldMute = outputDesc->isActive() && (devices.size() >= 2);

    auto productStrategies = mEngine->getOrderedProductStrategies();
    for (const auto &productStrategy : productStrategies) {
        auto attributes = mEngine->getAllAttributesForProductStrategy(productStrategy).front();
        DeviceVector curDevices =
                mEngine->getOutputDevicesForAttributes(attributes, nullptr, false/*fromCache*/);
        curDevices = curDevices.filter(outputDesc->supportedDevices());
        bool mute = shouldMute && curDevices.containsAtLeastOne(devices) && curDevices != devices;
        bool doMute = false;

        if (mute && !outputDesc->isStrategyMutedByDevice(productStrategy)) {
            doMute = true;
            outputDesc->setStrategyMutedByDevice(productStrategy, true);
        } else if (!mute && outputDesc->isStrategyMutedByDevice(productStrategy)) {
            doMute = true;
            outputDesc->setStrategyMutedByDevice(productStrategy, false);
        }
        if (doMute) {
            for (size_t j = 0; j < mOutputs.size(); j++) {
                sp<AudioOutputDescriptor> desc = mOutputs.valueAt(j);
                // skip output if it does not share any device with current output
                if (!desc->supportedDevices().containsAtLeastOne(outputDesc->supportedDevices())) {
                    continue;
                }
                ALOGVV("%s() %s (curDevice %s)", __func__,
                      mute ? "muting" : "unmuting", curDevices.toString().c_str());
                setStrategyMute(productStrategy, mute, desc, mute ? 0 : delayMs);
                if (desc->isStrategyActive(productStrategy)) {
                    if (mute) {
                        // FIXME: should not need to double latency if volume could be applied
                        // immediately by the audioflinger mixer. We must account for the delay
                        // between now and the next time the audioflinger thread for this output
                        // will process a buffer (which corresponds to one buffer size,
                        // usually 1/2 or 1/4 of the latency).
                        if (muteWaitMs < desc->latency() * 2) {
                            muteWaitMs = desc->latency() * 2;
                        }
                    }
                }
            }
        }
    }

    // temporary mute output if device selection changes to avoid volume bursts due to
    // different per device volumes
    if (outputDesc->isActive() && (devices != prevDevices)) {
        uint32_t tempMuteWaitMs = outputDesc->latency() * muteLatencyFactor;
        // temporary mute duration can be configured by altering audio.sys.mute.latency.factor
        // and audio.sys.routing.latency
        uint32_t tempMuteDurationMs =
                (outputDesc->latency() * muteLatencyFactor) + routingLatency;
        if (muteWaitMs < tempMuteWaitMs) {
            muteWaitMs = tempMuteWaitMs;
        }
        for (const auto &activeVs : outputDesc->getActiveVolumeSources()) {
            // make sure that we do not start the temporary mute period too early in case of
            // delayed device change
            setVolumeSourceMute(activeVs, true, outputDesc, delayMs);
            setVolumeSourceMute(activeVs, false, outputDesc, delayMs + tempMuteDurationMs,
                                devices.types());
        }
    }

    // wait for the PCM output buffers to empty before proceeding with the rest of the command
    if (muteWaitMs > delayMs) {
        muteWaitMs -= delayMs;
        usleep(muteWaitMs * 1000);
        return muteWaitMs;
    }
    return 0;
}

uint32_t AudioPolicyManager::setOutputDevices(const sp<SwAudioOutputDescriptor>& outputDesc,
                                              const DeviceVector &devices,
                                              bool force,
                                              int delayMs,
                                              audio_patch_handle_t *patchHandle,
                                              bool requiresMuteCheck)
{
    ALOGV("%s device %s delayMs %d", __func__, devices.toString().c_str(), delayMs);
    uint32_t muteWaitMs;

    if (outputDesc->isDuplicated()) {
        muteWaitMs = setOutputDevices(outputDesc->subOutput1(), devices, force, delayMs,
                nullptr /* patchHandle */, requiresMuteCheck);
        muteWaitMs += setOutputDevices(outputDesc->subOutput2(), devices, force, delayMs,
                nullptr /* patchHandle */, requiresMuteCheck);
        return muteWaitMs;
    }

    // filter devices according to output selected
    DeviceVector filteredDevices = outputDesc->filterSupportedDevices(devices);
    DeviceVector prevDevices = outputDesc->devices();

    ALOGV("setOutputDevices() prevDevice %s", prevDevices.toString().c_str());

    if (!filteredDevices.isEmpty()) {
        outputDesc->setDevices(filteredDevices);
    }

    // if the outputs are not materially active, there is no need to mute.
    if (requiresMuteCheck) {
        muteWaitMs = checkDeviceMuteStrategies(outputDesc, prevDevices, delayMs);
    } else {
        ALOGV("%s: suppressing checkDeviceMuteStrategies", __func__);
        muteWaitMs = 0;
    }

    // no need to proceed if new device is not AUDIO_DEVICE_NONE and not supported by current
    // output profile or if new device is not supported AND previous device(s) is(are) still
    // available (otherwise reset device must be done on the output)
    if (!devices.isEmpty() && filteredDevices.isEmpty() &&
            !mAvailableOutputDevices.filter(prevDevices).empty()) {
        ALOGV("%s: unsupported device %s for output", __func__, devices.toString().c_str());
        // restore previous device after evaluating strategy mute state
        outputDesc->setDevices(prevDevices);
        return muteWaitMs;
    }

    // Do not change the routing if:
    //      the requested device is AUDIO_DEVICE_NONE
    //      OR the requested device is the same as current device
    //  AND force is not specified
    //  AND the output is connected by a valid audio patch.
    // Doing this check here allows the caller to call setOutputDevices() without conditions
    if ((filteredDevices.isEmpty() || filteredDevices == prevDevices) &&
            !force && outputDesc->getPatchHandle() != 0) {
        ALOGV("%s setting same device %s or null device, force=%d, patch handle=%d", __func__,
              filteredDevices.toString().c_str(), force, outputDesc->getPatchHandle());
        return muteWaitMs;
    }

    ALOGV("%s changing device to %s", __func__, filteredDevices.toString().c_str());

    // do the routing
    if (filteredDevices.isEmpty()) {
        resetOutputDevice(outputDesc, delayMs, NULL);
    } else {
        PatchBuilder patchBuilder;
        patchBuilder.addSource(outputDesc);
        ALOG_ASSERT(filteredDevices.size() <= AUDIO_PATCH_PORTS_MAX, "Too many sink ports");
        for (const auto &filteredDevice : filteredDevices) {
            patchBuilder.addSink(filteredDevice);
        }

        // Add half reported latency to delayMs when muteWaitMs is null in order
        // to avoid disordered sequence of muting volume and changing devices.
        installPatch(__func__, patchHandle, outputDesc.get(), patchBuilder.patch(),
                muteWaitMs == 0 ? (delayMs + (outputDesc->latency() / 2)) : delayMs);
    }

    // update stream volumes according to new device
    applyStreamVolumes(outputDesc, filteredDevices.types(), delayMs);

    return muteWaitMs;
}

status_t AudioPolicyManager::resetOutputDevice(const sp<AudioOutputDescriptor>& outputDesc,
                                               int delayMs,
                                               audio_patch_handle_t *patchHandle)
{
    ssize_t index;
    if (patchHandle) {
        index = mAudioPatches.indexOfKey(*patchHandle);
    } else {
        index = mAudioPatches.indexOfKey(outputDesc->getPatchHandle());
    }
    if (index < 0) {
        return INVALID_OPERATION;
    }
    sp< AudioPatch> patchDesc = mAudioPatches.valueAt(index);
    status_t status = mpClientInterface->releaseAudioPatch(patchDesc->getAfHandle(), delayMs);
    ALOGV("resetOutputDevice() releaseAudioPatch returned %d", status);
    outputDesc->setPatchHandle(AUDIO_PATCH_HANDLE_NONE);
    removeAudioPatch(patchDesc->getHandle());
    nextAudioPortGeneration();
    mpClientInterface->onAudioPatchListUpdate();
    return status;
}

status_t AudioPolicyManager::setInputDevice(audio_io_handle_t input,
                                            const sp<DeviceDescriptor> &device,
                                            bool force,
                                            audio_patch_handle_t *patchHandle)
{
    status_t status = NO_ERROR;

    sp<AudioInputDescriptor> inputDesc = mInputs.valueFor(input);
    if ((device != nullptr) && ((device != inputDesc->getDevice()) || force)) {
        inputDesc->setDevice(device);

        if (mAvailableInputDevices.contains(device)) {
            PatchBuilder patchBuilder;
            patchBuilder.addSink(inputDesc,
            // AUDIO_SOURCE_HOTWORD is for internal use only:
            // handled as AUDIO_SOURCE_VOICE_RECOGNITION by the audio HAL
                    [inputDesc](const PatchBuilder::mix_usecase_t& usecase) {
                        auto result = usecase;
                        if (result.source == AUDIO_SOURCE_HOTWORD && !inputDesc->isSoundTrigger()) {
                            result.source = AUDIO_SOURCE_VOICE_RECOGNITION;
                        }
                        return result; }).
            //only one input device for now
                    addSource(device);
            status = installPatch(__func__, patchHandle, inputDesc.get(), patchBuilder.patch(), 0);
        }
    }
    return status;
}

status_t AudioPolicyManager::resetInputDevice(audio_io_handle_t input,
                                              audio_patch_handle_t *patchHandle)
{
    sp<AudioInputDescriptor> inputDesc = mInputs.valueFor(input);
    ssize_t index;
    if (patchHandle) {
        index = mAudioPatches.indexOfKey(*patchHandle);
    } else {
        index = mAudioPatches.indexOfKey(inputDesc->getPatchHandle());
    }
    if (index < 0) {
        return INVALID_OPERATION;
    }
    sp< AudioPatch> patchDesc = mAudioPatches.valueAt(index);
    status_t status = mpClientInterface->releaseAudioPatch(patchDesc->getAfHandle(), 0);
    ALOGV("resetInputDevice() releaseAudioPatch returned %d", status);
    inputDesc->setPatchHandle(AUDIO_PATCH_HANDLE_NONE);
    removeAudioPatch(patchDesc->getHandle());
    nextAudioPortGeneration();
    mpClientInterface->onAudioPatchListUpdate();
    return status;
}

sp<IOProfile> AudioPolicyManager::getInputProfile(const sp<DeviceDescriptor> &device,
                                                  uint32_t& samplingRate,
                                                  audio_format_t& format,
                                                  audio_channel_mask_t& channelMask,
                                                  audio_input_flags_t flags)
{
    // Choose an input profile based on the requested capture parameters: select the first available
    // profile supporting all requested parameters.
    //
    // TODO: perhaps isCompatibleProfile should return a "matching" score so we can return
    // the best matching profile, not the first one.

    sp<IOProfile> firstInexact;
    uint32_t updatedSamplingRate = 0;
    audio_format_t updatedFormat = AUDIO_FORMAT_INVALID;
    audio_channel_mask_t updatedChannelMask = AUDIO_CHANNEL_INVALID;
    for (const auto& hwModule : mHwModules) {
        for (const auto& profile : hwModule->getInputProfiles()) {
            // profile->log();
            //updatedFormat = format;
            // Choose the input profile based on this priority:
            // 1. exact match with both channel mask and format
            // 2. exact match with channel mask and best match with format
            // 3. exact match with format and best match with channel mask
            // 4. best match with both channel mask and format
            if (profile->isCompatibleProfile(DeviceVector(device), samplingRate,
                                             &samplingRate  /*updatedSamplingRate*/,
                                             format,
                                             &format,       /*updatedFormat*/
                                             channelMask,
                                             &channelMask   /*updatedChannelMask*/,
                                             // FIXME ugly cast
                                             (audio_output_flags_t) flags,
                                             true /*exactMatchRequiredForInputFlags*/,
                                             true,
                                             true)) {

                return profile;
            }
            if (firstInexact == nullptr && profile->isCompatibleProfile(DeviceVector(device),
                                             samplingRate,
                                             &updatedSamplingRate,
                                             format,
                                             &updatedFormat,
                                             channelMask,
                                             &updatedChannelMask,
                                             // FIXME ugly cast
                                             (audio_output_flags_t) flags,
                                             false /*exactMatchRequiredForInputFlags*/,
                                             false,
                                             true)) {
                firstInexact = profile;
            }
            if (firstInexact == nullptr && profile->isCompatibleProfile(DeviceVector(device),
                                             samplingRate,
                                             &updatedSamplingRate,
                                             format,
                                             &updatedFormat,
                                             channelMask,
                                             &updatedChannelMask,
                                             // FIXME ugly cast
                                             (audio_output_flags_t) flags,
                                             false /*exactMatchRequiredForInputFlags*/,
                                             true,
                                             false)) {
                firstInexact = profile;
            }
            if (firstInexact == nullptr && profile->isCompatibleProfile(DeviceVector(device),
                                             samplingRate,
                                             &updatedSamplingRate,
                                             format,
                                             &updatedFormat,
                                             channelMask,
                                             &updatedChannelMask,
                                             // FIXME ugly cast
                                             (audio_output_flags_t) flags,
                                             false /*exactMatchRequiredForInputFlags*/,
                                             false,
                                             false)) {
                firstInexact = profile;
            }
        }
    }

    if (firstInexact != nullptr) {
        samplingRate = updatedSamplingRate;
        format = updatedFormat;
        channelMask = updatedChannelMask;
        return firstInexact;
    }
    return NULL;
}

float AudioPolicyManager::computeVolume(IVolumeCurves &curves,
                                        VolumeSource volumeSource,
                                        int index,
                                        const DeviceTypeSet& deviceTypes)
{
    float volumeDb = curves.volIndexToDb(Volume::getDeviceCategory(deviceTypes), index);

    // handle the case of accessibility active while a ringtone is playing: if the ringtone is much
    // louder than the accessibility prompt, the prompt cannot be heard, thus masking the touch
    // exploration of the dialer UI. In this situation, bring the accessibility volume closer to
    // the ringtone volume
    const auto callVolumeSrc = toVolumeSource(AUDIO_STREAM_VOICE_CALL);
    const auto ringVolumeSrc = toVolumeSource(AUDIO_STREAM_RING);
    const auto musicVolumeSrc = toVolumeSource(AUDIO_STREAM_MUSIC);
    const auto alarmVolumeSrc = toVolumeSource(AUDIO_STREAM_ALARM);
    const auto a11yVolumeSrc = toVolumeSource(AUDIO_STREAM_ACCESSIBILITY);

    if (volumeSource == a11yVolumeSrc
            && (AUDIO_MODE_RINGTONE == mEngine->getPhoneState()) &&
            mOutputs.isActive(ringVolumeSrc, 0)) {
        auto &ringCurves = getVolumeCurves(AUDIO_STREAM_RING);
        const float ringVolumeDb = computeVolume(ringCurves, ringVolumeSrc, index, deviceTypes);
        return ringVolumeDb - 4 > volumeDb ? ringVolumeDb - 4 : volumeDb;
    }

    // in-call: always cap volume by voice volume + some low headroom
    if ((volumeSource != callVolumeSrc && (isInCall() ||
                                           mOutputs.isActiveLocally(callVolumeSrc))) &&
            (volumeSource == toVolumeSource(AUDIO_STREAM_SYSTEM) ||
             volumeSource == ringVolumeSrc || volumeSource == musicVolumeSrc ||
             volumeSource == alarmVolumeSrc ||
             volumeSource == toVolumeSource(AUDIO_STREAM_NOTIFICATION) ||
             volumeSource == toVolumeSource(AUDIO_STREAM_ENFORCED_AUDIBLE) ||
             volumeSource == toVolumeSource(AUDIO_STREAM_DTMF) ||
             volumeSource == a11yVolumeSrc)) {
        auto &voiceCurves = getVolumeCurves(callVolumeSrc);
        int voiceVolumeIndex = voiceCurves.getVolumeIndex(deviceTypes);
        const float maxVoiceVolDb =
                computeVolume(voiceCurves, callVolumeSrc, voiceVolumeIndex, deviceTypes)
                + IN_CALL_EARPIECE_HEADROOM_DB;
        // FIXME: Workaround for call screening applications until a proper audio mode is defined
        // to support this scenario : Exempt the RING stream from the audio cap if the audio was
        // programmatically muted.
        // VOICE_CALL stream has minVolumeIndex > 0 : Users cannot set the volume of voice calls to
        // 0. We don't want to cap volume when the system has programmatically muted the voice call
        // stream. See setVolumeCurveIndex() for more information.
        bool exemptFromCapping =
                ((volumeSource == ringVolumeSrc) || (volumeSource == a11yVolumeSrc))
                && (voiceVolumeIndex == 0);
        ALOGV_IF(exemptFromCapping, "%s volume source %d at vol=%f not capped", __func__,
                 volumeSource, volumeDb);
        if ((volumeDb > maxVoiceVolDb) && !exemptFromCapping) {
            ALOGV("%s volume source %d at vol=%f overriden by volume group %d at vol=%f", __func__,
                  volumeSource, volumeDb, callVolumeSrc, maxVoiceVolDb);
            volumeDb = maxVoiceVolDb;
        }
    }
    // if a headset is connected, apply the following rules to ring tones and notifications
    // to avoid sound level bursts in user's ears:
    // - always attenuate notifications volume by 6dB
    // - attenuate ring tones volume by 6dB unless music is not playing and
    // speaker is part of the select devices
    // - if music is playing, always limit the volume to current music volume,
    // with a minimum threshold at -36dB so that notification is always perceived.
    if (!Intersection(deviceTypes,
            {AUDIO_DEVICE_OUT_BLUETOOTH_A2DP, AUDIO_DEVICE_OUT_BLUETOOTH_A2DP_HEADPHONES,
             AUDIO_DEVICE_OUT_WIRED_HEADSET, AUDIO_DEVICE_OUT_WIRED_HEADPHONE,
             AUDIO_DEVICE_OUT_USB_HEADSET, AUDIO_DEVICE_OUT_HEARING_AID,
             AUDIO_DEVICE_OUT_BLE_HEADSET}).empty() &&
            ((volumeSource == alarmVolumeSrc ||
              volumeSource == ringVolumeSrc) ||
             (volumeSource == toVolumeSource(AUDIO_STREAM_NOTIFICATION)) ||
             (volumeSource == toVolumeSource(AUDIO_STREAM_SYSTEM)) ||
             ((volumeSource == toVolumeSource(AUDIO_STREAM_ENFORCED_AUDIBLE)) &&
              (mEngine->getForceUse(AUDIO_POLICY_FORCE_FOR_SYSTEM) == AUDIO_POLICY_FORCE_NONE))) &&
            curves.canBeMuted()) {

        // when the phone is ringing we must consider that music could have been paused just before
        // by the music application and behave as if music was active if the last music track was
        // just stopped
        if (isStreamActive(AUDIO_STREAM_MUSIC, SONIFICATION_HEADSET_MUSIC_DELAY) ||
                mLimitRingtoneVolume) {
            volumeDb += SONIFICATION_HEADSET_VOLUME_FACTOR_DB;
            DeviceTypeSet musicDevice =
                    mEngine->getOutputDevicesForAttributes(attributes_initializer(AUDIO_USAGE_MEDIA),
                                                           nullptr, true /*fromCache*/).types();
            auto &musicCurves = getVolumeCurves(AUDIO_STREAM_MUSIC);
            float musicVolDb = computeVolume(musicCurves,
                                             musicVolumeSrc,
                                             musicCurves.getVolumeIndex(musicDevice),
                                             musicDevice);
            float minVolDb = (musicVolDb > SONIFICATION_HEADSET_VOLUME_MIN_DB) ?
                        musicVolDb : SONIFICATION_HEADSET_VOLUME_MIN_DB;
            if (volumeDb > minVolDb) {
                volumeDb = minVolDb;
                ALOGV("computeVolume limiting volume to %f musicVol %f", minVolDb, musicVolDb);
            }
            if (!Intersection(deviceTypes, {AUDIO_DEVICE_OUT_BLUETOOTH_A2DP,
                    AUDIO_DEVICE_OUT_BLUETOOTH_A2DP_HEADPHONES}).empty()) {
                // on A2DP, also ensure notification volume is not too low compared to media when
                // intended to be played
                if ((volumeDb > -96.0f) &&
                        (musicVolDb - SONIFICATION_A2DP_MAX_MEDIA_DIFF_DB > volumeDb)) {
                    ALOGV("%s increasing volume for volume source=%d device=%s from %f to %f",
                          __func__, volumeSource, dumpDeviceTypes(deviceTypes).c_str(), volumeDb,
                          musicVolDb - SONIFICATION_A2DP_MAX_MEDIA_DIFF_DB);
                    volumeDb = musicVolDb - SONIFICATION_A2DP_MAX_MEDIA_DIFF_DB;
                }
            }
        } else if ((Volume::getDeviceForVolume(deviceTypes) != AUDIO_DEVICE_OUT_SPEAKER) ||
                   (!(volumeSource == alarmVolumeSrc || volumeSource == ringVolumeSrc))) {
            volumeDb += SONIFICATION_HEADSET_VOLUME_FACTOR_DB;
        }
    }

    return volumeDb;
}

int AudioPolicyManager::rescaleVolumeIndex(int srcIndex,
                                           VolumeSource fromVolumeSource,
                                           VolumeSource toVolumeSource)
{
    if (fromVolumeSource == toVolumeSource) {
        return srcIndex;
    }
    auto &srcCurves = getVolumeCurves(fromVolumeSource);
    auto &dstCurves = getVolumeCurves(toVolumeSource);
    float minSrc = (float)srcCurves.getVolumeIndexMin();
    float maxSrc = (float)srcCurves.getVolumeIndexMax();
    float minDst = (float)dstCurves.getVolumeIndexMin();
    float maxDst = (float)dstCurves.getVolumeIndexMax();

    // preserve mute request or correct range
    if (srcIndex < minSrc) {
        if (srcIndex == 0) {
            return 0;
        }
        srcIndex = minSrc;
    } else if (srcIndex > maxSrc) {
        srcIndex = maxSrc;
    }
    return (int)(minDst + ((srcIndex - minSrc) * (maxDst - minDst)) / (maxSrc - minSrc));
}

status_t AudioPolicyManager::checkAndSetVolume(IVolumeCurves &curves,
                                               VolumeSource volumeSource,
                                               int index,
                                               const sp<AudioOutputDescriptor>& outputDesc,
                                               DeviceTypeSet deviceTypes,
                                               int delayMs,
                                               bool force)
{
    // do not change actual attributes volume if the attributes is muted
    if (outputDesc->isMuted(volumeSource)) {
        ALOGVV("%s: volume source %d muted count %d active=%d", __func__, volumeSource,
               outputDesc->getMuteCount(volumeSource), outputDesc->isActive(volumeSource));
        return NO_ERROR;
    }
    VolumeSource callVolSrc = toVolumeSource(AUDIO_STREAM_VOICE_CALL);
    VolumeSource btScoVolSrc = toVolumeSource(AUDIO_STREAM_BLUETOOTH_SCO);
    bool isVoiceVolSrc = callVolSrc == volumeSource;
    bool isBtScoVolSrc = btScoVolSrc == volumeSource;

    bool isScoRequested = isScoRequestedForComm();
    // do not change in call volume if bluetooth is connected and vice versa
    // if sco and call follow same curves, bypass forceUseForComm
    if ((callVolSrc != btScoVolSrc) &&
            ((isVoiceVolSrc && isScoRequested) ||
             (isBtScoVolSrc && !isScoRequested))) {
        ALOGV("%s cannot set volume group %d volume when is%srequested for comm", __func__,
             volumeSource, isScoRequested ? " " : "n ot ");
        // Do not return an error here as AudioService will always set both voice call
        // and bluetooth SCO volumes due to stream aliasing.
        return NO_ERROR;
    }
    if (deviceTypes.empty()) {
        deviceTypes = outputDesc->devices().types();
    }

    float volumeDb = computeVolume(curves, volumeSource, index, deviceTypes);
    if (outputDesc->isFixedVolume(deviceTypes) ||
            // Force VoIP volume to max for bluetooth SCO device except if muted
            (index != 0 && (isVoiceVolSrc || isBtScoVolSrc) &&
                    isSingleDeviceType(deviceTypes, audio_is_bluetooth_out_sco_device))) {
        volumeDb = 0.0f;
    }
    outputDesc->setVolume(
            volumeDb, volumeSource, curves.getStreamTypes(), deviceTypes, delayMs, force);

    if (isVoiceVolSrc || isBtScoVolSrc) {
        float voiceVolume;
        // Force voice volume to max or mute for Bluetooth SCO as other attenuations are managed by the headset
        if (isVoiceVolSrc) {
            voiceVolume = (float)index/(float)curves.getVolumeIndexMax();
        } else {
            voiceVolume = index == 0 ? 0.0 : 1.0;
        }
        if (voiceVolume != mLastVoiceVolume) {
            mpClientInterface->setVoiceVolume(voiceVolume, delayMs);
            mLastVoiceVolume = voiceVolume;
        }
    }
    return NO_ERROR;
}

void AudioPolicyManager::applyStreamVolumes(const sp<AudioOutputDescriptor>& outputDesc,
                                            const DeviceTypeSet& deviceTypes,
                                            int delayMs,
                                            bool force)
{
    ALOGVV("applyStreamVolumes() for device %s", dumpDeviceTypes(deviceTypes).c_str());
    for (const auto &volumeGroup : mEngine->getVolumeGroups()) {
        auto &curves = getVolumeCurves(toVolumeSource(volumeGroup));
        checkAndSetVolume(curves, toVolumeSource(volumeGroup),
                          curves.getVolumeIndex(deviceTypes),
                          outputDesc, deviceTypes, delayMs, force);
    }
}

void AudioPolicyManager::setStrategyMute(product_strategy_t strategy,
                                         bool on,
                                         const sp<AudioOutputDescriptor>& outputDesc,
                                         int delayMs,
                                         DeviceTypeSet deviceTypes)
{
    std::vector<VolumeSource> sourcesToMute;
    for (auto attributes: mEngine->getAllAttributesForProductStrategy(strategy)) {
        ALOGVV("%s() attributes %s, mute %d, output ID %d", __func__,
               toString(attributes).c_str(), on, outputDesc->getId());
        VolumeSource source = toVolumeSource(attributes);
        if (std::find(begin(sourcesToMute), end(sourcesToMute), source) == end(sourcesToMute)) {
            sourcesToMute.push_back(source);
        }
    }
    for (auto source : sourcesToMute) {
        setVolumeSourceMute(source, on, outputDesc, delayMs, deviceTypes);
    }

}

void AudioPolicyManager::setVolumeSourceMute(VolumeSource volumeSource,
                                             bool on,
                                             const sp<AudioOutputDescriptor>& outputDesc,
                                             int delayMs,
                                             DeviceTypeSet deviceTypes)
{
    if (deviceTypes.empty()) {
        deviceTypes = outputDesc->devices().types();
    }
    auto &curves = getVolumeCurves(volumeSource);
    if (on) {
        if (!outputDesc->isMuted(volumeSource)) {
            if (curves.canBeMuted() &&
                    (volumeSource != toVolumeSource(AUDIO_STREAM_ENFORCED_AUDIBLE) ||
                     (mEngine->getForceUse(AUDIO_POLICY_FORCE_FOR_SYSTEM) ==
                      AUDIO_POLICY_FORCE_NONE))) {
                checkAndSetVolume(curves, volumeSource, 0, outputDesc, deviceTypes, delayMs);
            }
        }
        // increment mMuteCount after calling checkAndSetVolume() so that volume change is not
        // ignored
        outputDesc->incMuteCount(volumeSource);
    } else {
        if (!outputDesc->isMuted(volumeSource)) {
            ALOGV("%s unmuting non muted attributes!", __func__);
            return;
        }
        if (outputDesc->decMuteCount(volumeSource) == 0) {
            checkAndSetVolume(curves, volumeSource,
                              curves.getVolumeIndex(deviceTypes),
                              outputDesc,
                              deviceTypes,
                              delayMs);
        }
    }
}

bool AudioPolicyManager::isValidAttributes(const audio_attributes_t *paa)
{
    // has flags that map to a stream type?
    if ((paa->flags & (AUDIO_FLAG_AUDIBILITY_ENFORCED | AUDIO_FLAG_SCO | AUDIO_FLAG_BEACON)) != 0) {
        return true;
    }

    // has known usage?
    switch (paa->usage) {
    case AUDIO_USAGE_UNKNOWN:
    case AUDIO_USAGE_MEDIA:
    case AUDIO_USAGE_VOICE_COMMUNICATION:
    case AUDIO_USAGE_VOICE_COMMUNICATION_SIGNALLING:
    case AUDIO_USAGE_ALARM:
    case AUDIO_USAGE_NOTIFICATION:
    case AUDIO_USAGE_NOTIFICATION_TELEPHONY_RINGTONE:
    case AUDIO_USAGE_NOTIFICATION_COMMUNICATION_REQUEST:
    case AUDIO_USAGE_NOTIFICATION_COMMUNICATION_INSTANT:
    case AUDIO_USAGE_NOTIFICATION_COMMUNICATION_DELAYED:
    case AUDIO_USAGE_NOTIFICATION_EVENT:
    case AUDIO_USAGE_ASSISTANCE_ACCESSIBILITY:
    case AUDIO_USAGE_ASSISTANCE_NAVIGATION_GUIDANCE:
    case AUDIO_USAGE_ASSISTANCE_SONIFICATION:
    case AUDIO_USAGE_GAME:
    case AUDIO_USAGE_VIRTUAL_SOURCE:
    case AUDIO_USAGE_ASSISTANT:
    case AUDIO_USAGE_CALL_ASSISTANT:
    case AUDIO_USAGE_EMERGENCY:
    case AUDIO_USAGE_SAFETY:
    case AUDIO_USAGE_VEHICLE_STATUS:
    case AUDIO_USAGE_ANNOUNCEMENT:
        break;
    default:
        return false;
    }
    return true;
}

audio_policy_forced_cfg_t AudioPolicyManager::getForceUse(audio_policy_force_use_t usage)
{
    return mEngine->getForceUse(usage);
}

bool AudioPolicyManager::isInCall()
{
    return isStateInCall(mEngine->getPhoneState());
}

bool AudioPolicyManager::isStateInCall(int state)
{
    return is_state_in_call(state);
}

bool AudioPolicyManager::isCallAudioAccessible()
{
    audio_mode_t mode = mEngine->getPhoneState();
    return (mode == AUDIO_MODE_IN_CALL)
            || (mode == AUDIO_MODE_IN_COMMUNICATION)
            || (mode == AUDIO_MODE_CALL_SCREEN);
}

void AudioPolicyManager::cleanUpForDevice(const sp<DeviceDescriptor>& deviceDesc)
{
    for (ssize_t i = (ssize_t)mAudioSources.size() - 1; i >= 0; i--)  {
        sp<SourceClientDescriptor> sourceDesc = mAudioSources.valueAt(i);
        if (sourceDesc->isConnected() && (sourceDesc->srcDevice()->equals(deviceDesc) ||
                                          sourceDesc->sinkDevice()->equals(deviceDesc))
                && !isCallRxAudioSource(sourceDesc)) {
            disconnectAudioSource(sourceDesc);
        }
    }

    for (ssize_t i = (ssize_t)mAudioPatches.size() - 1; i >= 0; i--)  {
        sp<AudioPatch> patchDesc = mAudioPatches.valueAt(i);
        bool release = false;
        for (size_t j = 0; j < patchDesc->mPatch.num_sources && !release; j++)  {
            const struct audio_port_config *source = &patchDesc->mPatch.sources[j];
            if (source->type == AUDIO_PORT_TYPE_DEVICE &&
                    source->ext.device.type == deviceDesc->type()) {
                release = true;
            }
        }
        const char *address = deviceDesc->address().c_str();
        for (size_t j = 0; j < patchDesc->mPatch.num_sinks && !release; j++)  {
            const struct audio_port_config *sink = &patchDesc->mPatch.sinks[j];
            if (sink->type == AUDIO_PORT_TYPE_DEVICE &&
                    sink->ext.device.type == deviceDesc->type() &&
                    (strnlen(address, AUDIO_DEVICE_MAX_ADDRESS_LEN) == 0
                     || strncmp(sink->ext.device.address, address,
                                 AUDIO_DEVICE_MAX_ADDRESS_LEN) == 0)) {
                release = true;
            }
        }
        if (release) {
            ALOGV("%s releasing patch %u", __FUNCTION__, patchDesc->getHandle());
            releaseAudioPatch(patchDesc->getHandle(), patchDesc->getUid());
        }
    }

    mInputs.clearSessionRoutesForDevice(deviceDesc);

    mHwModules.cleanUpForDevice(deviceDesc);
}

void AudioPolicyManager::modifySurroundFormats(
        const sp<DeviceDescriptor>& devDesc, FormatVector *formatsPtr) {
    std::unordered_set<audio_format_t> enforcedSurround(
            devDesc->encodedFormats().begin(), devDesc->encodedFormats().end());
    std::unordered_set<audio_format_t> allSurround;  // A flat set of all known surround formats
    for (const auto& pair : mConfig.getSurroundFormats()) {
        allSurround.insert(pair.first);
        for (const auto& subformat : pair.second) allSurround.insert(subformat);
    }

    audio_policy_forced_cfg_t forceUse = mEngine->getForceUse(
            AUDIO_POLICY_FORCE_FOR_ENCODED_SURROUND);
    ALOGD("%s: forced use = %d", __FUNCTION__, forceUse);
    // This is the resulting set of formats depending on the surround mode:
    //   'all surround' = allSurround
    //   'enforced surround' = enforcedSurround [may include IEC69137 which isn't raw surround fmt]
    //   'non-surround' = not in 'all surround' and not in 'enforced surround'
    //   'manual surround' = mManualSurroundFormats
    // AUTO:   formats v 'enforced surround'
    // ALWAYS: formats v 'all surround' v 'enforced surround'
    // NEVER:  formats ^ 'non-surround'
    // MANUAL: formats ^ ('non-surround' v 'manual surround' v (IEC69137 ^ 'enforced surround'))

    std::unordered_set<audio_format_t> formatSet;
    if (forceUse == AUDIO_POLICY_FORCE_ENCODED_SURROUND_MANUAL
            || forceUse == AUDIO_POLICY_FORCE_ENCODED_SURROUND_NEVER) {
        // formatSet is (formats ^ 'non-surround')
        for (auto formatIter = formatsPtr->begin(); formatIter != formatsPtr->end(); ++formatIter) {
            if (allSurround.count(*formatIter) == 0 && enforcedSurround.count(*formatIter) == 0) {
                formatSet.insert(*formatIter);
            }
        }
    } else {
        formatSet.insert(formatsPtr->begin(), formatsPtr->end());
    }
    formatsPtr->clear();  // Re-filled from the formatSet at the end.

    if (forceUse == AUDIO_POLICY_FORCE_ENCODED_SURROUND_MANUAL) {
        formatSet.insert(mManualSurroundFormats.begin(), mManualSurroundFormats.end());
        // Enable IEC61937 when in MANUAL mode if it's enforced for this device.
        if (enforcedSurround.count(AUDIO_FORMAT_IEC61937) != 0) {
            formatSet.insert(AUDIO_FORMAT_IEC61937);
        }
    } else if (forceUse != AUDIO_POLICY_FORCE_ENCODED_SURROUND_NEVER) { // AUTO or ALWAYS
        if (forceUse == AUDIO_POLICY_FORCE_ENCODED_SURROUND_ALWAYS) {
            formatSet.insert(allSurround.begin(), allSurround.end());
        }
        formatSet.insert(enforcedSurround.begin(), enforcedSurround.end());
    }
    for (const auto& format : formatSet) {
        formatsPtr->push_back(format);
    }
}

void AudioPolicyManager::modifySurroundChannelMasks(ChannelMaskSet *channelMasksPtr) {
    ChannelMaskSet &channelMasks = *channelMasksPtr;
    audio_policy_forced_cfg_t forceUse = mEngine->getForceUse(
            AUDIO_POLICY_FORCE_FOR_ENCODED_SURROUND);

    // If NEVER, then remove support for channelMasks > stereo.
    if (forceUse == AUDIO_POLICY_FORCE_ENCODED_SURROUND_NEVER) {
        for (auto it = channelMasks.begin(); it != channelMasks.end();) {
            audio_channel_mask_t channelMask = *it;
            if (channelMask & ~AUDIO_CHANNEL_OUT_STEREO) {
                ALOGI("%s: force NEVER, so remove channelMask 0x%08x", __FUNCTION__, channelMask);
                it = channelMasks.erase(it);
            } else {
                ++it;
            }
        }
    // If ALWAYS or MANUAL, then make sure we at least support 5.1
    } else if (forceUse == AUDIO_POLICY_FORCE_ENCODED_SURROUND_ALWAYS
            || forceUse == AUDIO_POLICY_FORCE_ENCODED_SURROUND_MANUAL) {
        bool supports5dot1 = false;
        // Are there any channel masks that can be considered "surround"?
        for (audio_channel_mask_t channelMask : channelMasks) {
            if ((channelMask & AUDIO_CHANNEL_OUT_5POINT1) == AUDIO_CHANNEL_OUT_5POINT1) {
                supports5dot1 = true;
                break;
            }
        }
        // If not then add 5.1 support.
        if (!supports5dot1) {
            channelMasks.insert(AUDIO_CHANNEL_OUT_5POINT1);
            ALOGI("%s: force MANUAL or ALWAYS, so adding channelMask for 5.1 surround", __func__);
        }
    }
}

void AudioPolicyManager::updateAudioProfiles(const sp<DeviceDescriptor>& devDesc,
                                             audio_io_handle_t ioHandle,
                                             AudioProfileVector &profiles)
{
    String8 reply;
    audio_devices_t device = devDesc->type();

    // Format MUST be checked first to update the list of AudioProfile
    if (profiles.hasDynamicFormat()) {
        reply = mpClientInterface->getParameters(
                ioHandle, String8(AudioParameter::keyStreamSupportedFormats));
        ALOGV("%s: supported formats %d, %s", __FUNCTION__, ioHandle, reply.string());
        AudioParameter repliedParameters(reply);
        if (repliedParameters.get(
                String8(AudioParameter::keyStreamSupportedFormats), reply) != NO_ERROR) {
            ALOGE("%s: failed to retrieve format, bailing out", __FUNCTION__);
            return;
        }
        FormatVector formats = formatsFromString(reply.string());
        mReportedFormatsMap[devDesc] = formats;
        if (device == AUDIO_DEVICE_OUT_HDMI
                || isDeviceOfModule(devDesc, AUDIO_HARDWARE_MODULE_ID_MSD)) {
            modifySurroundFormats(devDesc, &formats);
        }
        addProfilesForFormats(profiles, formats);
    }

    for (audio_format_t format : profiles.getSupportedFormats()) {
        ChannelMaskSet channelMasks;
        SampleRateSet samplingRates;
        AudioParameter requestedParameters;
        requestedParameters.addInt(String8(AudioParameter::keyFormat), format);

        if (profiles.hasDynamicRateFor(format)) {
            reply = mpClientInterface->getParameters(
                    ioHandle,
                    requestedParameters.toString() + ";" +
                    AudioParameter::keyStreamSupportedSamplingRates);
            ALOGV("%s: supported sampling rates %s", __FUNCTION__, reply.string());
            AudioParameter repliedParameters(reply);
            if (repliedParameters.get(
                    String8(AudioParameter::keyStreamSupportedSamplingRates), reply) == NO_ERROR) {
                samplingRates = samplingRatesFromString(reply.string());
            }
        }
        if (profiles.hasDynamicChannelsFor(format)) {
            reply = mpClientInterface->getParameters(ioHandle,
                                                     requestedParameters.toString() + ";" +
                                                     AudioParameter::keyStreamSupportedChannels);
            ALOGV("%s: supported channel masks %s", __FUNCTION__, reply.string());
            AudioParameter repliedParameters(reply);
            if (repliedParameters.get(
                    String8(AudioParameter::keyStreamSupportedChannels), reply) == NO_ERROR) {
                channelMasks = channelMasksFromString(reply.string());
                if (device == AUDIO_DEVICE_OUT_HDMI
                        || isDeviceOfModule(devDesc, AUDIO_HARDWARE_MODULE_ID_MSD)) {
                    modifySurroundChannelMasks(&channelMasks);
                }
            }
        }
        addDynamicAudioProfileAndSort(
                profiles, new AudioProfile(format, channelMasks, samplingRates));
    }
}

status_t AudioPolicyManager::installPatch(const char *caller,
                                          audio_patch_handle_t *patchHandle,
                                          AudioIODescriptorInterface *ioDescriptor,
                                          const struct audio_patch *patch,
                                          int delayMs)
{
    ssize_t index = mAudioPatches.indexOfKey(
            patchHandle && *patchHandle != AUDIO_PATCH_HANDLE_NONE ?
            *patchHandle : ioDescriptor->getPatchHandle());
    sp<AudioPatch> patchDesc;
    status_t status = installPatch(
            caller, index, patchHandle, patch, delayMs, mUidCached, &patchDesc);
    if (status == NO_ERROR) {
        ioDescriptor->setPatchHandle(patchDesc->getHandle());
    }
    return status;
}

status_t AudioPolicyManager::installPatch(const char *caller,
                                          ssize_t index,
                                          audio_patch_handle_t *patchHandle,
                                          const struct audio_patch *patch,
                                          int delayMs,
                                          uid_t uid,
                                          sp<AudioPatch> *patchDescPtr)
{
    sp<AudioPatch> patchDesc;
    audio_patch_handle_t afPatchHandle = AUDIO_PATCH_HANDLE_NONE;
    if (index >= 0) {
        patchDesc = mAudioPatches.valueAt(index);
        afPatchHandle = patchDesc->getAfHandle();
    }

    status_t status = mpClientInterface->createAudioPatch(patch, &afPatchHandle, delayMs);
    ALOGV("%s() AF::createAudioPatch returned %d patchHandle %d num_sources %d num_sinks %d",
            caller, status, afPatchHandle, patch->num_sources, patch->num_sinks);
    if (status == NO_ERROR) {
        if (index < 0) {
            patchDesc = new AudioPatch(patch, uid);
            addAudioPatch(patchDesc->getHandle(), patchDesc);
        } else {
            patchDesc->mPatch = *patch;
        }
        patchDesc->setAfHandle(afPatchHandle);
        if (patchHandle) {
            *patchHandle = patchDesc->getHandle();
        }
        nextAudioPortGeneration();
        mpClientInterface->onAudioPatchListUpdate();
    }
    if (patchDescPtr) *patchDescPtr = patchDesc;
    return status;
}

bool AudioPolicyManager::areAllActiveTracksRerouted(const sp<SwAudioOutputDescriptor>& output)
{
    const TrackClientVector activeClients = output->getActiveClients();
    if (activeClients.empty()) {
        return true;
    }
    ssize_t index = mAudioPatches.indexOfKey(output->getPatchHandle());
    if (index < 0) {
        ALOGE("%s, no audio patch found while there are active clients on output %d",
                __func__, output->getId());
        return false;
    }
    sp<AudioPatch> patchDesc = mAudioPatches.valueAt(index);
    DeviceVector routedDevices;
    for (int i = 0; i < patchDesc->mPatch.num_sinks; ++i) {
        sp<DeviceDescriptor> device = mAvailableOutputDevices.getDeviceFromId(
                patchDesc->mPatch.sinks[i].id);
        if (device == nullptr) {
            ALOGE("%s, no audio device found with id(%d)",
                    __func__, patchDesc->mPatch.sinks[i].id);
            return false;
        }
        routedDevices.add(device);
    }
    for (const auto& client : activeClients) {
        // TODO: b/175343099 only travel the valid client
        sp<DeviceDescriptor> preferredDevice =
                mAvailableOutputDevices.getDeviceFromId(client->preferredDeviceId());
        if (mEngine->getOutputDevicesForAttributes(
                client->attributes(), preferredDevice, false) == routedDevices) {
            return false;
        }
    }
    return true;
}

sp<SwAudioOutputDescriptor> AudioPolicyManager::openOutputWithProfileAndDevice(
        const sp<IOProfile>& profile, const DeviceVector& devices)
{
    for (const auto& device : devices) {
        // TODO: This should be checking if the profile supports the device combo.
        if (!profile->supportsDevice(device)) {
            return nullptr;
        }
    }
    sp<SwAudioOutputDescriptor> desc = new SwAudioOutputDescriptor(profile, mpClientInterface);
    audio_io_handle_t output = AUDIO_IO_HANDLE_NONE;
    status_t status = desc->open(nullptr, devices,
            AUDIO_STREAM_DEFAULT, AUDIO_OUTPUT_FLAG_NONE, &output);
    if (status != NO_ERROR) {
        return nullptr;
    }

    // Here is where the out_set_parameters() for card & device gets called
    sp<DeviceDescriptor> device = devices.getDeviceForOpening();
    const audio_devices_t deviceType = device->type();
    const String8 &address = String8(device->address().c_str());
    if (!address.isEmpty()) {
        char *param = audio_device_address_to_parameter(deviceType, address.c_str());
        mpClientInterface->setParameters(output, String8(param));
        free(param);
    }
    updateAudioProfiles(device, output, profile->getAudioProfiles());
    if (!profile->hasValidAudioProfile()) {
        ALOGW("%s() missing param", __func__);
        desc->close();
        return nullptr;
    } else if (profile->hasDynamicAudioProfile()) {
        desc->close();
        output = AUDIO_IO_HANDLE_NONE;
        audio_config_t config = AUDIO_CONFIG_INITIALIZER;
        profile->pickAudioProfile(
                config.sample_rate, config.channel_mask, config.format);
        config.offload_info.sample_rate = config.sample_rate;
        config.offload_info.channel_mask = config.channel_mask;
        config.offload_info.format = config.format;

        status = desc->open(&config, devices,
                            AUDIO_STREAM_DEFAULT, AUDIO_OUTPUT_FLAG_NONE, &output);
        if (status != NO_ERROR) {
            return nullptr;
        }
    }

    addOutput(output, desc);
    if (audio_is_remote_submix_device(deviceType) && address != "0") {
        sp<AudioPolicyMix> policyMix;
        if (mPolicyMixes.getAudioPolicyMix(deviceType, address, policyMix) == NO_ERROR) {
            policyMix->setOutput(desc);
            desc->mPolicyMix = policyMix;
        } else {
            ALOGW("checkOutputsForDevice() cannot find policy for address %s",
                    address.string());
        }

    } else if (((desc->mFlags & AUDIO_OUTPUT_FLAG_DIRECT) == 0) && hasPrimaryOutput()) {
        // no duplicated output for direct outputs and
        // outputs used by dynamic policy mixes
        audio_io_handle_t duplicatedOutput = AUDIO_IO_HANDLE_NONE;

        //TODO: configure audio effect output stage here

        // open a duplicating output thread for the new output and the primary output
        sp<SwAudioOutputDescriptor> dupOutputDesc =
                new SwAudioOutputDescriptor(nullptr, mpClientInterface);
        status = dupOutputDesc->openDuplicating(mPrimaryOutput, desc, &duplicatedOutput);
        if (status == NO_ERROR) {
            // add duplicated output descriptor
            addOutput(duplicatedOutput, dupOutputDesc);
        } else {
            ALOGW("checkOutputsForDevice() could not open dup output for %d and %d",
                  mPrimaryOutput->mIoHandle, output);
            desc->close();
            removeOutput(output);
            nextAudioPortGeneration();
            return nullptr;
        }
    }
    if (mPrimaryOutput == nullptr && profile->getFlags() & AUDIO_OUTPUT_FLAG_PRIMARY) {
        ALOGV("%s(): re-assigning mPrimaryOutput", __func__);
        mPrimaryOutput = desc;
    }
    return desc;
}

} // namespace android<|MERGE_RESOLUTION|>--- conflicted
+++ resolved
@@ -5443,13 +5443,6 @@
             mEngine->getProductStrategyForAttributes(rAttr);
 }
 
-<<<<<<< HEAD
-const unsigned int muteLatencyFactor = property_get_int32(
-            "audio.sys.mute.latency.factor", DEFAULT_MUTE_LATENCY_FACTOR);
-
-const unsigned int routingLatency = property_get_int32(
-            "audio.sys.routing.latency", DEFAULT_ROUTING_LATENCY_MS);
-=======
 void AudioPolicyManager::checkAudioSourceForAttributes(const audio_attributes_t &attr)
 {
     for (size_t i = 0; i < mAudioSources.size(); i++)  {
@@ -5472,7 +5465,12 @@
         }
     }
 }
->>>>>>> dc78e84c
+
+const unsigned int muteLatencyFactor = property_get_int32(
+            "audio.sys.mute.latency.factor", DEFAULT_MUTE_LATENCY_FACTOR);
+
+const unsigned int routingLatency = property_get_int32(
+            "audio.sys.routing.latency", DEFAULT_ROUTING_LATENCY_MS);
 
 void AudioPolicyManager::checkOutputForAttributes(const audio_attributes_t &attr)
 {
