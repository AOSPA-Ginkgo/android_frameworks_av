--- conflicted
+++ resolved
@@ -787,13 +787,10 @@
         std::unordered_set<audio_format_t> mManualSurroundFormats;
 
         std::unordered_map<uid_t, audio_flags_mask_t> mAllowedCapturePolicies;
-<<<<<<< HEAD
-protected:
-=======
 private:
         void onNewAudioModulesAvailableInt(DeviceVector *newDevices);
 
->>>>>>> a9ee4330
+protected:
         // Add or remove AC3 DTS encodings based on user preferences.
         void modifySurroundFormats(const sp<DeviceDescriptor>& devDesc, FormatVector *formatsPtr);
         void modifySurroundChannelMasks(ChannelMaskSet *channelMasksPtr);
