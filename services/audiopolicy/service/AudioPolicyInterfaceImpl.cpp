--- conflicted
+++ resolved
@@ -17,15 +17,9 @@
 #define LOG_TAG "AudioPolicyIntefaceImpl"
 //#define LOG_NDEBUG 0
 
-<<<<<<< HEAD
-#include <utils/Log.h>
-#include <cutils/properties.h>
-#include <media/MediaAnalyticsItem.h>
-
-=======
->>>>>>> e698be2b
 #include "AudioPolicyService.h"
 #include "TypeConverter.h"
+#include <cutils/properties.h>
 #include <media/AudioPolicyHelper.h>
 #include <media/MediaAnalyticsItem.h>
 #include <mediautils/ServiceUtilities.h>
@@ -230,7 +224,6 @@
         return NO_INIT;
     }
     ALOGV("startOutput()");
-<<<<<<< HEAD
     return mOutputCommandThread->startOutputCommand(output, stream, session);
 }
 
@@ -245,9 +238,7 @@
         return NO_INIT;
     }
     ALOGV("doStartOutput()");
-=======
     sp<AudioPlaybackClient> client;
->>>>>>> e698be2b
     sp<AudioPolicyEffects>audioPolicyEffects;
     {
         Mutex::Autolock _l(mLock);
