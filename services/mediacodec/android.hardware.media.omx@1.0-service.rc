--- conflicted
+++ resolved
@@ -1,10 +1,6 @@
 service vendor.media.omx /vendor/bin/hw/android.hardware.media.omx@1.0-service
     class main
     user mediacodec
-<<<<<<< HEAD
-    group camera drmrpc mediadrm audio system
-=======
     group camera drmrpc mediadrm audio
->>>>>>> 8a04a386
     ioprio rt 4
     writepid /dev/cpuset/foreground/tasks