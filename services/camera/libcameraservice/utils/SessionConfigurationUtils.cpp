/*
 * Copyright (C) 2020 The Android Open Source Project
 *
 * Licensed under the Apache License, Version 2.0 (the "License");
 * you may not use this file except in compliance with the License.
 * You may obtain a copy of the License at
 *
 *      http://www.apache.org/licenses/LICENSE-2.0
 *
 * Unless required by applicable law or agreed to in writing, software
 * distributed under the License is distributed on an "AS IS" BASIS,
 * WITHOUT WARRANTIES OR CONDITIONS OF ANY KIND, either express or implied.
 * See the License for the specific language governing permissions and
 * limitations under the License.
 */

#include <cutils/properties.h>

#include "SessionConfigurationUtils.h"
#include "../api2/DepthCompositeStream.h"
#include "../api2/HeicCompositeStream.h"
#include "android/hardware/camera/metadata/3.8/types.h"
#include "common/CameraDeviceBase.h"
#include "../CameraService.h"
#include "device3/Camera3Device.h"
#include "device3/Camera3OutputStream.h"
#include "system/graphics-base-v1.1.h"

using android::camera3::OutputStreamInfo;
using android::camera3::OutputStreamInfo;
using android::hardware::camera2::ICameraDeviceUser;
using android::hardware::camera::metadata::V3_6::CameraMetadataEnumAndroidSensorPixelMode;
using android::hardware::camera::metadata::V3_8::CameraMetadataEnumAndroidRequestAvailableDynamicRangeProfilesMap;

namespace android {
namespace camera3 {

void StreamConfiguration::getStreamConfigurations(
        const CameraMetadata &staticInfo, int configuration,
        std::unordered_map<int, std::vector<StreamConfiguration>> *scm) {
    if (scm == nullptr) {
        ALOGE("%s: StreamConfigurationMap nullptr", __FUNCTION__);
        return;
    }
    const int STREAM_FORMAT_OFFSET = 0;
    const int STREAM_WIDTH_OFFSET = 1;
    const int STREAM_HEIGHT_OFFSET = 2;
    const int STREAM_IS_INPUT_OFFSET = 3;

    camera_metadata_ro_entry availableStreamConfigs = staticInfo.find(configuration);
    for (size_t i = 0; i < availableStreamConfigs.count; i += 4) {
        int32_t format = availableStreamConfigs.data.i32[i + STREAM_FORMAT_OFFSET];
        int32_t width = availableStreamConfigs.data.i32[i + STREAM_WIDTH_OFFSET];
        int32_t height = availableStreamConfigs.data.i32[i + STREAM_HEIGHT_OFFSET];
        int32_t isInput = availableStreamConfigs.data.i32[i + STREAM_IS_INPUT_OFFSET];
        StreamConfiguration sc = {format, width, height, isInput};
        (*scm)[format].push_back(sc);
    }
}

void StreamConfiguration::getStreamConfigurations(
        const CameraMetadata &staticInfo, bool maxRes,
        std::unordered_map<int, std::vector<StreamConfiguration>> *scm) {
    int32_t scalerKey =
            SessionConfigurationUtils::getAppropriateModeTag(
                    ANDROID_SCALER_AVAILABLE_STREAM_CONFIGURATIONS, maxRes);

    int32_t depthKey =
            SessionConfigurationUtils::getAppropriateModeTag(
                    ANDROID_DEPTH_AVAILABLE_DEPTH_STREAM_CONFIGURATIONS, maxRes);

    int32_t dynamicDepthKey =
            SessionConfigurationUtils::getAppropriateModeTag(
                    ANDROID_DEPTH_AVAILABLE_DYNAMIC_DEPTH_STREAM_CONFIGURATIONS);

    int32_t heicKey =
            SessionConfigurationUtils::getAppropriateModeTag(
                    ANDROID_HEIC_AVAILABLE_HEIC_STREAM_CONFIGURATIONS);

    getStreamConfigurations(staticInfo, scalerKey, scm);
    getStreamConfigurations(staticInfo, depthKey, scm);
    getStreamConfigurations(staticInfo, dynamicDepthKey, scm);
    getStreamConfigurations(staticInfo, heicKey, scm);
}

namespace SessionConfigurationUtils {

int32_t PERF_CLASS_LEVEL =
        property_get_int32("ro.odm.build.media_performance_class", 0);

bool IS_PERF_CLASS = (PERF_CLASS_LEVEL == SDK_VERSION_S);

camera3::Size getMaxJpegResolution(const CameraMetadata &metadata,
        bool ultraHighResolution) {
    int32_t maxJpegWidth = 0, maxJpegHeight = 0;
    const int STREAM_CONFIGURATION_SIZE = 4;
    const int STREAM_FORMAT_OFFSET = 0;
    const int STREAM_WIDTH_OFFSET = 1;
    const int STREAM_HEIGHT_OFFSET = 2;
    const int STREAM_IS_INPUT_OFFSET = 3;

    int32_t scalerSizesTag = ultraHighResolution ?
            ANDROID_SCALER_AVAILABLE_STREAM_CONFIGURATIONS_MAXIMUM_RESOLUTION :
                    ANDROID_SCALER_AVAILABLE_STREAM_CONFIGURATIONS;
    camera_metadata_ro_entry_t availableStreamConfigs =
            metadata.find(scalerSizesTag);
    if (availableStreamConfigs.count == 0 ||
            availableStreamConfigs.count % STREAM_CONFIGURATION_SIZE != 0) {
        return camera3::Size(0, 0);
    }

    // Get max jpeg size (area-wise).
    for (size_t i= 0; i < availableStreamConfigs.count; i+= STREAM_CONFIGURATION_SIZE) {
        int32_t format = availableStreamConfigs.data.i32[i + STREAM_FORMAT_OFFSET];
        int32_t width = availableStreamConfigs.data.i32[i + STREAM_WIDTH_OFFSET];
        int32_t height = availableStreamConfigs.data.i32[i + STREAM_HEIGHT_OFFSET];
        int32_t isInput = availableStreamConfigs.data.i32[i + STREAM_IS_INPUT_OFFSET];
        if (isInput == ANDROID_SCALER_AVAILABLE_STREAM_CONFIGURATIONS_OUTPUT
                && format == HAL_PIXEL_FORMAT_BLOB &&
                (width * height > maxJpegWidth * maxJpegHeight)) {
            maxJpegWidth = width;
            maxJpegHeight = height;
        }
    }

    return camera3::Size(maxJpegWidth, maxJpegHeight);
}

size_t getUHRMaxJpegBufferSize(camera3::Size uhrMaxJpegSize,
        camera3::Size defaultMaxJpegSize, size_t defaultMaxJpegBufferSize) {
    return (uhrMaxJpegSize.width * uhrMaxJpegSize.height) /
            (defaultMaxJpegSize.width * defaultMaxJpegSize.height) * defaultMaxJpegBufferSize;
}

StreamConfigurationPair
getStreamConfigurationPair(const CameraMetadata &staticInfo) {
    camera3::StreamConfigurationPair streamConfigurationPair;
    camera3::StreamConfiguration::getStreamConfigurations(staticInfo, false,
            &streamConfigurationPair.mDefaultStreamConfigurationMap);
    camera3::StreamConfiguration::getStreamConfigurations(staticInfo, true,
            &streamConfigurationPair.mMaximumResolutionStreamConfigurationMap);
    return streamConfigurationPair;
}

int64_t euclidDistSquare(int32_t x0, int32_t y0, int32_t x1, int32_t y1) {
    int64_t d0 = x0 - x1;
    int64_t d1 = y0 - y1;
    return d0 * d0 + d1 * d1;
}

bool roundBufferDimensionNearest(int32_t width, int32_t height,
        int32_t format, android_dataspace dataSpace,
        const CameraMetadata& info, bool maxResolution, /*out*/int32_t* outWidth,
        /*out*/int32_t* outHeight, bool isPriviledgedClient) {
    const int32_t depthSizesTag =
            getAppropriateModeTag(ANDROID_DEPTH_AVAILABLE_DEPTH_STREAM_CONFIGURATIONS,
                    maxResolution);
    const int32_t scalerSizesTag =
            getAppropriateModeTag(ANDROID_SCALER_AVAILABLE_STREAM_CONFIGURATIONS, maxResolution);
    const int32_t heicSizesTag =
            getAppropriateModeTag(ANDROID_HEIC_AVAILABLE_HEIC_STREAM_CONFIGURATIONS, maxResolution);

    camera_metadata_ro_entry streamConfigs =
            (dataSpace == HAL_DATASPACE_DEPTH) ? info.find(depthSizesTag) :
            (dataSpace == static_cast<android_dataspace>(HAL_DATASPACE_HEIF)) ?
            info.find(heicSizesTag) :
            info.find(scalerSizesTag);

    int32_t bestWidth = -1;
    int32_t bestHeight = -1;

    // Iterate through listed stream configurations and find the one with the smallest euclidean
    // distance from the given dimensions for the given format.
    for (size_t i = 0; i < streamConfigs.count; i += 4) {
        int32_t fmt = streamConfigs.data.i32[i];
        int32_t w = streamConfigs.data.i32[i + 1];
        int32_t h = streamConfigs.data.i32[i + 2];

        // Ignore input/output type for now
        if (fmt == format) {
            if (w == width && h == height) {
                bestWidth = width;
                bestHeight = height;
                break;
            } else if (w <= ROUNDING_WIDTH_CAP && (bestWidth == -1 ||
                    SessionConfigurationUtils::euclidDistSquare(w, h, width, height) <
                    SessionConfigurationUtils::euclidDistSquare(bestWidth, bestHeight, width,
                            height))) {
                bestWidth = w;
                bestHeight = h;
            }
        }
    }

    if (isPriviledgedClient == true && bestWidth == -1 &&
        (format == HAL_PIXEL_FORMAT_RAW10 || format == HAL_PIXEL_FORMAT_RAW12 ||
         format == HAL_PIXEL_FORMAT_RAW16 || format == HAL_PIXEL_FORMAT_RAW_OPAQUE)) {
        bool isLogicalCamera = false;
        auto entry = info.find(ANDROID_REQUEST_AVAILABLE_CAPABILITIES);
        for (size_t i = 0; i < entry.count; ++i) {
            uint8_t capability = entry.data.u8[i];
            if (capability == ANDROID_REQUEST_AVAILABLE_CAPABILITIES_LOGICAL_MULTI_CAMERA) {
                isLogicalCamera = true;
                break;
            }
        }

        if (isLogicalCamera == true) {
            bestWidth = width;
            bestHeight = height;
        }
    }

    // Avoid roundBufferDimensionsNearest for privileged client YUV streams to meet the AIDE2
    // requirement. AIDE2 is vendor enhanced feature which requires special resolutions and
    // those are not populated in static capabilities.
    if (isPriviledgedClient == true && format == HAL_PIXEL_FORMAT_YCbCr_420_888) {
        ALOGI("Bypass roundBufferDimensionNearest for privilegedClient YUV streams "
              "width %d height %d",
              width, height);

        bestWidth  = width;
        bestHeight = height;
    }

    if (bestWidth == -1) {
        // Return false if no configurations for this format were listed
        return false;
    }

    // Set the outputs to the closet width/height
    if (outWidth != NULL) {
        *outWidth = bestWidth;
    }
    if (outHeight != NULL) {
        *outHeight = bestHeight;
    }

    // Return true if at least one configuration for this format was listed
    return true;
}

//check if format is 10-bit compatible
bool is10bitCompatibleFormat(int32_t format) {
    switch(format) {
        case HAL_PIXEL_FORMAT_IMPLEMENTATION_DEFINED:
        case HAL_PIXEL_FORMAT_YCBCR_P010:
            return true;
        default:
            return false;
    }
}

bool isDynamicRangeProfileSupported(int dynamicRangeProfile, const CameraMetadata& staticInfo) {
    if (dynamicRangeProfile == ANDROID_REQUEST_AVAILABLE_DYNAMIC_RANGE_PROFILES_MAP_STANDARD) {
        // Supported by default
        return true;
    }

    camera_metadata_ro_entry_t entry = staticInfo.find(ANDROID_REQUEST_AVAILABLE_CAPABILITIES);
    bool is10bitDynamicRangeSupported = false;
    for (size_t i = 0; i < entry.count; ++i) {
        uint8_t capability = entry.data.u8[i];
        if (capability == ANDROID_REQUEST_AVAILABLE_CAPABILITIES_DYNAMIC_RANGE_TEN_BIT) {
            is10bitDynamicRangeSupported = true;
            break;
        }
    }

    if (!is10bitDynamicRangeSupported) {
        return false;
    }

    switch (dynamicRangeProfile) {
        case ANDROID_REQUEST_AVAILABLE_DYNAMIC_RANGE_PROFILES_MAP_HDR10_PLUS:
        case ANDROID_REQUEST_AVAILABLE_DYNAMIC_RANGE_PROFILES_MAP_HDR10:
        case ANDROID_REQUEST_AVAILABLE_DYNAMIC_RANGE_PROFILES_MAP_HLG10:
        case ANDROID_REQUEST_AVAILABLE_DYNAMIC_RANGE_PROFILES_MAP_DOLBY_VISION_10B_HDR_OEM:
        case ANDROID_REQUEST_AVAILABLE_DYNAMIC_RANGE_PROFILES_MAP_DOLBY_VISION_10B_HDR_OEM_PO:
        case ANDROID_REQUEST_AVAILABLE_DYNAMIC_RANGE_PROFILES_MAP_DOLBY_VISION_10B_HDR_REF:
        case ANDROID_REQUEST_AVAILABLE_DYNAMIC_RANGE_PROFILES_MAP_DOLBY_VISION_10B_HDR_REF_PO:
        case ANDROID_REQUEST_AVAILABLE_DYNAMIC_RANGE_PROFILES_MAP_DOLBY_VISION_8B_HDR_OEM:
        case ANDROID_REQUEST_AVAILABLE_DYNAMIC_RANGE_PROFILES_MAP_DOLBY_VISION_8B_HDR_OEM_PO:
        case ANDROID_REQUEST_AVAILABLE_DYNAMIC_RANGE_PROFILES_MAP_DOLBY_VISION_8B_HDR_REF:
        case ANDROID_REQUEST_AVAILABLE_DYNAMIC_RANGE_PROFILES_MAP_DOLBY_VISION_8B_HDR_REF_PO:
            entry = staticInfo.find(ANDROID_REQUEST_AVAILABLE_DYNAMIC_RANGE_PROFILES_MAP);
            for (size_t i = 0; i < entry.count; i += 2) {
                if (dynamicRangeProfile == entry.data.i32[i]) {
                    return true;
                }
            }

            return false;
        default:
            return false;
    }

    return false;
}

//check if format is 10-bit compatible
bool is10bitDynamicRangeProfile(int32_t dynamicRangeProfile) {
    switch (dynamicRangeProfile) {
        case ANDROID_REQUEST_AVAILABLE_DYNAMIC_RANGE_PROFILES_MAP_HDR10_PLUS:
        case ANDROID_REQUEST_AVAILABLE_DYNAMIC_RANGE_PROFILES_MAP_HDR10:
        case ANDROID_REQUEST_AVAILABLE_DYNAMIC_RANGE_PROFILES_MAP_HLG10:
        case ANDROID_REQUEST_AVAILABLE_DYNAMIC_RANGE_PROFILES_MAP_DOLBY_VISION_10B_HDR_OEM:
        case ANDROID_REQUEST_AVAILABLE_DYNAMIC_RANGE_PROFILES_MAP_DOLBY_VISION_10B_HDR_OEM_PO:
        case ANDROID_REQUEST_AVAILABLE_DYNAMIC_RANGE_PROFILES_MAP_DOLBY_VISION_10B_HDR_REF:
        case ANDROID_REQUEST_AVAILABLE_DYNAMIC_RANGE_PROFILES_MAP_DOLBY_VISION_10B_HDR_REF_PO:
            return true;
        default:
            return false;
    }
}

bool isPublicFormat(int32_t format)
{
    switch(format) {
        case HAL_PIXEL_FORMAT_RGBA_8888:
        case HAL_PIXEL_FORMAT_RGBX_8888:
        case HAL_PIXEL_FORMAT_RGB_888:
        case HAL_PIXEL_FORMAT_RGB_565:
        case HAL_PIXEL_FORMAT_BGRA_8888:
        case HAL_PIXEL_FORMAT_YV12:
        case HAL_PIXEL_FORMAT_Y8:
        case HAL_PIXEL_FORMAT_Y16:
        case HAL_PIXEL_FORMAT_RAW16:
        case HAL_PIXEL_FORMAT_RAW10:
        case HAL_PIXEL_FORMAT_RAW12:
        case HAL_PIXEL_FORMAT_RAW_OPAQUE:
        case HAL_PIXEL_FORMAT_BLOB:
        case HAL_PIXEL_FORMAT_IMPLEMENTATION_DEFINED:
        case HAL_PIXEL_FORMAT_YCbCr_420_888:
        case HAL_PIXEL_FORMAT_YCbCr_422_SP:
        case HAL_PIXEL_FORMAT_YCrCb_420_SP:
        case HAL_PIXEL_FORMAT_YCbCr_422_I:
            return true;
        default:
            return false;
    }
}

binder::Status createSurfaceFromGbp(
        OutputStreamInfo& streamInfo, bool isStreamInfoValid,
        sp<Surface>& surface, const sp<IGraphicBufferProducer>& gbp,
        const String8 &logicalCameraId, const CameraMetadata &physicalCameraMetadata,
<<<<<<< HEAD
        const std::vector<int32_t> &sensorPixelModesUsed,
        bool isPriviledgedClient){
=======
        const std::vector<int32_t> &sensorPixelModesUsed, int dynamicRangeProfile){
>>>>>>> 3ddb5bdf
    // bufferProducer must be non-null
    if (gbp == nullptr) {
        String8 msg = String8::format("Camera %s: Surface is NULL", logicalCameraId.string());
        ALOGW("%s: %s", __FUNCTION__, msg.string());
        return STATUS_ERROR(CameraService::ERROR_ILLEGAL_ARGUMENT, msg.string());
    }
    // HACK b/10949105
    // Query consumer usage bits to set async operation mode for
    // GLConsumer using controlledByApp parameter.
    bool useAsync = false;
    uint64_t consumerUsage = 0;
    status_t err;
    if ((err = gbp->getConsumerUsage(&consumerUsage)) != OK) {
        String8 msg = String8::format("Camera %s: Failed to query Surface consumer usage: %s (%d)",
                logicalCameraId.string(), strerror(-err), err);
        ALOGE("%s: %s", __FUNCTION__, msg.string());
        return STATUS_ERROR(CameraService::ERROR_INVALID_OPERATION, msg.string());
    }
    if (consumerUsage & GraphicBuffer::USAGE_HW_TEXTURE) {
        ALOGW("%s: Camera %s with consumer usage flag: %" PRIu64 ": Forcing asynchronous mode for"
                "stream", __FUNCTION__, logicalCameraId.string(), consumerUsage);
        useAsync = true;
    }

    uint64_t disallowedFlags = GraphicBuffer::USAGE_HW_VIDEO_ENCODER |
                              GRALLOC_USAGE_RENDERSCRIPT;
    uint64_t allowedFlags = GraphicBuffer::USAGE_SW_READ_MASK |
                           GraphicBuffer::USAGE_HW_TEXTURE |
                           GraphicBuffer::USAGE_HW_COMPOSER;
    bool flexibleConsumer = (consumerUsage & disallowedFlags) == 0 &&
            (consumerUsage & allowedFlags) != 0;

    surface = new Surface(gbp, useAsync);
    ANativeWindow *anw = surface.get();

    int width, height, format;
    android_dataspace dataSpace;
    if ((err = anw->query(anw, NATIVE_WINDOW_WIDTH, &width)) != OK) {
        String8 msg = String8::format("Camera %s: Failed to query Surface width: %s (%d)",
                 logicalCameraId.string(), strerror(-err), err);
        ALOGE("%s: %s", __FUNCTION__, msg.string());
        return STATUS_ERROR(CameraService::ERROR_INVALID_OPERATION, msg.string());
    }
    if ((err = anw->query(anw, NATIVE_WINDOW_HEIGHT, &height)) != OK) {
        String8 msg = String8::format("Camera %s: Failed to query Surface height: %s (%d)",
                logicalCameraId.string(), strerror(-err), err);
        ALOGE("%s: %s", __FUNCTION__, msg.string());
        return STATUS_ERROR(CameraService::ERROR_INVALID_OPERATION, msg.string());
    }
    if ((err = anw->query(anw, NATIVE_WINDOW_FORMAT, &format)) != OK) {
        String8 msg = String8::format("Camera %s: Failed to query Surface format: %s (%d)",
                logicalCameraId.string(), strerror(-err), err);
        ALOGE("%s: %s", __FUNCTION__, msg.string());
        return STATUS_ERROR(CameraService::ERROR_INVALID_OPERATION, msg.string());
    }
    if ((err = anw->query(anw, NATIVE_WINDOW_DEFAULT_DATASPACE,
            reinterpret_cast<int*>(&dataSpace))) != OK) {
        String8 msg = String8::format("Camera %s: Failed to query Surface dataspace: %s (%d)",
                logicalCameraId.string(), strerror(-err), err);
        ALOGE("%s: %s", __FUNCTION__, msg.string());
        return STATUS_ERROR(CameraService::ERROR_INVALID_OPERATION, msg.string());
    }

    // FIXME: remove this override since the default format should be
    //       IMPLEMENTATION_DEFINED. b/9487482 & b/35317944
    if ((format >= HAL_PIXEL_FORMAT_RGBA_8888 && format <= HAL_PIXEL_FORMAT_BGRA_8888) &&
            ((consumerUsage & GRALLOC_USAGE_HW_MASK) &&
             ((consumerUsage & GRALLOC_USAGE_SW_READ_MASK) == 0))) {
        ALOGW("%s: Camera %s: Overriding format %#x to IMPLEMENTATION_DEFINED",
                __FUNCTION__, logicalCameraId.string(), format);
        format = HAL_PIXEL_FORMAT_IMPLEMENTATION_DEFINED;
    }
    std::unordered_set<int32_t> overriddenSensorPixelModes;
    if (checkAndOverrideSensorPixelModesUsed(sensorPixelModesUsed, format, width, height,
            physicalCameraMetadata, flexibleConsumer, &overriddenSensorPixelModes) != OK) {
        String8 msg = String8::format("Camera %s: sensor pixel modes for stream with "
                "format %#x are not valid",logicalCameraId.string(), format);
        ALOGE("%s: %s", __FUNCTION__, msg.string());
        return STATUS_ERROR(CameraService::ERROR_ILLEGAL_ARGUMENT, msg.string());
    }
    bool foundInMaxRes = false;
    if (overriddenSensorPixelModes.find(ANDROID_SENSOR_PIXEL_MODE_MAXIMUM_RESOLUTION) !=
            overriddenSensorPixelModes.end()) {
        // we can use the default stream configuration map
        foundInMaxRes = true;
    }

    // Round dimensions to the nearest dimensions available for this format
    if (flexibleConsumer && isPublicFormat(format) &&
            !SessionConfigurationUtils::roundBufferDimensionNearest(width, height,
            format, dataSpace, physicalCameraMetadata, foundInMaxRes, /*out*/&width,
            /*out*/&height, isPriviledgedClient)) {
        String8 msg = String8::format("Camera %s: No supported stream configurations with "
                "format %#x defined, failed to create output stream",
                logicalCameraId.string(), format);
        ALOGE("%s: %s", __FUNCTION__, msg.string());
        return STATUS_ERROR(CameraService::ERROR_ILLEGAL_ARGUMENT, msg.string());
    }
    if (!SessionConfigurationUtils::isDynamicRangeProfileSupported(dynamicRangeProfile,
                physicalCameraMetadata)) {
        String8 msg = String8::format("Camera %s: Dynamic range profile 0x%x not supported,"
                " failed to create output stream", logicalCameraId.string(), dynamicRangeProfile);
        ALOGE("%s: %s", __FUNCTION__, msg.string());
        return STATUS_ERROR(CameraService::ERROR_ILLEGAL_ARGUMENT, msg.string());
    }
    if (SessionConfigurationUtils::is10bitDynamicRangeProfile(dynamicRangeProfile) &&
            !SessionConfigurationUtils::is10bitCompatibleFormat(format)) {
        String8 msg = String8::format("Camera %s: No 10-bit supported stream configurations with "
                "format %#x defined and profile %#x, failed to create output stream",
                logicalCameraId.string(), format, dynamicRangeProfile);
        ALOGE("%s: %s", __FUNCTION__, msg.string());
        return STATUS_ERROR(CameraService::ERROR_ILLEGAL_ARGUMENT, msg.string());
    }

    if (!isStreamInfoValid) {
        streamInfo.width = width;
        streamInfo.height = height;
        streamInfo.format = format;
        streamInfo.dataSpace = dataSpace;
        streamInfo.consumerUsage = consumerUsage;
        streamInfo.sensorPixelModesUsed = overriddenSensorPixelModes;
        streamInfo.dynamicRangeProfile = dynamicRangeProfile;
        return binder::Status::ok();
    }
    if (width != streamInfo.width) {
        String8 msg = String8::format("Camera %s:Surface width doesn't match: %d vs %d",
                logicalCameraId.string(), width, streamInfo.width);
        ALOGE("%s: %s", __FUNCTION__, msg.string());
        return STATUS_ERROR(CameraService::ERROR_ILLEGAL_ARGUMENT, msg.string());
    }
    if (height != streamInfo.height) {
        String8 msg = String8::format("Camera %s:Surface height doesn't match: %d vs %d",
                 logicalCameraId.string(), height, streamInfo.height);
        ALOGE("%s: %s", __FUNCTION__, msg.string());
        return STATUS_ERROR(CameraService::ERROR_ILLEGAL_ARGUMENT, msg.string());
    }
    if (format != streamInfo.format) {
        String8 msg = String8::format("Camera %s:Surface format doesn't match: %d vs %d",
                 logicalCameraId.string(), format, streamInfo.format);
        ALOGE("%s: %s", __FUNCTION__, msg.string());
        return STATUS_ERROR(CameraService::ERROR_ILLEGAL_ARGUMENT, msg.string());
    }
    if (format != HAL_PIXEL_FORMAT_IMPLEMENTATION_DEFINED) {
        if (dataSpace != streamInfo.dataSpace) {
            String8 msg = String8::format("Camera %s:Surface dataSpace doesn't match: %d vs %d",
                    logicalCameraId.string(), dataSpace, streamInfo.dataSpace);
            ALOGE("%s: %s", __FUNCTION__, msg.string());
            return STATUS_ERROR(CameraService::ERROR_ILLEGAL_ARGUMENT, msg.string());
        }
        //At the native side, there isn't a way to check whether 2 surfaces come from the same
        //surface class type. Use usage flag to approximate the comparison.
        if (consumerUsage != streamInfo.consumerUsage) {
            String8 msg = String8::format(
                    "Camera %s:Surface usage flag doesn't match %" PRIu64 " vs %" PRIu64 "",
                    logicalCameraId.string(), consumerUsage, streamInfo.consumerUsage);
            ALOGE("%s: %s", __FUNCTION__, msg.string());
            return STATUS_ERROR(CameraService::ERROR_ILLEGAL_ARGUMENT, msg.string());
        }
    }
    return binder::Status::ok();
}

void mapStreamInfo(const OutputStreamInfo &streamInfo,
            camera3::camera_stream_rotation_t rotation, String8 physicalId,
            int32_t groupId, hardware::camera::device::V3_8::Stream *stream /*out*/) {
    if (stream == nullptr) {
        return;
    }

    stream->v3_7.v3_4.v3_2.streamType = hardware::camera::device::V3_2::StreamType::OUTPUT;
    stream->v3_7.v3_4.v3_2.width = streamInfo.width;
    stream->v3_7.v3_4.v3_2.height = streamInfo.height;
    stream->v3_7.v3_4.v3_2.format = Camera3Device::mapToPixelFormat(streamInfo.format);
    auto u = streamInfo.consumerUsage;
    camera3::Camera3OutputStream::applyZSLUsageQuirk(streamInfo.format, &u);
    stream->v3_7.v3_4.v3_2.usage = Camera3Device::mapToConsumerUsage(u);
    stream->v3_7.v3_4.v3_2.dataSpace = Camera3Device::mapToHidlDataspace(streamInfo.dataSpace);
    stream->v3_7.v3_4.v3_2.rotation = Camera3Device::mapToStreamRotation(rotation);
    stream->v3_7.v3_4.v3_2.id = -1; // Invalid stream id
    stream->v3_7.v3_4.physicalCameraId = std::string(physicalId.string());
    stream->v3_7.v3_4.bufferSize = 0;
    stream->v3_7.groupId = groupId;
    stream->v3_7.sensorPixelModesUsed.resize(streamInfo.sensorPixelModesUsed.size());
    size_t idx = 0;
    for (auto mode : streamInfo.sensorPixelModesUsed) {
        stream->v3_7.sensorPixelModesUsed[idx++] =
                static_cast<CameraMetadataEnumAndroidSensorPixelMode>(mode);
    }
    stream->dynamicRangeProfile =
        static_cast<CameraMetadataEnumAndroidRequestAvailableDynamicRangeProfilesMap> (
                streamInfo.dynamicRangeProfile);
}

binder::Status checkPhysicalCameraId(
        const std::vector<std::string> &physicalCameraIds, const String8 &physicalCameraId,
        const String8 &logicalCameraId) {
    if (physicalCameraId.size() == 0) {
        return binder::Status::ok();
    }
    if (std::find(physicalCameraIds.begin(), physicalCameraIds.end(),
        physicalCameraId.string()) == physicalCameraIds.end()) {
        String8 msg = String8::format("Camera %s: Camera doesn't support physicalCameraId %s.",
                logicalCameraId.string(), physicalCameraId.string());
        ALOGE("%s: %s", __FUNCTION__, msg.string());
        return STATUS_ERROR(CameraService::ERROR_ILLEGAL_ARGUMENT, msg.string());
    }
    return binder::Status::ok();
}

binder::Status checkSurfaceType(size_t numBufferProducers,
        bool deferredConsumer, int surfaceType)  {
    if (numBufferProducers > MAX_SURFACES_PER_STREAM) {
        ALOGE("%s: GraphicBufferProducer count %zu for stream exceeds limit of %d",
                __FUNCTION__, numBufferProducers, MAX_SURFACES_PER_STREAM);
        return STATUS_ERROR(CameraService::ERROR_ILLEGAL_ARGUMENT, "Surface count is too high");
    } else if ((numBufferProducers == 0) && (!deferredConsumer)) {
        ALOGE("%s: Number of consumers cannot be smaller than 1", __FUNCTION__);
        return STATUS_ERROR(CameraService::ERROR_ILLEGAL_ARGUMENT, "No valid consumers.");
    }

    bool validSurfaceType = ((surfaceType == OutputConfiguration::SURFACE_TYPE_SURFACE_VIEW) ||
            (surfaceType == OutputConfiguration::SURFACE_TYPE_SURFACE_TEXTURE));

    if (deferredConsumer && !validSurfaceType) {
        ALOGE("%s: Target surface has invalid surfaceType = %d.", __FUNCTION__, surfaceType);
        return STATUS_ERROR(CameraService::ERROR_ILLEGAL_ARGUMENT, "Target Surface is invalid");
    }

    return binder::Status::ok();
}

binder::Status checkOperatingMode(int operatingMode,
        const CameraMetadata &staticInfo, const String8 &cameraId) {
    if (operatingMode < 0) {
        String8 msg = String8::format(
            "Camera %s: Invalid operating mode %d requested", cameraId.string(), operatingMode);
        ALOGE("%s: %s", __FUNCTION__, msg.string());
        return STATUS_ERROR(CameraService::ERROR_ILLEGAL_ARGUMENT,
                msg.string());
    }

    bool isConstrainedHighSpeed = (operatingMode == ICameraDeviceUser::CONSTRAINED_HIGH_SPEED_MODE);
    if (isConstrainedHighSpeed) {
        camera_metadata_ro_entry_t entry = staticInfo.find(ANDROID_REQUEST_AVAILABLE_CAPABILITIES);
        bool isConstrainedHighSpeedSupported = false;
        for(size_t i = 0; i < entry.count; ++i) {
            uint8_t capability = entry.data.u8[i];
            if (capability == ANDROID_REQUEST_AVAILABLE_CAPABILITIES_CONSTRAINED_HIGH_SPEED_VIDEO) {
                isConstrainedHighSpeedSupported = true;
                break;
            }
        }
        if (!isConstrainedHighSpeedSupported) {
            String8 msg = String8::format(
                "Camera %s: Try to create a constrained high speed configuration on a device"
                " that doesn't support it.", cameraId.string());
            ALOGE("%s: %s", __FUNCTION__, msg.string());
            return STATUS_ERROR(CameraService::ERROR_ILLEGAL_ARGUMENT,
                    msg.string());
        }
    }

    return binder::Status::ok();
}

binder::Status
convertToHALStreamCombination(
        const SessionConfiguration& sessionConfiguration,
        const String8 &logicalCameraId, const CameraMetadata &deviceInfo,
        metadataGetter getMetadata, const std::vector<std::string> &physicalCameraIds,
<<<<<<< HEAD
        hardware::camera::device::V3_7::StreamConfiguration &streamConfiguration,
        bool overrideForPerfClass, bool *earlyExit, bool isPriviledgedClient) {
=======
        hardware::camera::device::V3_8::StreamConfiguration &streamConfiguration,
        bool overrideForPerfClass, bool *earlyExit) {
>>>>>>> 3ddb5bdf

    auto operatingMode = sessionConfiguration.getOperatingMode();
    binder::Status res = checkOperatingMode(operatingMode, deviceInfo, logicalCameraId);
    if (!res.isOk()) {
        return res;
    }

    if (earlyExit == nullptr) {
        String8 msg("earlyExit nullptr");
        ALOGE("%s: %s", __FUNCTION__, msg.string());
        return STATUS_ERROR(CameraService::ERROR_ILLEGAL_ARGUMENT, msg.string());
    }
    *earlyExit = false;
    auto ret = Camera3Device::mapToStreamConfigurationMode(
            static_cast<camera_stream_configuration_mode_t> (operatingMode),
            /*out*/ &streamConfiguration.operationMode);
    if (ret != OK) {
        String8 msg = String8::format(
            "Camera %s: Failed mapping operating mode %d requested: %s (%d)",
            logicalCameraId.string(), operatingMode, strerror(-ret), ret);
        ALOGE("%s: %s", __FUNCTION__, msg.string());
        return STATUS_ERROR(CameraService::ERROR_ILLEGAL_ARGUMENT,
                msg.string());
    }

    bool isInputValid = (sessionConfiguration.getInputWidth() > 0) &&
            (sessionConfiguration.getInputHeight() > 0) &&
            (sessionConfiguration.getInputFormat() > 0);
    auto outputConfigs = sessionConfiguration.getOutputConfigurations();
    size_t streamCount = outputConfigs.size();
    streamCount = isInputValid ? streamCount + 1 : streamCount;
    streamConfiguration.streams.resize(streamCount);
    size_t streamIdx = 0;
    if (isInputValid) {
        hardware::hidl_vec<CameraMetadataEnumAndroidSensorPixelMode> defaultSensorPixelModes;
        defaultSensorPixelModes.resize(1);
        defaultSensorPixelModes[0] =
                static_cast<CameraMetadataEnumAndroidSensorPixelMode>(
                        ANDROID_SENSOR_PIXEL_MODE_DEFAULT);
        streamConfiguration.streams[streamIdx++].v3_7 = {{{/*streamId*/0,
                hardware::camera::device::V3_2::StreamType::INPUT,
                static_cast<uint32_t> (sessionConfiguration.getInputWidth()),
                static_cast<uint32_t> (sessionConfiguration.getInputHeight()),
                Camera3Device::mapToPixelFormat(sessionConfiguration.getInputFormat()),
                /*usage*/ 0, HAL_DATASPACE_UNKNOWN,
                hardware::camera::device::V3_2::StreamRotation::ROTATION_0},
                /*physicalId*/ nullptr, /*bufferSize*/0}, /*groupId*/-1, defaultSensorPixelModes};
        streamConfiguration.multiResolutionInputImage =
                sessionConfiguration.inputIsMultiResolution();
    }

    for (const auto &it : outputConfigs) {
        const std::vector<sp<IGraphicBufferProducer>>& bufferProducers =
            it.getGraphicBufferProducers();
        bool deferredConsumer = it.isDeferred();
        String8 physicalCameraId = String8(it.getPhysicalCameraId());

        int dynamicRangeProfile = it.getDynamicRangeProfile();
        std::vector<int32_t> sensorPixelModesUsed = it.getSensorPixelModesUsed();
        const CameraMetadata &physicalDeviceInfo = getMetadata(physicalCameraId,
                overrideForPerfClass);
        const CameraMetadata &metadataChosen =
                physicalCameraId.size() > 0 ? physicalDeviceInfo : deviceInfo;

        size_t numBufferProducers = bufferProducers.size();
        bool isStreamInfoValid = false;
        int32_t groupId = it.isMultiResolution() ? it.getSurfaceSetID() : -1;
        OutputStreamInfo streamInfo;

        res = checkSurfaceType(numBufferProducers, deferredConsumer, it.getSurfaceType());
        if (!res.isOk()) {
            return res;
        }
        res = checkPhysicalCameraId(physicalCameraIds, physicalCameraId,
                logicalCameraId);
        if (!res.isOk()) {
            return res;
        }

        if (deferredConsumer) {
            streamInfo.width = it.getWidth();
            streamInfo.height = it.getHeight();
            streamInfo.format = HAL_PIXEL_FORMAT_IMPLEMENTATION_DEFINED;
            streamInfo.dataSpace = android_dataspace_t::HAL_DATASPACE_UNKNOWN;
            auto surfaceType = it.getSurfaceType();
            streamInfo.consumerUsage = GraphicBuffer::USAGE_HW_TEXTURE;
            if (surfaceType == OutputConfiguration::SURFACE_TYPE_SURFACE_VIEW) {
                streamInfo.consumerUsage |= GraphicBuffer::USAGE_HW_COMPOSER;
            }
            streamInfo.dynamicRangeProfile = it.getDynamicRangeProfile();
            if (checkAndOverrideSensorPixelModesUsed(sensorPixelModesUsed,
                    streamInfo.format, streamInfo.width,
                    streamInfo.height, metadataChosen, false /*flexibleConsumer*/,
                    &streamInfo.sensorPixelModesUsed) != OK) {
                        ALOGE("%s: Deferred surface sensor pixel modes not valid",
                                __FUNCTION__);
                        return STATUS_ERROR(CameraService::ERROR_ILLEGAL_ARGUMENT,
                                "Deferred surface sensor pixel modes not valid");
            }
            mapStreamInfo(streamInfo, camera3::CAMERA_STREAM_ROTATION_0, physicalCameraId, groupId,
                    &streamConfiguration.streams[streamIdx++]);
            isStreamInfoValid = true;

            if (numBufferProducers == 0) {
                continue;
            }
        }

        for (auto& bufferProducer : bufferProducers) {
            sp<Surface> surface;
            res = createSurfaceFromGbp(streamInfo, isStreamInfoValid, surface, bufferProducer,
<<<<<<< HEAD
                    logicalCameraId, metadataChosen, sensorPixelModesUsed, isPriviledgedClient);
=======
                    logicalCameraId, metadataChosen, sensorPixelModesUsed, dynamicRangeProfile);
>>>>>>> 3ddb5bdf

            if (!res.isOk())
                return res;

            if (!isStreamInfoValid) {
                bool isDepthCompositeStream =
                        camera3::DepthCompositeStream::isDepthCompositeStream(surface);
                bool isHeicCompositeStream =
                        camera3::HeicCompositeStream::isHeicCompositeStream(surface);
                if (isDepthCompositeStream || isHeicCompositeStream) {
                    // We need to take in to account that composite streams can have
                    // additional internal camera streams.
                    std::vector<OutputStreamInfo> compositeStreams;
                    if (isDepthCompositeStream) {
                      // TODO: Take care of composite streams.
                        ret = camera3::DepthCompositeStream::getCompositeStreamInfo(streamInfo,
                                deviceInfo, &compositeStreams);
                    } else {
                        ret = camera3::HeicCompositeStream::getCompositeStreamInfo(streamInfo,
                            deviceInfo, &compositeStreams);
                    }
                    if (ret != OK) {
                        String8 msg = String8::format(
                                "Camera %s: Failed adding composite streams: %s (%d)",
                                logicalCameraId.string(), strerror(-ret), ret);
                        ALOGE("%s: %s", __FUNCTION__, msg.string());
                        return STATUS_ERROR(CameraService::ERROR_ILLEGAL_ARGUMENT, msg.string());
                    }

                    if (compositeStreams.size() == 0) {
                        // No internal streams means composite stream not
                        // supported.
                        *earlyExit = true;
                        return binder::Status::ok();
                    } else if (compositeStreams.size() > 1) {
                        streamCount += compositeStreams.size() - 1;
                        streamConfiguration.streams.resize(streamCount);
                    }

                    for (const auto& compositeStream : compositeStreams) {
                        mapStreamInfo(compositeStream,
                                static_cast<camera_stream_rotation_t> (it.getRotation()),
                                physicalCameraId, groupId,
                                &streamConfiguration.streams[streamIdx++]);
                    }
                } else {
                    mapStreamInfo(streamInfo,
                            static_cast<camera_stream_rotation_t> (it.getRotation()),
                            physicalCameraId, groupId, &streamConfiguration.streams[streamIdx++]);
                }
                isStreamInfoValid = true;
            }
        }
    }
    return binder::Status::ok();
}

static bool inStreamConfigurationMap(int format, int width, int height,
        const std::unordered_map<int, std::vector<camera3::StreamConfiguration>> &sm) {
    auto scs = sm.find(format);
    if (scs == sm.end()) {
        return false;
    }
    for (auto &sc : scs->second) {
        if (sc.width == width && sc.height == height && sc.isInput == 0) {
            return true;
        }
    }
    return false;
}

static std::unordered_set<int32_t> convertToSet(const std::vector<int32_t> &sensorPixelModesUsed) {
    return std::unordered_set<int32_t>(sensorPixelModesUsed.begin(), sensorPixelModesUsed.end());
}

status_t checkAndOverrideSensorPixelModesUsed(
        const std::vector<int32_t> &sensorPixelModesUsed, int format, int width, int height,
        const CameraMetadata &staticInfo, bool flexibleConsumer,
        std::unordered_set<int32_t> *overriddenSensorPixelModesUsed) {

    const std::unordered_set<int32_t> &sensorPixelModesUsedSet =
            convertToSet(sensorPixelModesUsed);
    if (!isUltraHighResolutionSensor(staticInfo)) {
        if (sensorPixelModesUsedSet.find(ANDROID_SENSOR_PIXEL_MODE_MAXIMUM_RESOLUTION) !=
                sensorPixelModesUsedSet.end()) {
            // invalid value for non ultra high res sensors
            return BAD_VALUE;
        }
        overriddenSensorPixelModesUsed->clear();
        overriddenSensorPixelModesUsed->insert(ANDROID_SENSOR_PIXEL_MODE_DEFAULT);
        return OK;
    }

    StreamConfigurationPair streamConfigurationPair = getStreamConfigurationPair(staticInfo);

    bool isInDefaultStreamConfigurationMap =
            inStreamConfigurationMap(format, width, height,
                    streamConfigurationPair.mDefaultStreamConfigurationMap);

    bool isInMaximumResolutionStreamConfigurationMap =
            inStreamConfigurationMap(format, width, height,
                    streamConfigurationPair.mMaximumResolutionStreamConfigurationMap);

    // Case 1: The client has not changed the sensor mode defaults. In this case, we check if the
    // size + format of the OutputConfiguration is found exclusively in 1.
    // If yes, add that sensorPixelMode to overriddenSensorPixelModes.
    // If no, add 'DEFAULT' to sensorPixelMode. This maintains backwards
    // compatibility.
    if (sensorPixelModesUsedSet.size() == 0) {
        // Ambiguous case, default to only 'DEFAULT' mode.
        if (isInDefaultStreamConfigurationMap && isInMaximumResolutionStreamConfigurationMap) {
            overriddenSensorPixelModesUsed->insert(ANDROID_SENSOR_PIXEL_MODE_DEFAULT);
            return OK;
        }
        // We don't allow flexible consumer for max resolution mode.
        if (isInMaximumResolutionStreamConfigurationMap) {
            overriddenSensorPixelModesUsed->insert(ANDROID_SENSOR_PIXEL_MODE_MAXIMUM_RESOLUTION);
            return OK;
        }
        if (isInDefaultStreamConfigurationMap || (flexibleConsumer && width < ROUNDING_WIDTH_CAP)) {
            overriddenSensorPixelModesUsed->insert(ANDROID_SENSOR_PIXEL_MODE_DEFAULT);
            return OK;
        }
        return BAD_VALUE;
    }

    // Case2: The app has set sensorPixelModesUsed, we need to verify that they
    // are valid / err out.
    if (sensorPixelModesUsedSet.find(ANDROID_SENSOR_PIXEL_MODE_DEFAULT) !=
            sensorPixelModesUsedSet.end() && !isInDefaultStreamConfigurationMap) {
        return BAD_VALUE;
    }

   if (sensorPixelModesUsedSet.find(ANDROID_SENSOR_PIXEL_MODE_MAXIMUM_RESOLUTION) !=
            sensorPixelModesUsedSet.end() && !isInMaximumResolutionStreamConfigurationMap) {
        return BAD_VALUE;
    }
    *overriddenSensorPixelModesUsed = sensorPixelModesUsedSet;
    return OK;
}

bool convertHALStreamCombinationFromV38ToV37(
        hardware::camera::device::V3_7::StreamConfiguration &streamConfigV37,
        const hardware::camera::device::V3_8::StreamConfiguration &streamConfigV38) {
    streamConfigV37.streams.resize(streamConfigV38.streams.size());
    for (size_t i = 0; i < streamConfigV38.streams.size(); i++) {
        if (static_cast<int32_t>(streamConfigV38.streams[i].dynamicRangeProfile) !=
                ANDROID_REQUEST_AVAILABLE_DYNAMIC_RANGE_PROFILES_MAP_STANDARD) {
            // ICameraDevice older than 3.8 doesn't support 10-bit dynamic range profiles
            // image
            return false;
        }
        streamConfigV37.streams[i] = streamConfigV38.streams[i].v3_7;
    }
    streamConfigV37.operationMode = streamConfigV38.operationMode;
    streamConfigV37.sessionParams = streamConfigV38.sessionParams;

    return true;
}

bool convertHALStreamCombinationFromV37ToV34(
        hardware::camera::device::V3_4::StreamConfiguration &streamConfigV34,
        const hardware::camera::device::V3_7::StreamConfiguration &streamConfigV37) {
    if (streamConfigV37.multiResolutionInputImage) {
        // ICameraDevice older than 3.7 doesn't support multi-resolution input image.
        return false;
    }

    streamConfigV34.streams.resize(streamConfigV37.streams.size());
    for (size_t i = 0; i < streamConfigV37.streams.size(); i++) {
        if (streamConfigV37.streams[i].groupId != -1) {
            // ICameraDevice older than 3.7 doesn't support multi-resolution output
            // image
            return false;
        }
        streamConfigV34.streams[i] = streamConfigV37.streams[i].v3_4;
    }
    streamConfigV34.operationMode = streamConfigV37.operationMode;
    streamConfigV34.sessionParams = streamConfigV37.sessionParams;

    return true;
}

bool targetPerfClassPrimaryCamera(
        const std::set<std::string>& perfClassPrimaryCameraIds, const std::string& cameraId,
        int targetSdkVersion) {
    bool isPerfClassPrimaryCamera =
            perfClassPrimaryCameraIds.find(cameraId) != perfClassPrimaryCameraIds.end();
    return targetSdkVersion >= SDK_VERSION_S && isPerfClassPrimaryCamera;
}

} // namespace SessionConfigurationUtils
} // namespace camera3
} // namespace android<|MERGE_RESOLUTION|>--- conflicted
+++ resolved
@@ -345,12 +345,8 @@
         OutputStreamInfo& streamInfo, bool isStreamInfoValid,
         sp<Surface>& surface, const sp<IGraphicBufferProducer>& gbp,
         const String8 &logicalCameraId, const CameraMetadata &physicalCameraMetadata,
-<<<<<<< HEAD
         const std::vector<int32_t> &sensorPixelModesUsed,
-        bool isPriviledgedClient){
-=======
-        const std::vector<int32_t> &sensorPixelModesUsed, int dynamicRangeProfile){
->>>>>>> 3ddb5bdf
+        int dynamicRangeProfile, bool isPriviledgedClient){
     // bufferProducer must be non-null
     if (gbp == nullptr) {
         String8 msg = String8::format("Camera %s: Surface is NULL", logicalCameraId.string());
@@ -621,13 +617,8 @@
         const SessionConfiguration& sessionConfiguration,
         const String8 &logicalCameraId, const CameraMetadata &deviceInfo,
         metadataGetter getMetadata, const std::vector<std::string> &physicalCameraIds,
-<<<<<<< HEAD
-        hardware::camera::device::V3_7::StreamConfiguration &streamConfiguration,
+        hardware::camera::device::V3_8::StreamConfiguration &streamConfiguration,
         bool overrideForPerfClass, bool *earlyExit, bool isPriviledgedClient) {
-=======
-        hardware::camera::device::V3_8::StreamConfiguration &streamConfiguration,
-        bool overrideForPerfClass, bool *earlyExit) {
->>>>>>> 3ddb5bdf
 
     auto operatingMode = sessionConfiguration.getOperatingMode();
     binder::Status res = checkOperatingMode(operatingMode, deviceInfo, logicalCameraId);
@@ -739,11 +730,8 @@
         for (auto& bufferProducer : bufferProducers) {
             sp<Surface> surface;
             res = createSurfaceFromGbp(streamInfo, isStreamInfoValid, surface, bufferProducer,
-<<<<<<< HEAD
-                    logicalCameraId, metadataChosen, sensorPixelModesUsed, isPriviledgedClient);
-=======
-                    logicalCameraId, metadataChosen, sensorPixelModesUsed, dynamicRangeProfile);
->>>>>>> 3ddb5bdf
+                    logicalCameraId, metadataChosen, sensorPixelModesUsed, dynamicRangeProfile,
+                    isPriviledgedClient);
 
             if (!res.isOk())
                 return res;
