/*
 * Copyright (C) 2020 The Android Open Source Project
 *
 * Licensed under the Apache License, Version 2.0 (the "License");
 * you may not use this file except in compliance with the License.
 * You may obtain a copy of the License at
 *
 *      http://www.apache.org/licenses/LICENSE-2.0
 *
 * Unless required by applicable law or agreed to in writing, software
 * distributed under the License is distributed on an "AS IS" BASIS,
 * WITHOUT WARRANTIES OR CONDITIONS OF ANY KIND, either express or implied.
 * See the License for the specific language governing permissions and
 * limitations under the License.
 */

#include <cutils/properties.h>

#include "SessionConfigurationUtils.h"
#include "../api2/DepthCompositeStream.h"
#include "../api2/HeicCompositeStream.h"
#include "android/hardware/camera/metadata/3.8/types.h"
#include "common/CameraDeviceBase.h"
#include "../CameraService.h"
#include "device3/hidl/HidlCamera3Device.h"
#include "device3/Camera3OutputStream.h"
#include "system/graphics-base-v1.1.h"

using android::camera3::OutputStreamInfo;
using android::camera3::OutputStreamInfo;
using android::hardware::camera2::ICameraDeviceUser;
using android::hardware::camera::metadata::V3_6::CameraMetadataEnumAndroidSensorPixelMode;
using android::hardware::camera::metadata::V3_8::CameraMetadataEnumAndroidRequestAvailableDynamicRangeProfilesMap;
using android::hardware::camera::metadata::V3_8::CameraMetadataEnumAndroidScalerAvailableStreamUseCases;

namespace android {
namespace camera3 {

void StreamConfiguration::getStreamConfigurations(
        const CameraMetadata &staticInfo, int configuration,
        std::unordered_map<int, std::vector<StreamConfiguration>> *scm) {
    if (scm == nullptr) {
        ALOGE("%s: StreamConfigurationMap nullptr", __FUNCTION__);
        return;
    }
    const int STREAM_FORMAT_OFFSET = 0;
    const int STREAM_WIDTH_OFFSET = 1;
    const int STREAM_HEIGHT_OFFSET = 2;
    const int STREAM_IS_INPUT_OFFSET = 3;

    camera_metadata_ro_entry availableStreamConfigs = staticInfo.find(configuration);
    for (size_t i = 0; i < availableStreamConfigs.count; i += 4) {
        int32_t format = availableStreamConfigs.data.i32[i + STREAM_FORMAT_OFFSET];
        int32_t width = availableStreamConfigs.data.i32[i + STREAM_WIDTH_OFFSET];
        int32_t height = availableStreamConfigs.data.i32[i + STREAM_HEIGHT_OFFSET];
        int32_t isInput = availableStreamConfigs.data.i32[i + STREAM_IS_INPUT_OFFSET];
        StreamConfiguration sc = {format, width, height, isInput};
        (*scm)[format].push_back(sc);
    }
}

void StreamConfiguration::getStreamConfigurations(
        const CameraMetadata &staticInfo, bool maxRes,
        std::unordered_map<int, std::vector<StreamConfiguration>> *scm) {
    int32_t scalerKey =
            SessionConfigurationUtils::getAppropriateModeTag(
                    ANDROID_SCALER_AVAILABLE_STREAM_CONFIGURATIONS, maxRes);

    int32_t depthKey =
            SessionConfigurationUtils::getAppropriateModeTag(
                    ANDROID_DEPTH_AVAILABLE_DEPTH_STREAM_CONFIGURATIONS, maxRes);

    int32_t dynamicDepthKey =
            SessionConfigurationUtils::getAppropriateModeTag(
                    ANDROID_DEPTH_AVAILABLE_DYNAMIC_DEPTH_STREAM_CONFIGURATIONS);

    int32_t heicKey =
            SessionConfigurationUtils::getAppropriateModeTag(
                    ANDROID_HEIC_AVAILABLE_HEIC_STREAM_CONFIGURATIONS);

    getStreamConfigurations(staticInfo, scalerKey, scm);
    getStreamConfigurations(staticInfo, depthKey, scm);
    getStreamConfigurations(staticInfo, dynamicDepthKey, scm);
    getStreamConfigurations(staticInfo, heicKey, scm);
}

namespace SessionConfigurationUtils {

int32_t PERF_CLASS_LEVEL =
        property_get_int32("ro.odm.build.media_performance_class", 0);

bool IS_PERF_CLASS = (PERF_CLASS_LEVEL == SDK_VERSION_S);

camera3::Size getMaxJpegResolution(const CameraMetadata &metadata,
        bool ultraHighResolution) {
    int32_t maxJpegWidth = 0, maxJpegHeight = 0;
    const int STREAM_CONFIGURATION_SIZE = 4;
    const int STREAM_FORMAT_OFFSET = 0;
    const int STREAM_WIDTH_OFFSET = 1;
    const int STREAM_HEIGHT_OFFSET = 2;
    const int STREAM_IS_INPUT_OFFSET = 3;

    int32_t scalerSizesTag = ultraHighResolution ?
            ANDROID_SCALER_AVAILABLE_STREAM_CONFIGURATIONS_MAXIMUM_RESOLUTION :
                    ANDROID_SCALER_AVAILABLE_STREAM_CONFIGURATIONS;
    camera_metadata_ro_entry_t availableStreamConfigs =
            metadata.find(scalerSizesTag);
    if (availableStreamConfigs.count == 0 ||
            availableStreamConfigs.count % STREAM_CONFIGURATION_SIZE != 0) {
        return camera3::Size(0, 0);
    }

    // Get max jpeg size (area-wise).
    for (size_t i= 0; i < availableStreamConfigs.count; i+= STREAM_CONFIGURATION_SIZE) {
        int32_t format = availableStreamConfigs.data.i32[i + STREAM_FORMAT_OFFSET];
        int32_t width = availableStreamConfigs.data.i32[i + STREAM_WIDTH_OFFSET];
        int32_t height = availableStreamConfigs.data.i32[i + STREAM_HEIGHT_OFFSET];
        int32_t isInput = availableStreamConfigs.data.i32[i + STREAM_IS_INPUT_OFFSET];
        if (isInput == ANDROID_SCALER_AVAILABLE_STREAM_CONFIGURATIONS_OUTPUT
                && format == HAL_PIXEL_FORMAT_BLOB &&
                (width * height > maxJpegWidth * maxJpegHeight)) {
            maxJpegWidth = width;
            maxJpegHeight = height;
        }
    }

    return camera3::Size(maxJpegWidth, maxJpegHeight);
}

size_t getUHRMaxJpegBufferSize(camera3::Size uhrMaxJpegSize,
        camera3::Size defaultMaxJpegSize, size_t defaultMaxJpegBufferSize) {
    return (uhrMaxJpegSize.width * uhrMaxJpegSize.height) /
            (defaultMaxJpegSize.width * defaultMaxJpegSize.height) * defaultMaxJpegBufferSize;
}

StreamConfigurationPair
getStreamConfigurationPair(const CameraMetadata &staticInfo) {
    camera3::StreamConfigurationPair streamConfigurationPair;
    camera3::StreamConfiguration::getStreamConfigurations(staticInfo, false,
            &streamConfigurationPair.mDefaultStreamConfigurationMap);
    camera3::StreamConfiguration::getStreamConfigurations(staticInfo, true,
            &streamConfigurationPair.mMaximumResolutionStreamConfigurationMap);
    return streamConfigurationPair;
}

int64_t euclidDistSquare(int32_t x0, int32_t y0, int32_t x1, int32_t y1) {
    int64_t d0 = x0 - x1;
    int64_t d1 = y0 - y1;
    return d0 * d0 + d1 * d1;
}

bool roundBufferDimensionNearest(int32_t width, int32_t height,
        int32_t format, android_dataspace dataSpace,
        const CameraMetadata& info, bool maxResolution, /*out*/int32_t* outWidth,
        /*out*/int32_t* outHeight, bool isPriviledgedClient) {
    const int32_t depthSizesTag =
            getAppropriateModeTag(ANDROID_DEPTH_AVAILABLE_DEPTH_STREAM_CONFIGURATIONS,
                    maxResolution);
    const int32_t scalerSizesTag =
            getAppropriateModeTag(ANDROID_SCALER_AVAILABLE_STREAM_CONFIGURATIONS, maxResolution);
    const int32_t heicSizesTag =
            getAppropriateModeTag(ANDROID_HEIC_AVAILABLE_HEIC_STREAM_CONFIGURATIONS, maxResolution);

    camera_metadata_ro_entry streamConfigs =
            (dataSpace == HAL_DATASPACE_DEPTH) ? info.find(depthSizesTag) :
            (dataSpace == static_cast<android_dataspace>(HAL_DATASPACE_HEIF)) ?
            info.find(heicSizesTag) :
            info.find(scalerSizesTag);

    int32_t bestWidth = -1;
    int32_t bestHeight = -1;

    // Iterate through listed stream configurations and find the one with the smallest euclidean
    // distance from the given dimensions for the given format.
    for (size_t i = 0; i < streamConfigs.count; i += 4) {
        int32_t fmt = streamConfigs.data.i32[i];
        int32_t w = streamConfigs.data.i32[i + 1];
        int32_t h = streamConfigs.data.i32[i + 2];

        // Ignore input/output type for now
        if (fmt == format) {
            if (w == width && h == height) {
                bestWidth = width;
                bestHeight = height;
                break;
            } else if (w <= ROUNDING_WIDTH_CAP && (bestWidth == -1 ||
                    SessionConfigurationUtils::euclidDistSquare(w, h, width, height) <
                    SessionConfigurationUtils::euclidDistSquare(bestWidth, bestHeight, width,
                            height))) {
                bestWidth = w;
                bestHeight = h;
            }
        }
    }

    if (isPriviledgedClient == true && bestWidth == -1 &&
        (format == HAL_PIXEL_FORMAT_RAW10 || format == HAL_PIXEL_FORMAT_RAW12 ||
         format == HAL_PIXEL_FORMAT_RAW16 || format == HAL_PIXEL_FORMAT_RAW_OPAQUE)) {
        bool isLogicalCamera = false;
        auto entry = info.find(ANDROID_REQUEST_AVAILABLE_CAPABILITIES);
        for (size_t i = 0; i < entry.count; ++i) {
            uint8_t capability = entry.data.u8[i];
            if (capability == ANDROID_REQUEST_AVAILABLE_CAPABILITIES_LOGICAL_MULTI_CAMERA) {
                isLogicalCamera = true;
                break;
            }
        }

        if (isLogicalCamera == true) {
            bestWidth = width;
            bestHeight = height;
        }
    }

    // Avoid roundBufferDimensionsNearest for privileged client YUV streams to meet the AIDE2
    // requirement. AIDE2 is vendor enhanced feature which requires special resolutions and
    // those are not populated in static capabilities.
    if (isPriviledgedClient == true && format == HAL_PIXEL_FORMAT_YCbCr_420_888) {
        ALOGI("Bypass roundBufferDimensionNearest for privilegedClient YUV streams "
              "width %d height %d",
              width, height);

        bestWidth  = width;
        bestHeight = height;
    }

    if (bestWidth == -1) {
        // Return false if no configurations for this format were listed
        return false;
    }

    // Set the outputs to the closet width/height
    if (outWidth != NULL) {
        *outWidth = bestWidth;
    }
    if (outHeight != NULL) {
        *outHeight = bestHeight;
    }

    // Return true if at least one configuration for this format was listed
    return true;
}

//check if format is 10-bit compatible
bool is10bitCompatibleFormat(int32_t format) {
    switch(format) {
        case HAL_PIXEL_FORMAT_IMPLEMENTATION_DEFINED:
        case HAL_PIXEL_FORMAT_YCBCR_P010:
            return true;
        default:
            return false;
    }
}

bool isDynamicRangeProfileSupported(int dynamicRangeProfile, const CameraMetadata& staticInfo) {
    if (dynamicRangeProfile == ANDROID_REQUEST_AVAILABLE_DYNAMIC_RANGE_PROFILES_MAP_STANDARD) {
        // Supported by default
        return true;
    }

    camera_metadata_ro_entry_t entry = staticInfo.find(ANDROID_REQUEST_AVAILABLE_CAPABILITIES);
    bool is10bitDynamicRangeSupported = false;
    for (size_t i = 0; i < entry.count; ++i) {
        uint8_t capability = entry.data.u8[i];
        if (capability == ANDROID_REQUEST_AVAILABLE_CAPABILITIES_DYNAMIC_RANGE_TEN_BIT) {
            is10bitDynamicRangeSupported = true;
            break;
        }
    }

    if (!is10bitDynamicRangeSupported) {
        return false;
    }

    switch (dynamicRangeProfile) {
        case ANDROID_REQUEST_AVAILABLE_DYNAMIC_RANGE_PROFILES_MAP_HDR10_PLUS:
        case ANDROID_REQUEST_AVAILABLE_DYNAMIC_RANGE_PROFILES_MAP_HDR10:
        case ANDROID_REQUEST_AVAILABLE_DYNAMIC_RANGE_PROFILES_MAP_HLG10:
        case ANDROID_REQUEST_AVAILABLE_DYNAMIC_RANGE_PROFILES_MAP_DOLBY_VISION_10B_HDR_OEM:
        case ANDROID_REQUEST_AVAILABLE_DYNAMIC_RANGE_PROFILES_MAP_DOLBY_VISION_10B_HDR_OEM_PO:
        case ANDROID_REQUEST_AVAILABLE_DYNAMIC_RANGE_PROFILES_MAP_DOLBY_VISION_10B_HDR_REF:
        case ANDROID_REQUEST_AVAILABLE_DYNAMIC_RANGE_PROFILES_MAP_DOLBY_VISION_10B_HDR_REF_PO:
        case ANDROID_REQUEST_AVAILABLE_DYNAMIC_RANGE_PROFILES_MAP_DOLBY_VISION_8B_HDR_OEM:
        case ANDROID_REQUEST_AVAILABLE_DYNAMIC_RANGE_PROFILES_MAP_DOLBY_VISION_8B_HDR_OEM_PO:
        case ANDROID_REQUEST_AVAILABLE_DYNAMIC_RANGE_PROFILES_MAP_DOLBY_VISION_8B_HDR_REF:
        case ANDROID_REQUEST_AVAILABLE_DYNAMIC_RANGE_PROFILES_MAP_DOLBY_VISION_8B_HDR_REF_PO:
            entry = staticInfo.find(ANDROID_REQUEST_AVAILABLE_DYNAMIC_RANGE_PROFILES_MAP);
            for (size_t i = 0; i < entry.count; i += 2) {
                if (dynamicRangeProfile == entry.data.i32[i]) {
                    return true;
                }
            }

            return false;
        default:
            return false;
    }

    return false;
}

//check if format is 10-bit compatible
bool is10bitDynamicRangeProfile(int32_t dynamicRangeProfile) {
    switch (dynamicRangeProfile) {
        case ANDROID_REQUEST_AVAILABLE_DYNAMIC_RANGE_PROFILES_MAP_HDR10_PLUS:
        case ANDROID_REQUEST_AVAILABLE_DYNAMIC_RANGE_PROFILES_MAP_HDR10:
        case ANDROID_REQUEST_AVAILABLE_DYNAMIC_RANGE_PROFILES_MAP_HLG10:
        case ANDROID_REQUEST_AVAILABLE_DYNAMIC_RANGE_PROFILES_MAP_DOLBY_VISION_10B_HDR_OEM:
        case ANDROID_REQUEST_AVAILABLE_DYNAMIC_RANGE_PROFILES_MAP_DOLBY_VISION_10B_HDR_OEM_PO:
        case ANDROID_REQUEST_AVAILABLE_DYNAMIC_RANGE_PROFILES_MAP_DOLBY_VISION_10B_HDR_REF:
        case ANDROID_REQUEST_AVAILABLE_DYNAMIC_RANGE_PROFILES_MAP_DOLBY_VISION_10B_HDR_REF_PO:
            return true;
        default:
            return false;
    }
}

bool isPublicFormat(int32_t format)
{
    switch(format) {
        case HAL_PIXEL_FORMAT_RGBA_8888:
        case HAL_PIXEL_FORMAT_RGBX_8888:
        case HAL_PIXEL_FORMAT_RGB_888:
        case HAL_PIXEL_FORMAT_RGB_565:
        case HAL_PIXEL_FORMAT_BGRA_8888:
        case HAL_PIXEL_FORMAT_YV12:
        case HAL_PIXEL_FORMAT_Y8:
        case HAL_PIXEL_FORMAT_Y16:
        case HAL_PIXEL_FORMAT_RAW16:
        case HAL_PIXEL_FORMAT_RAW10:
        case HAL_PIXEL_FORMAT_RAW12:
        case HAL_PIXEL_FORMAT_RAW_OPAQUE:
        case HAL_PIXEL_FORMAT_BLOB:
        case HAL_PIXEL_FORMAT_IMPLEMENTATION_DEFINED:
        case HAL_PIXEL_FORMAT_YCbCr_420_888:
        case HAL_PIXEL_FORMAT_YCbCr_422_SP:
        case HAL_PIXEL_FORMAT_YCrCb_420_SP:
        case HAL_PIXEL_FORMAT_YCbCr_422_I:
            return true;
        default:
            return false;
    }
}

bool isStreamUseCaseSupported(int streamUseCase,
        const CameraMetadata &deviceInfo) {
    camera_metadata_ro_entry_t availableStreamUseCases =
            deviceInfo.find(ANDROID_SCALER_AVAILABLE_STREAM_USE_CASES);

    if (availableStreamUseCases.count == 0 &&
            streamUseCase == ANDROID_SCALER_AVAILABLE_STREAM_USE_CASES_DEFAULT) {
        return true;
    }

    for (size_t i = 0; i < availableStreamUseCases.count; i++) {
        if (availableStreamUseCases.data.i32[i] == streamUseCase) {
            return true;
        }
    }
    return false;
}

binder::Status createSurfaceFromGbp(
        OutputStreamInfo& streamInfo, bool isStreamInfoValid,
        sp<Surface>& surface, const sp<IGraphicBufferProducer>& gbp,
        const String8 &logicalCameraId, const CameraMetadata &physicalCameraMetadata,
<<<<<<< HEAD
        const std::vector<int32_t> &sensorPixelModesUsed,
        int dynamicRangeProfile, bool isPriviledgedClient){
=======
        const std::vector<int32_t> &sensorPixelModesUsed, int dynamicRangeProfile,
        int streamUseCase) {
>>>>>>> 2e60890b
    // bufferProducer must be non-null
    if (gbp == nullptr) {
        String8 msg = String8::format("Camera %s: Surface is NULL", logicalCameraId.string());
        ALOGW("%s: %s", __FUNCTION__, msg.string());
        return STATUS_ERROR(CameraService::ERROR_ILLEGAL_ARGUMENT, msg.string());
    }
    // HACK b/10949105
    // Query consumer usage bits to set async operation mode for
    // GLConsumer using controlledByApp parameter.
    bool useAsync = false;
    uint64_t consumerUsage = 0;
    status_t err;
    if ((err = gbp->getConsumerUsage(&consumerUsage)) != OK) {
        String8 msg = String8::format("Camera %s: Failed to query Surface consumer usage: %s (%d)",
                logicalCameraId.string(), strerror(-err), err);
        ALOGE("%s: %s", __FUNCTION__, msg.string());
        return STATUS_ERROR(CameraService::ERROR_INVALID_OPERATION, msg.string());
    }
    if (consumerUsage & GraphicBuffer::USAGE_HW_TEXTURE) {
        ALOGW("%s: Camera %s with consumer usage flag: %" PRIu64 ": Forcing asynchronous mode for"
                "stream", __FUNCTION__, logicalCameraId.string(), consumerUsage);
        useAsync = true;
    }

    uint64_t disallowedFlags = GraphicBuffer::USAGE_HW_VIDEO_ENCODER |
                              GRALLOC_USAGE_RENDERSCRIPT;
    uint64_t allowedFlags = GraphicBuffer::USAGE_SW_READ_MASK |
                           GraphicBuffer::USAGE_HW_TEXTURE |
                           GraphicBuffer::USAGE_HW_COMPOSER;
    bool flexibleConsumer = (consumerUsage & disallowedFlags) == 0 &&
            (consumerUsage & allowedFlags) != 0;

    surface = new Surface(gbp, useAsync);
    ANativeWindow *anw = surface.get();

    int width, height, format;
    android_dataspace dataSpace;
    if ((err = anw->query(anw, NATIVE_WINDOW_WIDTH, &width)) != OK) {
        String8 msg = String8::format("Camera %s: Failed to query Surface width: %s (%d)",
                 logicalCameraId.string(), strerror(-err), err);
        ALOGE("%s: %s", __FUNCTION__, msg.string());
        return STATUS_ERROR(CameraService::ERROR_INVALID_OPERATION, msg.string());
    }
    if ((err = anw->query(anw, NATIVE_WINDOW_HEIGHT, &height)) != OK) {
        String8 msg = String8::format("Camera %s: Failed to query Surface height: %s (%d)",
                logicalCameraId.string(), strerror(-err), err);
        ALOGE("%s: %s", __FUNCTION__, msg.string());
        return STATUS_ERROR(CameraService::ERROR_INVALID_OPERATION, msg.string());
    }
    if ((err = anw->query(anw, NATIVE_WINDOW_FORMAT, &format)) != OK) {
        String8 msg = String8::format("Camera %s: Failed to query Surface format: %s (%d)",
                logicalCameraId.string(), strerror(-err), err);
        ALOGE("%s: %s", __FUNCTION__, msg.string());
        return STATUS_ERROR(CameraService::ERROR_INVALID_OPERATION, msg.string());
    }
    if ((err = anw->query(anw, NATIVE_WINDOW_DEFAULT_DATASPACE,
            reinterpret_cast<int*>(&dataSpace))) != OK) {
        String8 msg = String8::format("Camera %s: Failed to query Surface dataspace: %s (%d)",
                logicalCameraId.string(), strerror(-err), err);
        ALOGE("%s: %s", __FUNCTION__, msg.string());
        return STATUS_ERROR(CameraService::ERROR_INVALID_OPERATION, msg.string());
    }

    // FIXME: remove this override since the default format should be
    //       IMPLEMENTATION_DEFINED. b/9487482 & b/35317944
    if ((format >= HAL_PIXEL_FORMAT_RGBA_8888 && format <= HAL_PIXEL_FORMAT_BGRA_8888) &&
            ((consumerUsage & GRALLOC_USAGE_HW_MASK) &&
             ((consumerUsage & GRALLOC_USAGE_SW_READ_MASK) == 0))) {
        ALOGW("%s: Camera %s: Overriding format %#x to IMPLEMENTATION_DEFINED",
                __FUNCTION__, logicalCameraId.string(), format);
        format = HAL_PIXEL_FORMAT_IMPLEMENTATION_DEFINED;
    }
    std::unordered_set<int32_t> overriddenSensorPixelModes;
    if (checkAndOverrideSensorPixelModesUsed(sensorPixelModesUsed, format, width, height,
            physicalCameraMetadata, flexibleConsumer, &overriddenSensorPixelModes) != OK) {
        String8 msg = String8::format("Camera %s: sensor pixel modes for stream with "
                "format %#x are not valid",logicalCameraId.string(), format);
        ALOGE("%s: %s", __FUNCTION__, msg.string());
        return STATUS_ERROR(CameraService::ERROR_ILLEGAL_ARGUMENT, msg.string());
    }
    bool foundInMaxRes = false;
    if (overriddenSensorPixelModes.find(ANDROID_SENSOR_PIXEL_MODE_MAXIMUM_RESOLUTION) !=
            overriddenSensorPixelModes.end()) {
        // we can use the default stream configuration map
        foundInMaxRes = true;
    }

    // Round dimensions to the nearest dimensions available for this format
    if (flexibleConsumer && isPublicFormat(format) &&
            !SessionConfigurationUtils::roundBufferDimensionNearest(width, height,
            format, dataSpace, physicalCameraMetadata, foundInMaxRes, /*out*/&width,
            /*out*/&height, isPriviledgedClient)) {
        String8 msg = String8::format("Camera %s: No supported stream configurations with "
                "format %#x defined, failed to create output stream",
                logicalCameraId.string(), format);
        ALOGE("%s: %s", __FUNCTION__, msg.string());
        return STATUS_ERROR(CameraService::ERROR_ILLEGAL_ARGUMENT, msg.string());
    }
    if (!SessionConfigurationUtils::isDynamicRangeProfileSupported(dynamicRangeProfile,
                physicalCameraMetadata)) {
        String8 msg = String8::format("Camera %s: Dynamic range profile 0x%x not supported,"
                " failed to create output stream", logicalCameraId.string(), dynamicRangeProfile);
        ALOGE("%s: %s", __FUNCTION__, msg.string());
        return STATUS_ERROR(CameraService::ERROR_ILLEGAL_ARGUMENT, msg.string());
    }
    if (SessionConfigurationUtils::is10bitDynamicRangeProfile(dynamicRangeProfile) &&
            !SessionConfigurationUtils::is10bitCompatibleFormat(format)) {
        String8 msg = String8::format("Camera %s: No 10-bit supported stream configurations with "
                "format %#x defined and profile %#x, failed to create output stream",
                logicalCameraId.string(), format, dynamicRangeProfile);
        ALOGE("%s: %s", __FUNCTION__, msg.string());
        return STATUS_ERROR(CameraService::ERROR_ILLEGAL_ARGUMENT, msg.string());
    }
    if (!SessionConfigurationUtils::isStreamUseCaseSupported(streamUseCase,
            physicalCameraMetadata)) {
        String8 msg = String8::format("Camera %s: stream use case %d not supported,"
                " failed to create output stream", logicalCameraId.string(), streamUseCase);
        ALOGE("%s: %s", __FUNCTION__, msg.string());
        return STATUS_ERROR(CameraService::ERROR_ILLEGAL_ARGUMENT, msg.string());
    }

    if (!isStreamInfoValid) {
        streamInfo.width = width;
        streamInfo.height = height;
        streamInfo.format = format;
        streamInfo.dataSpace = dataSpace;
        streamInfo.consumerUsage = consumerUsage;
        streamInfo.sensorPixelModesUsed = overriddenSensorPixelModes;
        streamInfo.dynamicRangeProfile = dynamicRangeProfile;
        streamInfo.streamUseCase = streamUseCase;
        return binder::Status::ok();
    }
    if (width != streamInfo.width) {
        String8 msg = String8::format("Camera %s:Surface width doesn't match: %d vs %d",
                logicalCameraId.string(), width, streamInfo.width);
        ALOGE("%s: %s", __FUNCTION__, msg.string());
        return STATUS_ERROR(CameraService::ERROR_ILLEGAL_ARGUMENT, msg.string());
    }
    if (height != streamInfo.height) {
        String8 msg = String8::format("Camera %s:Surface height doesn't match: %d vs %d",
                 logicalCameraId.string(), height, streamInfo.height);
        ALOGE("%s: %s", __FUNCTION__, msg.string());
        return STATUS_ERROR(CameraService::ERROR_ILLEGAL_ARGUMENT, msg.string());
    }
    if (format != streamInfo.format) {
        String8 msg = String8::format("Camera %s:Surface format doesn't match: %d vs %d",
                 logicalCameraId.string(), format, streamInfo.format);
        ALOGE("%s: %s", __FUNCTION__, msg.string());
        return STATUS_ERROR(CameraService::ERROR_ILLEGAL_ARGUMENT, msg.string());
    }
    if (format != HAL_PIXEL_FORMAT_IMPLEMENTATION_DEFINED) {
        if (dataSpace != streamInfo.dataSpace) {
            String8 msg = String8::format("Camera %s:Surface dataSpace doesn't match: %d vs %d",
                    logicalCameraId.string(), dataSpace, streamInfo.dataSpace);
            ALOGE("%s: %s", __FUNCTION__, msg.string());
            return STATUS_ERROR(CameraService::ERROR_ILLEGAL_ARGUMENT, msg.string());
        }
        //At the native side, there isn't a way to check whether 2 surfaces come from the same
        //surface class type. Use usage flag to approximate the comparison.
        if (consumerUsage != streamInfo.consumerUsage) {
            String8 msg = String8::format(
                    "Camera %s:Surface usage flag doesn't match %" PRIu64 " vs %" PRIu64 "",
                    logicalCameraId.string(), consumerUsage, streamInfo.consumerUsage);
            ALOGE("%s: %s", __FUNCTION__, msg.string());
            return STATUS_ERROR(CameraService::ERROR_ILLEGAL_ARGUMENT, msg.string());
        }
    }
    return binder::Status::ok();
}

void mapStreamInfo(const OutputStreamInfo &streamInfo,
            camera3::camera_stream_rotation_t rotation, String8 physicalId,
            int32_t groupId, hardware::camera::device::V3_8::Stream *stream /*out*/) {
    if (stream == nullptr) {
        return;
    }

    stream->v3_7.v3_4.v3_2.streamType = hardware::camera::device::V3_2::StreamType::OUTPUT;
    stream->v3_7.v3_4.v3_2.width = streamInfo.width;
    stream->v3_7.v3_4.v3_2.height = streamInfo.height;
    stream->v3_7.v3_4.v3_2.format = HidlCamera3Device::mapToPixelFormat(streamInfo.format);
    auto u = streamInfo.consumerUsage;
    camera3::Camera3OutputStream::applyZSLUsageQuirk(streamInfo.format, &u);
    stream->v3_7.v3_4.v3_2.usage = HidlCamera3Device::mapToConsumerUsage(u);
    stream->v3_7.v3_4.v3_2.dataSpace = HidlCamera3Device::mapToHidlDataspace(streamInfo.dataSpace);
    stream->v3_7.v3_4.v3_2.rotation = HidlCamera3Device::mapToStreamRotation(rotation);
    stream->v3_7.v3_4.v3_2.id = -1; // Invalid stream id
    stream->v3_7.v3_4.physicalCameraId = std::string(physicalId.string());
    stream->v3_7.v3_4.bufferSize = 0;
    stream->v3_7.groupId = groupId;
    stream->v3_7.sensorPixelModesUsed.resize(streamInfo.sensorPixelModesUsed.size());

    size_t idx = 0;
    for (auto mode : streamInfo.sensorPixelModesUsed) {
        stream->v3_7.sensorPixelModesUsed[idx++] =
                static_cast<CameraMetadataEnumAndroidSensorPixelMode>(mode);
    }
    stream->dynamicRangeProfile =
        static_cast<CameraMetadataEnumAndroidRequestAvailableDynamicRangeProfilesMap> (
                streamInfo.dynamicRangeProfile);
    stream->useCase = static_cast<CameraMetadataEnumAndroidScalerAvailableStreamUseCases>(
            streamInfo.streamUseCase);
}

binder::Status checkPhysicalCameraId(
        const std::vector<std::string> &physicalCameraIds, const String8 &physicalCameraId,
        const String8 &logicalCameraId) {
    if (physicalCameraId.size() == 0) {
        return binder::Status::ok();
    }
    if (std::find(physicalCameraIds.begin(), physicalCameraIds.end(),
        physicalCameraId.string()) == physicalCameraIds.end()) {
        String8 msg = String8::format("Camera %s: Camera doesn't support physicalCameraId %s.",
                logicalCameraId.string(), physicalCameraId.string());
        ALOGE("%s: %s", __FUNCTION__, msg.string());
        return STATUS_ERROR(CameraService::ERROR_ILLEGAL_ARGUMENT, msg.string());
    }
    return binder::Status::ok();
}

binder::Status checkSurfaceType(size_t numBufferProducers,
        bool deferredConsumer, int surfaceType)  {
    if (numBufferProducers > MAX_SURFACES_PER_STREAM) {
        ALOGE("%s: GraphicBufferProducer count %zu for stream exceeds limit of %d",
                __FUNCTION__, numBufferProducers, MAX_SURFACES_PER_STREAM);
        return STATUS_ERROR(CameraService::ERROR_ILLEGAL_ARGUMENT, "Surface count is too high");
    } else if ((numBufferProducers == 0) && (!deferredConsumer)) {
        ALOGE("%s: Number of consumers cannot be smaller than 1", __FUNCTION__);
        return STATUS_ERROR(CameraService::ERROR_ILLEGAL_ARGUMENT, "No valid consumers.");
    }

    bool validSurfaceType = ((surfaceType == OutputConfiguration::SURFACE_TYPE_SURFACE_VIEW) ||
            (surfaceType == OutputConfiguration::SURFACE_TYPE_SURFACE_TEXTURE));

    if (deferredConsumer && !validSurfaceType) {
        ALOGE("%s: Target surface has invalid surfaceType = %d.", __FUNCTION__, surfaceType);
        return STATUS_ERROR(CameraService::ERROR_ILLEGAL_ARGUMENT, "Target Surface is invalid");
    }

    return binder::Status::ok();
}

binder::Status checkOperatingMode(int operatingMode,
        const CameraMetadata &staticInfo, const String8 &cameraId) {
    if (operatingMode < 0) {
        String8 msg = String8::format(
            "Camera %s: Invalid operating mode %d requested", cameraId.string(), operatingMode);
        ALOGE("%s: %s", __FUNCTION__, msg.string());
        return STATUS_ERROR(CameraService::ERROR_ILLEGAL_ARGUMENT,
                msg.string());
    }

    bool isConstrainedHighSpeed = (operatingMode == ICameraDeviceUser::CONSTRAINED_HIGH_SPEED_MODE);
    if (isConstrainedHighSpeed) {
        camera_metadata_ro_entry_t entry = staticInfo.find(ANDROID_REQUEST_AVAILABLE_CAPABILITIES);
        bool isConstrainedHighSpeedSupported = false;
        for(size_t i = 0; i < entry.count; ++i) {
            uint8_t capability = entry.data.u8[i];
            if (capability == ANDROID_REQUEST_AVAILABLE_CAPABILITIES_CONSTRAINED_HIGH_SPEED_VIDEO) {
                isConstrainedHighSpeedSupported = true;
                break;
            }
        }
        if (!isConstrainedHighSpeedSupported) {
            String8 msg = String8::format(
                "Camera %s: Try to create a constrained high speed configuration on a device"
                " that doesn't support it.", cameraId.string());
            ALOGE("%s: %s", __FUNCTION__, msg.string());
            return STATUS_ERROR(CameraService::ERROR_ILLEGAL_ARGUMENT,
                    msg.string());
        }
    }

    return binder::Status::ok();
}

binder::Status
convertToHALStreamCombination(
        const SessionConfiguration& sessionConfiguration,
        const String8 &logicalCameraId, const CameraMetadata &deviceInfo,
        metadataGetter getMetadata, const std::vector<std::string> &physicalCameraIds,
        hardware::camera::device::V3_8::StreamConfiguration &streamConfiguration,
        bool overrideForPerfClass, bool *earlyExit, bool isPriviledgedClient) {

    auto operatingMode = sessionConfiguration.getOperatingMode();
    binder::Status res = checkOperatingMode(operatingMode, deviceInfo, logicalCameraId);
    if (!res.isOk()) {
        return res;
    }

    if (earlyExit == nullptr) {
        String8 msg("earlyExit nullptr");
        ALOGE("%s: %s", __FUNCTION__, msg.string());
        return STATUS_ERROR(CameraService::ERROR_ILLEGAL_ARGUMENT, msg.string());
    }
    *earlyExit = false;
    auto ret = HidlCamera3Device::mapToStreamConfigurationMode(
            static_cast<camera_stream_configuration_mode_t> (operatingMode),
            /*out*/ &streamConfiguration.operationMode);
    if (ret != OK) {
        String8 msg = String8::format(
            "Camera %s: Failed mapping operating mode %d requested: %s (%d)",
            logicalCameraId.string(), operatingMode, strerror(-ret), ret);
        ALOGE("%s: %s", __FUNCTION__, msg.string());
        return STATUS_ERROR(CameraService::ERROR_ILLEGAL_ARGUMENT,
                msg.string());
    }

    bool isInputValid = (sessionConfiguration.getInputWidth() > 0) &&
            (sessionConfiguration.getInputHeight() > 0) &&
            (sessionConfiguration.getInputFormat() > 0);
    auto outputConfigs = sessionConfiguration.getOutputConfigurations();
    size_t streamCount = outputConfigs.size();
    streamCount = isInputValid ? streamCount + 1 : streamCount;
    streamConfiguration.streams.resize(streamCount);
    size_t streamIdx = 0;
    if (isInputValid) {
        hardware::hidl_vec<CameraMetadataEnumAndroidSensorPixelMode> defaultSensorPixelModes;
        defaultSensorPixelModes.resize(1);
        defaultSensorPixelModes[0] =
                static_cast<CameraMetadataEnumAndroidSensorPixelMode>(
                        ANDROID_SENSOR_PIXEL_MODE_DEFAULT);
        streamConfiguration.streams[streamIdx++].v3_7 = {{{/*streamId*/0,
                hardware::camera::device::V3_2::StreamType::INPUT,
                static_cast<uint32_t> (sessionConfiguration.getInputWidth()),
                static_cast<uint32_t> (sessionConfiguration.getInputHeight()),
                HidlCamera3Device::mapToPixelFormat(sessionConfiguration.getInputFormat()),
                /*usage*/ 0, HAL_DATASPACE_UNKNOWN,
                hardware::camera::device::V3_2::StreamRotation::ROTATION_0},
                /*physicalId*/ nullptr, /*bufferSize*/0}, /*groupId*/-1, defaultSensorPixelModes};
        streamConfiguration.multiResolutionInputImage =
                sessionConfiguration.inputIsMultiResolution();
    }

    for (const auto &it : outputConfigs) {
        const std::vector<sp<IGraphicBufferProducer>>& bufferProducers =
            it.getGraphicBufferProducers();
        bool deferredConsumer = it.isDeferred();
        String8 physicalCameraId = String8(it.getPhysicalCameraId());

        int dynamicRangeProfile = it.getDynamicRangeProfile();
        std::vector<int32_t> sensorPixelModesUsed = it.getSensorPixelModesUsed();
        const CameraMetadata &physicalDeviceInfo = getMetadata(physicalCameraId,
                overrideForPerfClass);
        const CameraMetadata &metadataChosen =
                physicalCameraId.size() > 0 ? physicalDeviceInfo : deviceInfo;

        size_t numBufferProducers = bufferProducers.size();
        bool isStreamInfoValid = false;
        int32_t groupId = it.isMultiResolution() ? it.getSurfaceSetID() : -1;
        OutputStreamInfo streamInfo;

        res = checkSurfaceType(numBufferProducers, deferredConsumer, it.getSurfaceType());
        if (!res.isOk()) {
            return res;
        }
        res = checkPhysicalCameraId(physicalCameraIds, physicalCameraId,
                logicalCameraId);
        if (!res.isOk()) {
            return res;
        }

        int streamUseCase = it.getStreamUseCase();
        if (deferredConsumer) {
            streamInfo.width = it.getWidth();
            streamInfo.height = it.getHeight();
            streamInfo.format = HAL_PIXEL_FORMAT_IMPLEMENTATION_DEFINED;
            streamInfo.dataSpace = android_dataspace_t::HAL_DATASPACE_UNKNOWN;
            auto surfaceType = it.getSurfaceType();
            streamInfo.consumerUsage = GraphicBuffer::USAGE_HW_TEXTURE;
            if (surfaceType == OutputConfiguration::SURFACE_TYPE_SURFACE_VIEW) {
                streamInfo.consumerUsage |= GraphicBuffer::USAGE_HW_COMPOSER;
            }
            streamInfo.dynamicRangeProfile = it.getDynamicRangeProfile();
            if (checkAndOverrideSensorPixelModesUsed(sensorPixelModesUsed,
                    streamInfo.format, streamInfo.width,
                    streamInfo.height, metadataChosen, false /*flexibleConsumer*/,
                    &streamInfo.sensorPixelModesUsed) != OK) {
                        ALOGE("%s: Deferred surface sensor pixel modes not valid",
                                __FUNCTION__);
                        return STATUS_ERROR(CameraService::ERROR_ILLEGAL_ARGUMENT,
                                "Deferred surface sensor pixel modes not valid");
            }
            streamInfo.streamUseCase = streamUseCase;
            mapStreamInfo(streamInfo, camera3::CAMERA_STREAM_ROTATION_0, physicalCameraId, groupId,
                    &streamConfiguration.streams[streamIdx++]);
            isStreamInfoValid = true;

            if (numBufferProducers == 0) {
                continue;
            }
        }

        for (auto& bufferProducer : bufferProducers) {
            sp<Surface> surface;
            res = createSurfaceFromGbp(streamInfo, isStreamInfoValid, surface, bufferProducer,
                    logicalCameraId, metadataChosen, sensorPixelModesUsed, dynamicRangeProfile,
<<<<<<< HEAD
                    isPriviledgedClient);
=======
                    streamUseCase);
>>>>>>> 2e60890b

            if (!res.isOk())
                return res;

            if (!isStreamInfoValid) {
                bool isDepthCompositeStream =
                        camera3::DepthCompositeStream::isDepthCompositeStream(surface);
                bool isHeicCompositeStream =
                        camera3::HeicCompositeStream::isHeicCompositeStream(surface);
                if (isDepthCompositeStream || isHeicCompositeStream) {
                    // We need to take in to account that composite streams can have
                    // additional internal camera streams.
                    std::vector<OutputStreamInfo> compositeStreams;
                    if (isDepthCompositeStream) {
                      // TODO: Take care of composite streams.
                        ret = camera3::DepthCompositeStream::getCompositeStreamInfo(streamInfo,
                                deviceInfo, &compositeStreams);
                    } else {
                        ret = camera3::HeicCompositeStream::getCompositeStreamInfo(streamInfo,
                            deviceInfo, &compositeStreams);
                    }
                    if (ret != OK) {
                        String8 msg = String8::format(
                                "Camera %s: Failed adding composite streams: %s (%d)",
                                logicalCameraId.string(), strerror(-ret), ret);
                        ALOGE("%s: %s", __FUNCTION__, msg.string());
                        return STATUS_ERROR(CameraService::ERROR_ILLEGAL_ARGUMENT, msg.string());
                    }

                    if (compositeStreams.size() == 0) {
                        // No internal streams means composite stream not
                        // supported.
                        *earlyExit = true;
                        return binder::Status::ok();
                    } else if (compositeStreams.size() > 1) {
                        streamCount += compositeStreams.size() - 1;
                        streamConfiguration.streams.resize(streamCount);
                    }

                    for (const auto& compositeStream : compositeStreams) {
                        mapStreamInfo(compositeStream,
                                static_cast<camera_stream_rotation_t> (it.getRotation()),
                                physicalCameraId, groupId,
                                &streamConfiguration.streams[streamIdx++]);
                    }
                } else {
                    mapStreamInfo(streamInfo,
                            static_cast<camera_stream_rotation_t> (it.getRotation()),
                            physicalCameraId, groupId, &streamConfiguration.streams[streamIdx++]);
                }
                isStreamInfoValid = true;
            }
        }
    }
    return binder::Status::ok();
}

static bool inStreamConfigurationMap(int format, int width, int height,
        const std::unordered_map<int, std::vector<camera3::StreamConfiguration>> &sm) {
    auto scs = sm.find(format);
    if (scs == sm.end()) {
        return false;
    }
    for (auto &sc : scs->second) {
        if (sc.width == width && sc.height == height && sc.isInput == 0) {
            return true;
        }
    }
    return false;
}

static std::unordered_set<int32_t> convertToSet(const std::vector<int32_t> &sensorPixelModesUsed) {
    return std::unordered_set<int32_t>(sensorPixelModesUsed.begin(), sensorPixelModesUsed.end());
}

status_t checkAndOverrideSensorPixelModesUsed(
        const std::vector<int32_t> &sensorPixelModesUsed, int format, int width, int height,
        const CameraMetadata &staticInfo, bool flexibleConsumer,
        std::unordered_set<int32_t> *overriddenSensorPixelModesUsed) {

    const std::unordered_set<int32_t> &sensorPixelModesUsedSet =
            convertToSet(sensorPixelModesUsed);
    if (!isUltraHighResolutionSensor(staticInfo)) {
        if (sensorPixelModesUsedSet.find(ANDROID_SENSOR_PIXEL_MODE_MAXIMUM_RESOLUTION) !=
                sensorPixelModesUsedSet.end()) {
            // invalid value for non ultra high res sensors
            return BAD_VALUE;
        }
        overriddenSensorPixelModesUsed->clear();
        overriddenSensorPixelModesUsed->insert(ANDROID_SENSOR_PIXEL_MODE_DEFAULT);
        return OK;
    }

    StreamConfigurationPair streamConfigurationPair = getStreamConfigurationPair(staticInfo);

    bool isInDefaultStreamConfigurationMap =
            inStreamConfigurationMap(format, width, height,
                    streamConfigurationPair.mDefaultStreamConfigurationMap);

    bool isInMaximumResolutionStreamConfigurationMap =
            inStreamConfigurationMap(format, width, height,
                    streamConfigurationPair.mMaximumResolutionStreamConfigurationMap);

    // Case 1: The client has not changed the sensor mode defaults. In this case, we check if the
    // size + format of the OutputConfiguration is found exclusively in 1.
    // If yes, add that sensorPixelMode to overriddenSensorPixelModes.
    // If no, add 'DEFAULT' to sensorPixelMode. This maintains backwards
    // compatibility.
    if (sensorPixelModesUsedSet.size() == 0) {
        // Ambiguous case, default to only 'DEFAULT' mode.
        if (isInDefaultStreamConfigurationMap && isInMaximumResolutionStreamConfigurationMap) {
            overriddenSensorPixelModesUsed->insert(ANDROID_SENSOR_PIXEL_MODE_DEFAULT);
            return OK;
        }
        // We don't allow flexible consumer for max resolution mode.
        if (isInMaximumResolutionStreamConfigurationMap) {
            overriddenSensorPixelModesUsed->insert(ANDROID_SENSOR_PIXEL_MODE_MAXIMUM_RESOLUTION);
            return OK;
        }
        if (isInDefaultStreamConfigurationMap || (flexibleConsumer && width < ROUNDING_WIDTH_CAP)) {
            overriddenSensorPixelModesUsed->insert(ANDROID_SENSOR_PIXEL_MODE_DEFAULT);
            return OK;
        }
        return BAD_VALUE;
    }

    // Case2: The app has set sensorPixelModesUsed, we need to verify that they
    // are valid / err out.
    if (sensorPixelModesUsedSet.find(ANDROID_SENSOR_PIXEL_MODE_DEFAULT) !=
            sensorPixelModesUsedSet.end() && !isInDefaultStreamConfigurationMap) {
        return BAD_VALUE;
    }

   if (sensorPixelModesUsedSet.find(ANDROID_SENSOR_PIXEL_MODE_MAXIMUM_RESOLUTION) !=
            sensorPixelModesUsedSet.end() && !isInMaximumResolutionStreamConfigurationMap) {
        return BAD_VALUE;
    }
    *overriddenSensorPixelModesUsed = sensorPixelModesUsedSet;
    return OK;
}

bool convertHALStreamCombinationFromV38ToV37(
        hardware::camera::device::V3_7::StreamConfiguration &streamConfigV37,
        const hardware::camera::device::V3_8::StreamConfiguration &streamConfigV38) {
    streamConfigV37.streams.resize(streamConfigV38.streams.size());
    for (size_t i = 0; i < streamConfigV38.streams.size(); i++) {
        if (static_cast<int32_t>(streamConfigV38.streams[i].dynamicRangeProfile) !=
                ANDROID_REQUEST_AVAILABLE_DYNAMIC_RANGE_PROFILES_MAP_STANDARD) {
            // ICameraDevice older than 3.8 doesn't support 10-bit dynamic range profiles
            // image
            return false;
        }
        if (static_cast<int32_t>(streamConfigV38.streams[i].useCase) !=
                ANDROID_SCALER_AVAILABLE_STREAM_USE_CASES_DEFAULT) {
            // ICameraDevice older than 3.8 doesn't support stream use case
            return false;
        }
        streamConfigV37.streams[i] = streamConfigV38.streams[i].v3_7;
    }
    streamConfigV37.operationMode = streamConfigV38.operationMode;
    streamConfigV37.sessionParams = streamConfigV38.sessionParams;

    return true;
}

bool convertHALStreamCombinationFromV37ToV34(
        hardware::camera::device::V3_4::StreamConfiguration &streamConfigV34,
        const hardware::camera::device::V3_7::StreamConfiguration &streamConfigV37) {
    if (streamConfigV37.multiResolutionInputImage) {
        // ICameraDevice older than 3.7 doesn't support multi-resolution input image.
        return false;
    }

    streamConfigV34.streams.resize(streamConfigV37.streams.size());
    for (size_t i = 0; i < streamConfigV37.streams.size(); i++) {
        if (streamConfigV37.streams[i].groupId != -1) {
            // ICameraDevice older than 3.7 doesn't support multi-resolution output
            // image
            return false;
        }
        streamConfigV34.streams[i] = streamConfigV37.streams[i].v3_4;
    }
    streamConfigV34.operationMode = streamConfigV37.operationMode;
    streamConfigV34.sessionParams = streamConfigV37.sessionParams;

    return true;
}

bool targetPerfClassPrimaryCamera(
        const std::set<std::string>& perfClassPrimaryCameraIds, const std::string& cameraId,
        int targetSdkVersion) {
    bool isPerfClassPrimaryCamera =
            perfClassPrimaryCameraIds.find(cameraId) != perfClassPrimaryCameraIds.end();
    return targetSdkVersion >= SDK_VERSION_S && isPerfClassPrimaryCamera;
}

} // namespace SessionConfigurationUtils
} // namespace camera3
} // namespace android<|MERGE_RESOLUTION|>--- conflicted
+++ resolved
@@ -364,13 +364,9 @@
         OutputStreamInfo& streamInfo, bool isStreamInfoValid,
         sp<Surface>& surface, const sp<IGraphicBufferProducer>& gbp,
         const String8 &logicalCameraId, const CameraMetadata &physicalCameraMetadata,
-<<<<<<< HEAD
-        const std::vector<int32_t> &sensorPixelModesUsed,
-        int dynamicRangeProfile, bool isPriviledgedClient){
-=======
         const std::vector<int32_t> &sensorPixelModesUsed, int dynamicRangeProfile,
-        int streamUseCase) {
->>>>>>> 2e60890b
+        int streamUseCase,
+        bool isPriviledgedClient) {
     // bufferProducer must be non-null
     if (gbp == nullptr) {
         String8 msg = String8::format("Camera %s: Surface is NULL", logicalCameraId.string());
@@ -768,11 +764,8 @@
             sp<Surface> surface;
             res = createSurfaceFromGbp(streamInfo, isStreamInfoValid, surface, bufferProducer,
                     logicalCameraId, metadataChosen, sensorPixelModesUsed, dynamicRangeProfile,
-<<<<<<< HEAD
+                    streamUseCase,
                     isPriviledgedClient);
-=======
-                    streamUseCase);
->>>>>>> 2e60890b
 
             if (!res.isOk())
                 return res;
