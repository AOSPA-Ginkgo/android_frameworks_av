/*
 * Copyright (C) 2016 The Android Open Source Project
 *
 * Licensed under the Apache License, Version 2.0 (the "License");
 * you may not use this file except in compliance with the License.
 * You may obtain a copy of the License at
 *
 *      http://www.apache.org/licenses/LICENSE-2.0
 *
 * Unless required by applicable law or agreed to in writing, software
 * distributed under the License is distributed on an "AS IS" BASIS,
 * WITHOUT WARRANTIES OR CONDITIONS OF ANY KIND, either express or implied.
 * See the License for the specific language governing permissions and
 * limitations under the License.
 */

#define LOG_NDEBUG 0
#define LOG_TAG "CameraProviderManagerTest"

#include "../common/CameraProviderManager.h"
#include <android/hidl/manager/1.0/IServiceManager.h>
#include <android/hidl/manager/1.0/IServiceNotification.h>
#include <android/hardware/camera/device/3.2/ICameraDeviceCallback.h>
#include <android/hardware/camera/device/3.2/ICameraDeviceSession.h>
#include <camera_metadata_hidden.h>
#include <gtest/gtest.h>

using namespace android;
using namespace android::hardware::camera;
using android::hardware::camera::common::V1_0::Status;
using android::hardware::camera::common::V1_0::VendorTag;
using android::hardware::camera::common::V1_0::VendorTagSection;
using android::hardware::camera::common::V1_0::CameraMetadataType;
using android::hardware::camera::device::V3_2::ICameraDeviceCallback;
using android::hardware::camera::device::V3_2::ICameraDeviceSession;
using android::hardware::camera::provider::V2_5::DeviceState;

/**
 * Basic test implementation of a camera ver. 3.2 device interface
 */
struct TestDeviceInterface : public device::V3_2::ICameraDevice {
    std::vector<hardware::hidl_string> mDeviceNames;
    TestDeviceInterface(std::vector<hardware::hidl_string> deviceNames) :
        mDeviceNames(deviceNames) {}
    using getResourceCost_cb = std::function<void(
            hardware::camera::common::V1_0::Status status,
            const hardware::camera::common::V1_0::CameraResourceCost& resourceCost)>;
    virtual ::android::hardware::Return<void> getResourceCost(
            getResourceCost_cb _hidl_cb) override {
        hardware::camera::common::V1_0::CameraResourceCost resourceCost = {100,
                mDeviceNames};
        _hidl_cb(Status::OK, resourceCost);
        return hardware::Void();
    }

    using getCameraCharacteristics_cb = std::function<void(
            hardware::camera::common::V1_0::Status status,
            const hardware::hidl_vec<uint8_t>& cameraCharacteristics)>;
    hardware::Return<void> getCameraCharacteristics(
            getCameraCharacteristics_cb _hidl_cb) override {
        hardware::hidl_vec<uint8_t> cameraCharacteristics;
        _hidl_cb(Status::OK, cameraCharacteristics);
        return hardware::Void();
    }

    hardware::Return<hardware::camera::common::V1_0::Status> setTorchMode(
            ::android::hardware::camera::common::V1_0::TorchMode) override {
        return Status::OK;
    }

    using open_cb = std::function<void(
            ::android::hardware::camera::common::V1_0::Status status,
             const ::android::sp<ICameraDeviceSession>& session)>;
    hardware::Return<void> open(
            const ::android::sp<ICameraDeviceCallback>&,
            open_cb _hidl_cb) override {
        sp<ICameraDeviceSession> deviceSession = nullptr;
        _hidl_cb(Status::OK, deviceSession);
        return hardware::Void();
    }

    hardware::Return<void> dumpState(
            const ::android::hardware::hidl_handle&) override {
        return hardware::Void();
    }
};

/**
 * Basic test implementation of a camera provider
 */
struct TestICameraProvider : virtual public provider::V2_5::ICameraProvider {
    sp<provider::V2_4::ICameraProviderCallback> mCallbacks;
    std::vector<hardware::hidl_string> mDeviceNames;
    sp<device::V3_2::ICameraDevice> mDeviceInterface;
    hardware::hidl_vec<common::V1_0::VendorTagSection> mVendorTagSections;

    TestICameraProvider(const std::vector<hardware::hidl_string> &devices,
            const hardware::hidl_vec<common::V1_0::VendorTagSection> &vendorSection) :
        mDeviceNames(devices),
        mDeviceInterface(new TestDeviceInterface(devices)),
        mVendorTagSections (vendorSection) {}

    virtual hardware::Return<Status> setCallback(
            const sp<provider::V2_4::ICameraProviderCallback>& callbacks) override {
        mCalledCounter[SET_CALLBACK]++;
        mCallbacks = callbacks;
        return hardware::Return<Status>(Status::OK);
    }

    using getVendorTags_cb = std::function<void(Status status,
            const hardware::hidl_vec<common::V1_0::VendorTagSection>& sections)>;
    hardware::Return<void> getVendorTags(getVendorTags_cb _hidl_cb) override {
        mCalledCounter[GET_VENDOR_TAGS]++;
        _hidl_cb(Status::OK, mVendorTagSections);
        return hardware::Void();
    }

    using isSetTorchModeSupported_cb = std::function<void(
            ::android::hardware::camera::common::V1_0::Status status,
             bool support)>;
    virtual ::hardware::Return<void> isSetTorchModeSupported(
            isSetTorchModeSupported_cb _hidl_cb) override {
        mCalledCounter[IS_SET_TORCH_MODE_SUPPORTED]++;
        _hidl_cb(Status::OK, false);
        return hardware::Void();
    }

    using getCameraIdList_cb = std::function<void(Status status,
            const hardware::hidl_vec<hardware::hidl_string>& cameraDeviceNames)>;
    virtual hardware::Return<void> getCameraIdList(getCameraIdList_cb _hidl_cb) override {
        mCalledCounter[GET_CAMERA_ID_LIST]++;
        _hidl_cb(Status::OK, mDeviceNames);
        return hardware::Void();
    }

    using getCameraDeviceInterface_V1_x_cb = std::function<void(Status status,
            const sp<device::V1_0::ICameraDevice>& device)>;
    virtual hardware::Return<void> getCameraDeviceInterface_V1_x(
            const hardware::hidl_string& cameraDeviceName,
            getCameraDeviceInterface_V1_x_cb _hidl_cb) override {
        (void) cameraDeviceName;
        _hidl_cb(Status::OK, nullptr); //TODO: impl. of ver. 1.0 device interface
                                       //      otherwise enumeration will fail.
        return hardware::Void();
    }

    using getCameraDeviceInterface_V3_x_cb = std::function<void(Status status,
            const sp<device::V3_2::ICameraDevice>& device)>;
    virtual hardware::Return<void> getCameraDeviceInterface_V3_x(
            const hardware::hidl_string&,
            getCameraDeviceInterface_V3_x_cb _hidl_cb) override {
        _hidl_cb(Status::OK, mDeviceInterface);
        return hardware::Void();
    }

    virtual hardware::Return<void> notifyDeviceStateChange(
            hardware::hidl_bitfield<DeviceState> newState) override {
        mCalledCounter[NOTIFY_DEVICE_STATE]++;
        mCurrentState = newState;
        return hardware::Void();
    }

    enum MethodNames {
        SET_CALLBACK,
        GET_VENDOR_TAGS,
        IS_SET_TORCH_MODE_SUPPORTED,
        NOTIFY_DEVICE_STATE,
        GET_CAMERA_ID_LIST,

        METHOD_NAME_COUNT
    };
    int mCalledCounter[METHOD_NAME_COUNT] {0};

    hardware::hidl_bitfield<DeviceState> mCurrentState = 0xFFFFFFFF; // Unlikely to be a real state
};

/**
 * Simple test version of the interaction proxy, to use to inject onRegistered calls to the
 * CameraProviderManager
 */
struct TestInteractionProxy : public CameraProviderManager::ServiceInteractionProxy {
    sp<hidl::manager::V1_0::IServiceNotification> mManagerNotificationInterface;
    sp<TestICameraProvider> mTestCameraProvider;

    TestInteractionProxy() {}
    void setProvider(sp<TestICameraProvider> provider) {
        mTestCameraProvider = provider;
    }

    std::vector<std::string> mLastRequestedServiceNames;

    virtual ~TestInteractionProxy() {}

    virtual bool registerForNotifications(
            const std::string &serviceName,
            const sp<hidl::manager::V1_0::IServiceNotification> &notification) override {
        (void) serviceName;
        mManagerNotificationInterface = notification;
        return true;
    }

    virtual sp<hardware::camera::provider::V2_4::ICameraProvider> getService(
            const std::string &serviceName) override {
        mLastRequestedServiceNames.push_back(serviceName);
        return mTestCameraProvider;
    }

    virtual hardware::hidl_vec<hardware::hidl_string> listServices() override {
        hardware::hidl_vec<hardware::hidl_string> ret = {"test/0"};
        return ret;
    }

};

struct TestStatusListener : public CameraProviderManager::StatusListener {
    ~TestStatusListener() {}

    void onDeviceStatusChanged(const String8 &,
            hardware::camera::common::V1_0::CameraDeviceStatus) override {}
    void onTorchStatusChanged(const String8 &,
            hardware::camera::common::V1_0::TorchModeStatus) override {}
    void onNewProviderRegistered() override {}
};

TEST(CameraProviderManagerTest, InitializeTest) {
    std::vector<hardware::hidl_string> deviceNames;
    deviceNames.push_back("device@3.2/test/0");
    deviceNames.push_back("device@1.0/test/0");
    deviceNames.push_back("device@3.2/test/1");
    hardware::hidl_vec<common::V1_0::VendorTagSection> vendorSection;
    status_t res;
    sp<CameraProviderManager> providerManager = new CameraProviderManager();
    sp<TestStatusListener> statusListener = new TestStatusListener();
    TestInteractionProxy serviceProxy;
    sp<TestICameraProvider> provider =  new TestICameraProvider(deviceNames,
            vendorSection);
    serviceProxy.setProvider(provider);

    int numProviders = static_cast<int>(serviceProxy.listServices().size());

    res = providerManager->initialize(statusListener, &serviceProxy);
    ASSERT_EQ(res, OK) << "Unable to initialize provider manager";
    // Check that both "legacy" and "external" providers (really the same object) are called
    // once for all the init methods
<<<<<<< HEAD
    EXPECT_EQ(provider->mCalledCounter[TestICameraProvider::SET_CALLBACK], 2) <<
            "Only one call to setCallback per provider expected during init";
    EXPECT_EQ(provider->mCalledCounter[TestICameraProvider::GET_VENDOR_TAGS], 2) <<
            "Only one call to getVendorTags per provider expected during init";
    EXPECT_EQ(provider->mCalledCounter[TestICameraProvider::IS_SET_TORCH_MODE_SUPPORTED], 2) <<
            "Only one call to isSetTorchModeSupported per provider expected during init";
    EXPECT_EQ(provider->mCalledCounter[TestICameraProvider::GET_CAMERA_ID_LIST], 2) <<
            "Only one call to getCameraIdList per provider expected during init";
    EXPECT_EQ(provider->mCalledCounter[TestICameraProvider::NOTIFY_DEVICE_STATE], 2) <<
            "Only one call to notifyDeviceState per provider expected during init";

    std::string legacyInstanceName = "legacy/0";
    std::string externalInstanceName = "external/0";
    bool gotLegacy = false;
    bool gotExternal = false;
    EXPECT_EQ(2u, serviceProxy.mLastRequestedServiceNames.size()) <<
            "Only two service queries expected to be seen by hardware service manager";

    for (auto& serviceName : serviceProxy.mLastRequestedServiceNames) {
        if (serviceName == legacyInstanceName) gotLegacy = true;
        if (serviceName == externalInstanceName) gotExternal = true;
    }
    ASSERT_TRUE(gotLegacy) <<
            "Legacy instance not requested from service manager";
    ASSERT_TRUE(gotExternal) <<
            "External instance not requested from service manager";
=======
    EXPECT_EQ(provider->mCalledCounter[TestICameraProvider::SET_CALLBACK], numProviders) <<
            "Only one call to setCallback per provider expected during init";
    EXPECT_EQ(provider->mCalledCounter[TestICameraProvider::GET_VENDOR_TAGS], numProviders) <<
            "Only one call to getVendorTags per provider expected during init";
    EXPECT_EQ(provider->mCalledCounter[TestICameraProvider::IS_SET_TORCH_MODE_SUPPORTED],
            numProviders) <<
            "Only one call to isSetTorchModeSupported per provider expected during init";
    EXPECT_EQ(provider->mCalledCounter[TestICameraProvider::GET_CAMERA_ID_LIST], numProviders) <<
            "Only one call to getCameraIdList per provider expected during init";
    EXPECT_EQ(provider->mCalledCounter[TestICameraProvider::NOTIFY_DEVICE_STATE], numProviders) <<
            "Only one call to notifyDeviceState per provider expected during init";
>>>>>>> c1aabf30

    hardware::hidl_string testProviderFqInterfaceName =
            "android.hardware.camera.provider@2.4::ICameraProvider";
    hardware::hidl_string testProviderInstanceName = "test/0";
    serviceProxy.mManagerNotificationInterface->onRegistration(
            testProviderFqInterfaceName,
            testProviderInstanceName, false);

    ASSERT_EQ(serviceProxy.mLastRequestedServiceNames.back(), testProviderInstanceName) <<
            "Incorrect instance requested from service manager";
}

TEST(CameraProviderManagerTest, MultipleVendorTagTest) {
    hardware::hidl_string sectionName = "VendorTestSection";
    hardware::hidl_string tagName = "VendorTestTag";
    uint32_t tagId = VENDOR_SECTION << 16;
    hardware::hidl_vec<common::V1_0::VendorTagSection> vendorSection;
    CameraMetadataType tagType = CameraMetadataType::BYTE;
    vendorSection.resize(1);
    vendorSection[0].sectionName = sectionName;
    vendorSection[0].tags.resize(1);
    vendorSection[0].tags[0].tagId = tagId;
    vendorSection[0].tags[0].tagName = tagName;
    vendorSection[0].tags[0].tagType = tagType;
    std::vector<hardware::hidl_string> deviceNames = {"device@3.2/test/0"};

    sp<CameraProviderManager> providerManager = new CameraProviderManager();
    sp<TestStatusListener> statusListener = new TestStatusListener();
    TestInteractionProxy serviceProxy;

    sp<TestICameraProvider> provider =  new TestICameraProvider(deviceNames,
            vendorSection);
    serviceProxy.setProvider(provider);

    auto res = providerManager->initialize(statusListener, &serviceProxy);
    ASSERT_EQ(res, OK) << "Unable to initialize provider manager";

    hardware::hidl_string testProviderInstanceName = "test/0";
    hardware::hidl_string testProviderFqInterfaceName =
            "android.hardware.camera.provider@2.4::ICameraProvider";
    serviceProxy.mManagerNotificationInterface->onRegistration(
            testProviderFqInterfaceName, testProviderInstanceName, false);
    ASSERT_EQ(serviceProxy.mLastRequestedServiceNames.back(), testProviderInstanceName) <<
            "Incorrect instance requested from service manager";

    hardware::hidl_string sectionNameSecond = "SecondVendorTestSection";
    hardware::hidl_string secondTagName = "SecondVendorTestTag";
    CameraMetadataType secondTagType = CameraMetadataType::DOUBLE;
    vendorSection[0].sectionName = sectionNameSecond;
    vendorSection[0].tags[0].tagId = tagId;
    vendorSection[0].tags[0].tagName = secondTagName;
    vendorSection[0].tags[0].tagType = secondTagType;
    deviceNames = {"device@3.2/test2/1"};

    sp<TestICameraProvider> secondProvider =  new TestICameraProvider(
            deviceNames, vendorSection);
    serviceProxy.setProvider(secondProvider);
    hardware::hidl_string testProviderSecondInstanceName = "test2/0";
    serviceProxy.mManagerNotificationInterface->onRegistration(
            testProviderFqInterfaceName, testProviderSecondInstanceName, false);
    ASSERT_EQ(serviceProxy.mLastRequestedServiceNames.back(),
              testProviderSecondInstanceName) <<
            "Incorrect instance requested from service manager";

    ASSERT_EQ(NO_ERROR , providerManager->setUpVendorTags());
    sp<VendorTagDescriptorCache> vendorCache =
            VendorTagDescriptorCache::getGlobalVendorTagCache();
    ASSERT_NE(nullptr, vendorCache.get());

    metadata_vendor_id_t vendorId = std::hash<std::string> {} (
            testProviderInstanceName.c_str());
    metadata_vendor_id_t vendorIdSecond = std::hash<std::string> {} (
            testProviderSecondInstanceName.c_str());

    hardware::hidl_string resultTag = vendorCache->getTagName(tagId, vendorId);
    ASSERT_EQ(resultTag, tagName);

    resultTag = vendorCache->getTagName(tagId, vendorIdSecond);
    ASSERT_EQ(resultTag, secondTagName);

    // Check whether we can create two separate CameraMetadata instances
    // using different tag vendor vendors.
    camera_metadata *metaBuffer = allocate_camera_metadata(10, 20);
    ASSERT_NE(nullptr, metaBuffer);
    set_camera_metadata_vendor_id(metaBuffer, vendorId);
    CameraMetadata metadata(metaBuffer);

    uint8_t byteVal = 10;
    ASSERT_TRUE(metadata.isEmpty());
    ASSERT_EQ(OK, metadata.update(tagId, &byteVal, 1));
    ASSERT_FALSE(metadata.isEmpty());
    ASSERT_TRUE(metadata.exists(tagId));

    metaBuffer = allocate_camera_metadata(10, 20);
    ASSERT_NE(nullptr, metaBuffer);
    set_camera_metadata_vendor_id(metaBuffer, vendorIdSecond);
    CameraMetadata secondMetadata(metaBuffer);

    ASSERT_TRUE(secondMetadata.isEmpty());
    double doubleVal = 1.0f;
    ASSERT_EQ(OK, secondMetadata.update(tagId, &doubleVal, 1));
    ASSERT_FALSE(secondMetadata.isEmpty());
    ASSERT_TRUE(secondMetadata.exists(tagId));

    // Check whether CameraMetadata copying works as expected
    CameraMetadata metadataCopy(metadata);
    ASSERT_FALSE(metadataCopy.isEmpty());
    ASSERT_TRUE(metadataCopy.exists(tagId));
    ASSERT_EQ(OK, metadataCopy.update(tagId, &byteVal, 1));
    ASSERT_TRUE(metadataCopy.exists(tagId));

    // Check whether values are as expected
    camera_metadata_entry_t entry = metadata.find(tagId);
    ASSERT_EQ(1u, entry.count);
    ASSERT_EQ(byteVal, entry.data.u8[0]);
    entry = secondMetadata.find(tagId);
    ASSERT_EQ(1u, entry.count);
    ASSERT_EQ(doubleVal, entry.data.d[0]);

    // Swap and erase
    secondMetadata.swap(metadataCopy);
    ASSERT_TRUE(metadataCopy.exists(tagId));
    ASSERT_TRUE(secondMetadata.exists(tagId));
    ASSERT_EQ(OK, secondMetadata.erase(tagId));
    ASSERT_TRUE(secondMetadata.isEmpty());
    doubleVal = 0.0f;
    ASSERT_EQ(OK, metadataCopy.update(tagId, &doubleVal, 1));
    entry = metadataCopy.find(tagId);
    ASSERT_EQ(1u, entry.count);
    ASSERT_EQ(doubleVal, entry.data.d[0]);

    // Append
    uint8_t sceneMode = ANDROID_CONTROL_SCENE_MODE_ACTION;
    secondMetadata.update(ANDROID_CONTROL_SCENE_MODE, &sceneMode, 1);
    // Append from two different vendor tag providers is not supported!
    ASSERT_NE(OK, metadataCopy.append(secondMetadata));
    ASSERT_EQ(OK, metadataCopy.erase(tagId));
    metadataCopy.update(ANDROID_CONTROL_SCENE_MODE, &sceneMode, 1);
    // However appending from same vendor tag provider should be fine
    ASSERT_EQ(OK, metadata.append(secondMetadata));
    // Append from a metadata without vendor tag provider should be supported
    CameraMetadata regularMetadata(10, 20);
    uint8_t controlMode = ANDROID_CONTROL_MODE_AUTO;
    regularMetadata.update(ANDROID_CONTROL_MODE, &controlMode, 1);
    ASSERT_EQ(OK, secondMetadata.append(regularMetadata));
    ASSERT_EQ(2u, secondMetadata.entryCount());
    ASSERT_EQ(2u, metadata.entryCount());

    // Dump
    metadata.dump(1, 2);
    metadataCopy.dump(1, 2);
    secondMetadata.dump(1, 2);
}

TEST(CameraProviderManagerTest, NotifyStateChangeTest) {
    std::vector<hardware::hidl_string> deviceNames {
        "device@3.2/test/0",
        "device@1.0/test/0",
        "device@3.2/test/1"};

    hardware::hidl_vec<common::V1_0::VendorTagSection> vendorSection;
    status_t res;
    sp<CameraProviderManager> providerManager = new CameraProviderManager();
    sp<TestStatusListener> statusListener = new TestStatusListener();
    TestInteractionProxy serviceProxy;
    sp<TestICameraProvider> provider =  new TestICameraProvider(deviceNames,
            vendorSection);
    serviceProxy.setProvider(provider);

    res = providerManager->initialize(statusListener, &serviceProxy);
    ASSERT_EQ(res, OK) << "Unable to initialize provider manager";

    ASSERT_EQ(provider->mCurrentState,
            static_cast<hardware::hidl_bitfield<DeviceState>>(DeviceState::NORMAL))
            << "Initial device state not set";

    res = providerManager->notifyDeviceStateChange(
        static_cast<hardware::hidl_bitfield<DeviceState>>(DeviceState::FOLDED));

    ASSERT_EQ(res, OK) << "Unable to call notifyDeviceStateChange";
    ASSERT_EQ(provider->mCurrentState,
            static_cast<hardware::hidl_bitfield<DeviceState>>(DeviceState::FOLDED))
            << "Unable to change device state";

}<|MERGE_RESOLUTION|>--- conflicted
+++ resolved
@@ -242,34 +242,6 @@
     ASSERT_EQ(res, OK) << "Unable to initialize provider manager";
     // Check that both "legacy" and "external" providers (really the same object) are called
     // once for all the init methods
-<<<<<<< HEAD
-    EXPECT_EQ(provider->mCalledCounter[TestICameraProvider::SET_CALLBACK], 2) <<
-            "Only one call to setCallback per provider expected during init";
-    EXPECT_EQ(provider->mCalledCounter[TestICameraProvider::GET_VENDOR_TAGS], 2) <<
-            "Only one call to getVendorTags per provider expected during init";
-    EXPECT_EQ(provider->mCalledCounter[TestICameraProvider::IS_SET_TORCH_MODE_SUPPORTED], 2) <<
-            "Only one call to isSetTorchModeSupported per provider expected during init";
-    EXPECT_EQ(provider->mCalledCounter[TestICameraProvider::GET_CAMERA_ID_LIST], 2) <<
-            "Only one call to getCameraIdList per provider expected during init";
-    EXPECT_EQ(provider->mCalledCounter[TestICameraProvider::NOTIFY_DEVICE_STATE], 2) <<
-            "Only one call to notifyDeviceState per provider expected during init";
-
-    std::string legacyInstanceName = "legacy/0";
-    std::string externalInstanceName = "external/0";
-    bool gotLegacy = false;
-    bool gotExternal = false;
-    EXPECT_EQ(2u, serviceProxy.mLastRequestedServiceNames.size()) <<
-            "Only two service queries expected to be seen by hardware service manager";
-
-    for (auto& serviceName : serviceProxy.mLastRequestedServiceNames) {
-        if (serviceName == legacyInstanceName) gotLegacy = true;
-        if (serviceName == externalInstanceName) gotExternal = true;
-    }
-    ASSERT_TRUE(gotLegacy) <<
-            "Legacy instance not requested from service manager";
-    ASSERT_TRUE(gotExternal) <<
-            "External instance not requested from service manager";
-=======
     EXPECT_EQ(provider->mCalledCounter[TestICameraProvider::SET_CALLBACK], numProviders) <<
             "Only one call to setCallback per provider expected during init";
     EXPECT_EQ(provider->mCalledCounter[TestICameraProvider::GET_VENDOR_TAGS], numProviders) <<
@@ -281,7 +253,6 @@
             "Only one call to getCameraIdList per provider expected during init";
     EXPECT_EQ(provider->mCalledCounter[TestICameraProvider::NOTIFY_DEVICE_STATE], numProviders) <<
             "Only one call to notifyDeviceState per provider expected during init";
->>>>>>> c1aabf30
 
     hardware::hidl_string testProviderFqInterfaceName =
             "android.hardware.camera.provider@2.4::ICameraProvider";
