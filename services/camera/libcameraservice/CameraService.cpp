--- conflicted
+++ resolved
@@ -872,9 +872,34 @@
         /*inout*/int& clientPid) const {
 
     int callingPid = getCallingPid();
+
+#if !defined(__BRILLO__)
+    status_t allowed = validateClientPermissionsLocked(cameraId, clientUid, clientPid);
+    if (allowed != OK) {
+        return allowed;
+    }
+#endif  // defined(__BRILLO__)
+
+    if (!mModule) {
+        ALOGE("CameraService::connect X (PID %d) rejected (camera HAL module not loaded)",
+                callingPid);
+        return -ENODEV;
+    }
+
+    if (getCameraState(cameraId) == nullptr) {
+        ALOGE("CameraService::connect X (PID %d) rejected (invalid camera ID %s)", callingPid,
+                cameraId.string());
+        return -ENODEV;
+    }
+
+    return checkIfDeviceIsUsable(cameraId);
+}
+
+status_t CameraService::validateClientPermissionsLocked(const String8& cameraId, int& clientUid,
+        int& clientPid) const {
+    int callingPid = getCallingPid();
     int callingUid = getCallingUid();
 
-<<<<<<< HEAD
     // Check if we can trust clientUid
     if (clientUid == USE_CALLING_UID) {
         clientUid = callingUid;
@@ -904,51 +929,7 @@
     // connected to camera service directly.
     clientPid = callingPid;
 
-=======
->>>>>>> c25621f0
-    if (!mModule) {
-        ALOGE("CameraService::connect X (PID %d) rejected (camera HAL module not loaded)",
-                callingPid);
-        return -ENODEV;
-    }
-
-    if (getCameraState(cameraId) == nullptr) {
-        ALOGE("CameraService::connect X (PID %d) rejected (invalid camera ID %s)", callingPid,
-                cameraId.string());
-        return -ENODEV;
-    }
-
-<<<<<<< HEAD
-=======
-#if !defined(__BRILLO__)
-    status_t allowed = validateClientPermissionsLocked(cameraId, clientUid);
-    if (allowed != OK) {
-        return allowed;
-    }
-#endif  // defined(__BRILLO__)
-
-    return checkIfDeviceIsUsable(cameraId);
-}
-
-status_t CameraService::validateClientPermissionsLocked(const String8& cameraId, int& clientUid)
-        const {
-    int callingPid = getCallingPid();
-
-    if (clientUid == USE_CALLING_UID) {
-        clientUid = getCallingUid();
-    } else {
-        // We only trust our own process to forward client UIDs
-        if (callingPid != getpid()) {
-            ALOGE("CameraService::connect X (PID %d) rejected (don't trust clientUid %d)",
-                    callingPid, clientUid);
-            return PERMISSION_DENIED;
-        }
-    }
-
     // Check device policy for this camera
-    char value[PROPERTY_VALUE_MAX];
-    char key[PROPERTY_KEY_MAX];
->>>>>>> c25621f0
     userid_t clientUserId = multiuser_get_user_id(clientUid);
 
     // Only allow clients who are being used by the current foreground device user, unless calling
