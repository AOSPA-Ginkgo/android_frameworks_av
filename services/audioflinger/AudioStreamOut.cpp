--- conflicted
+++ resolved
@@ -185,12 +185,7 @@
 int AudioStreamOut::flush()
 {
     mRenderPosition = 0;
-<<<<<<< HEAD
-=======
     mExpectRetrograde = false;
-    mFramesWritten = 0;
-    mFramesWrittenAtStandby = 0;
->>>>>>> 810e710c
     status_t result = stream->flush();
     return result != INVALID_OPERATION ? result : NO_ERROR;
 }
@@ -198,11 +193,7 @@
 int AudioStreamOut::standby()
 {
     mRenderPosition = 0;
-<<<<<<< HEAD
-=======
     mExpectRetrograde = false;
-    mFramesWrittenAtStandby = mFramesWritten;
->>>>>>> 810e710c
     return stream->standby();
 }
 
