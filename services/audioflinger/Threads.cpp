/*
**
** Copyright 2012, The Android Open Source Project
**
** Licensed under the Apache License, Version 2.0 (the "License");
** you may not use this file except in compliance with the License.
** You may obtain a copy of the License at
**
**     http://www.apache.org/licenses/LICENSE-2.0
**
** Unless required by applicable law or agreed to in writing, software
** distributed under the License is distributed on an "AS IS" BASIS,
** WITHOUT WARRANTIES OR CONDITIONS OF ANY KIND, either express or implied.
** See the License for the specific language governing permissions and
** limitations under the License.
*/


#define LOG_TAG "AudioFlinger"
//#define LOG_NDEBUG 0
#define ATRACE_TAG ATRACE_TAG_AUDIO

#include "Configuration.h"
#include <math.h>
#include <fcntl.h>
#include <memory>
#include <string>
#include <linux/futex.h>
#include <sys/stat.h>
#include <sys/syscall.h>
#include <cutils/properties.h>
#include <media/AudioParameter.h>
#include <media/AudioResamplerPublic.h>
#include <media/RecordBufferConverter.h>
#include <media/TypeConverter.h>
#include <utils/Log.h>
#include <utils/Trace.h>

#include <private/media/AudioTrackShared.h>
#include <private/android_filesystem_config.h>
#include <audio_utils/Balance.h>
#include <audio_utils/channels.h>
#include <audio_utils/mono_blend.h>
#include <audio_utils/primitives.h>
#include <audio_utils/format.h>
#include <audio_utils/minifloat.h>
#include <system/audio_effects/effect_ns.h>
#include <system/audio_effects/effect_aec.h>
#include <system/audio.h>

// NBAIO implementations
#include <media/nbaio/AudioStreamInSource.h>
#include <media/nbaio/AudioStreamOutSink.h>
#include <media/nbaio/MonoPipe.h>
#include <media/nbaio/MonoPipeReader.h>
#include <media/nbaio/Pipe.h>
#include <media/nbaio/PipeReader.h>
#include <media/nbaio/SourceAudioBufferProvider.h>
#include <mediautils/BatteryNotifier.h>

#include <powermanager/PowerManager.h>

#include <media/audiohal/EffectsFactoryHalInterface.h>
#include <media/audiohal/StreamHalInterface.h>

#include "AudioFlinger.h"
#include "FastMixer.h"
#include "FastCapture.h"
#include <mediautils/SchedulingPolicyService.h>
#include <mediautils/ServiceUtilities.h>

#ifdef ADD_BATTERY_DATA
#include <media/IMediaPlayerService.h>
#include <media/IMediaDeathNotifier.h>
#endif

#ifdef DEBUG_CPU_USAGE
#include <audio_utils/Statistics.h>
#include <cpustats/ThreadCpuUsage.h>
#endif

#include "AutoPark.h"

#include <pthread.h>
#include "TypedLogger.h"

// ----------------------------------------------------------------------------

// Note: the following macro is used for extremely verbose logging message.  In
// order to run with ALOG_ASSERT turned on, we need to have LOG_NDEBUG set to
// 0; but one side effect of this is to turn all LOGV's as well.  Some messages
// are so verbose that we want to suppress them even when we have ALOG_ASSERT
// turned on.  Do not uncomment the #def below unless you really know what you
// are doing and want to see all of the extremely verbose messages.
//#define VERY_VERY_VERBOSE_LOGGING
#ifdef VERY_VERY_VERBOSE_LOGGING
#define ALOGVV ALOGV
#else
#define ALOGVV(a...) do { } while(0)
#endif

// TODO: Move these macro/inlines to a header file.
#define max(a, b) ((a) > (b) ? (a) : (b))
template <typename T>
static inline T min(const T& a, const T& b)
{
    return a < b ? a : b;
}

namespace android {

// retry counts for buffer fill timeout
// 50 * ~20msecs = 1 second
static const int8_t kMaxTrackRetries = 50;
static const int8_t kMaxTrackStartupRetries = 50;
// allow less retry attempts on direct output thread.
// direct outputs can be a scarce resource in audio hardware and should
// be released as quickly as possible.
static const int8_t kMaxTrackRetriesDirect = 2;



// don't warn about blocked writes or record buffer overflows more often than this
static const nsecs_t kWarningThrottleNs = seconds(5);

// RecordThread loop sleep time upon application overrun or audio HAL read error
static const int kRecordThreadSleepUs = 5000;

// maximum time to wait in sendConfigEvent_l() for a status to be received
static const nsecs_t kConfigEventTimeoutNs = seconds(2);

// minimum sleep time for the mixer thread loop when tracks are active but in underrun
static const uint32_t kMinThreadSleepTimeUs = 5000;
// maximum divider applied to the active sleep time in the mixer thread loop
static const uint32_t kMaxThreadSleepTimeShift = 2;

// minimum normal sink buffer size, expressed in milliseconds rather than frames
// FIXME This should be based on experimentally observed scheduling jitter
static const uint32_t kMinNormalSinkBufferSizeMs = 20;
// maximum normal sink buffer size
static const uint32_t kMaxNormalSinkBufferSizeMs = 24;

// minimum capture buffer size in milliseconds to _not_ need a fast capture thread
// FIXME This should be based on experimentally observed scheduling jitter
static const uint32_t kMinNormalCaptureBufferSizeMs = 12;

// Offloaded output thread standby delay: allows track transition without going to standby
static const nsecs_t kOffloadStandbyDelayNs = seconds(3);

// Direct output thread minimum sleep time in idle or active(underrun) state
static const nsecs_t kDirectMinSleepTimeUs = 10000;

// The universal constant for ubiquitous 20ms value. The value of 20ms seems to provide a good
// balance between power consumption and latency, and allows threads to be scheduled reliably
// by the CFS scheduler.
// FIXME Express other hardcoded references to 20ms with references to this constant and move
// it appropriately.
#define FMS_20 20

// Whether to use fast mixer
static const enum {
    FastMixer_Never,    // never initialize or use: for debugging only
    FastMixer_Always,   // always initialize and use, even if not needed: for debugging only
                        // normal mixer multiplier is 1
    FastMixer_Static,   // initialize if needed, then use all the time if initialized,
                        // multiplier is calculated based on min & max normal mixer buffer size
    FastMixer_Dynamic,  // initialize if needed, then use dynamically depending on track load,
                        // multiplier is calculated based on min & max normal mixer buffer size
    // FIXME for FastMixer_Dynamic:
    //  Supporting this option will require fixing HALs that can't handle large writes.
    //  For example, one HAL implementation returns an error from a large write,
    //  and another HAL implementation corrupts memory, possibly in the sample rate converter.
    //  We could either fix the HAL implementations, or provide a wrapper that breaks
    //  up large writes into smaller ones, and the wrapper would need to deal with scheduler.
} kUseFastMixer = FastMixer_Static;

// Whether to use fast capture
static const enum {
    FastCapture_Never,  // never initialize or use: for debugging only
    FastCapture_Always, // always initialize and use, even if not needed: for debugging only
    FastCapture_Static, // initialize if needed, then use all the time if initialized
} kUseFastCapture = FastCapture_Static;

// Priorities for requestPriority
static const int kPriorityAudioApp = 2;
static const int kPriorityFastMixer = 3;
static const int kPriorityFastCapture = 3;

// IAudioFlinger::createTrack() has an in/out parameter 'pFrameCount' for the total size of the
// track buffer in shared memory.  Zero on input means to use a default value.  For fast tracks,
// AudioFlinger derives the default from HAL buffer size and 'fast track multiplier'.

// This is the default value, if not specified by property.
static const int kFastTrackMultiplier = 2;

// The minimum and maximum allowed values
static const int kFastTrackMultiplierMin = 1;
static const int kFastTrackMultiplierMax = 2;

// The actual value to use, which can be specified per-device via property af.fast_track_multiplier.
static int sFastTrackMultiplier = kFastTrackMultiplier;

// See Thread::readOnlyHeap().
// Initially this heap is used to allocate client buffers for "fast" AudioRecord.
// Eventually it will be the single buffer that FastCapture writes into via HAL read(),
// and that all "fast" AudioRecord clients read from.  In either case, the size can be small.
static const size_t kRecordThreadReadOnlyHeapSize = 0xD000;

// ----------------------------------------------------------------------------

static pthread_once_t sFastTrackMultiplierOnce = PTHREAD_ONCE_INIT;

static void sFastTrackMultiplierInit()
{
    char value[PROPERTY_VALUE_MAX];
    if (property_get("af.fast_track_multiplier", value, NULL) > 0) {
        char *endptr;
        unsigned long ul = strtoul(value, &endptr, 0);
        if (*endptr == '\0' && kFastTrackMultiplierMin <= ul && ul <= kFastTrackMultiplierMax) {
            sFastTrackMultiplier = (int) ul;
        }
    }
}

// ----------------------------------------------------------------------------

#ifdef ADD_BATTERY_DATA
// To collect the amplifier usage
static void addBatteryData(uint32_t params) {
    sp<IMediaPlayerService> service = IMediaDeathNotifier::getMediaPlayerService();
    if (service == NULL) {
        // it already logged
        return;
    }

    service->addBatteryData(params);
}
#endif

// Track the CLOCK_BOOTTIME versus CLOCK_MONOTONIC timebase offset
struct {
    // call when you acquire a partial wakelock
    void acquire(const sp<IBinder> &wakeLockToken) {
        pthread_mutex_lock(&mLock);
        if (wakeLockToken.get() == nullptr) {
            adjustTimebaseOffset(&mBoottimeOffset, ExtendedTimestamp::TIMEBASE_BOOTTIME);
        } else {
            if (mCount == 0) {
                adjustTimebaseOffset(&mBoottimeOffset, ExtendedTimestamp::TIMEBASE_BOOTTIME);
            }
            ++mCount;
        }
        pthread_mutex_unlock(&mLock);
    }

    // call when you release a partial wakelock.
    void release(const sp<IBinder> &wakeLockToken) {
        if (wakeLockToken.get() == nullptr) {
            return;
        }
        pthread_mutex_lock(&mLock);
        if (--mCount < 0) {
            ALOGE("negative wakelock count");
            mCount = 0;
        }
        pthread_mutex_unlock(&mLock);
    }

    // retrieves the boottime timebase offset from monotonic.
    int64_t getBoottimeOffset() {
        pthread_mutex_lock(&mLock);
        int64_t boottimeOffset = mBoottimeOffset;
        pthread_mutex_unlock(&mLock);
        return boottimeOffset;
    }

    // Adjusts the timebase offset between TIMEBASE_MONOTONIC
    // and the selected timebase.
    // Currently only TIMEBASE_BOOTTIME is allowed.
    //
    // This only needs to be called upon acquiring the first partial wakelock
    // after all other partial wakelocks are released.
    //
    // We do an empirical measurement of the offset rather than parsing
    // /proc/timer_list since the latter is not a formal kernel ABI.
    static void adjustTimebaseOffset(int64_t *offset, ExtendedTimestamp::Timebase timebase) {
        int clockbase;
        switch (timebase) {
        case ExtendedTimestamp::TIMEBASE_BOOTTIME:
            clockbase = SYSTEM_TIME_BOOTTIME;
            break;
        default:
            LOG_ALWAYS_FATAL("invalid timebase %d", timebase);
            break;
        }
        // try three times to get the clock offset, choose the one
        // with the minimum gap in measurements.
        const int tries = 3;
        nsecs_t bestGap, measured;
        for (int i = 0; i < tries; ++i) {
            const nsecs_t tmono = systemTime(SYSTEM_TIME_MONOTONIC);
            const nsecs_t tbase = systemTime(clockbase);
            const nsecs_t tmono2 = systemTime(SYSTEM_TIME_MONOTONIC);
            const nsecs_t gap = tmono2 - tmono;
            if (i == 0 || gap < bestGap) {
                bestGap = gap;
                measured = tbase - ((tmono + tmono2) >> 1);
            }
        }

        // to avoid micro-adjusting, we don't change the timebase
        // unless it is significantly different.
        //
        // Assumption: It probably takes more than toleranceNs to
        // suspend and resume the device.
        static int64_t toleranceNs = 10000; // 10 us
        if (llabs(*offset - measured) > toleranceNs) {
            ALOGV("Adjusting timebase offset old: %lld  new: %lld",
                    (long long)*offset, (long long)measured);
            *offset = measured;
        }
    }

    pthread_mutex_t mLock;
    int32_t mCount;
    int64_t mBoottimeOffset;
} gBoottime = { PTHREAD_MUTEX_INITIALIZER, 0, 0 }; // static, so use POD initialization

// ----------------------------------------------------------------------------
//      CPU Stats
// ----------------------------------------------------------------------------

class CpuStats {
public:
    CpuStats();
    void sample(const String8 &title);
#ifdef DEBUG_CPU_USAGE
private:
    ThreadCpuUsage mCpuUsage;           // instantaneous thread CPU usage in wall clock ns
    audio_utils::Statistics<double> mWcStats; // statistics on thread CPU usage in wall clock ns

    audio_utils::Statistics<double> mHzStats; // statistics on thread CPU usage in cycles

    int mCpuNum;                        // thread's current CPU number
    int mCpukHz;                        // frequency of thread's current CPU in kHz
#endif
};

CpuStats::CpuStats()
#ifdef DEBUG_CPU_USAGE
    : mCpuNum(-1), mCpukHz(-1)
#endif
{
}

void CpuStats::sample(const String8 &title
#ifndef DEBUG_CPU_USAGE
                __unused
#endif
        ) {
#ifdef DEBUG_CPU_USAGE
    // get current thread's delta CPU time in wall clock ns
    double wcNs;
    bool valid = mCpuUsage.sampleAndEnable(wcNs);

    // record sample for wall clock statistics
    if (valid) {
        mWcStats.add(wcNs);
    }

    // get the current CPU number
    int cpuNum = sched_getcpu();

    // get the current CPU frequency in kHz
    int cpukHz = mCpuUsage.getCpukHz(cpuNum);

    // check if either CPU number or frequency changed
    if (cpuNum != mCpuNum || cpukHz != mCpukHz) {
        mCpuNum = cpuNum;
        mCpukHz = cpukHz;
        // ignore sample for purposes of cycles
        valid = false;
    }

    // if no change in CPU number or frequency, then record sample for cycle statistics
    if (valid && mCpukHz > 0) {
        const double cycles = wcNs * cpukHz * 0.000001;
        mHzStats.add(cycles);
    }

    const unsigned n = mWcStats.getN();
    // mCpuUsage.elapsed() is expensive, so don't call it every loop
    if ((n & 127) == 1) {
        const long long elapsed = mCpuUsage.elapsed();
        if (elapsed >= DEBUG_CPU_USAGE * 1000000000LL) {
            const double perLoop = elapsed / (double) n;
            const double perLoop100 = perLoop * 0.01;
            const double perLoop1k = perLoop * 0.001;
            const double mean = mWcStats.getMean();
            const double stddev = mWcStats.getStdDev();
            const double minimum = mWcStats.getMin();
            const double maximum = mWcStats.getMax();
            const double meanCycles = mHzStats.getMean();
            const double stddevCycles = mHzStats.getStdDev();
            const double minCycles = mHzStats.getMin();
            const double maxCycles = mHzStats.getMax();
            mCpuUsage.resetElapsed();
            mWcStats.reset();
            mHzStats.reset();
            ALOGD("CPU usage for %s over past %.1f secs\n"
                "  (%u mixer loops at %.1f mean ms per loop):\n"
                "  us per mix loop: mean=%.0f stddev=%.0f min=%.0f max=%.0f\n"
                "  %% of wall: mean=%.1f stddev=%.1f min=%.1f max=%.1f\n"
                "  MHz: mean=%.1f, stddev=%.1f, min=%.1f max=%.1f",
                    title.string(),
                    elapsed * .000000001, n, perLoop * .000001,
                    mean * .001,
                    stddev * .001,
                    minimum * .001,
                    maximum * .001,
                    mean / perLoop100,
                    stddev / perLoop100,
                    minimum / perLoop100,
                    maximum / perLoop100,
                    meanCycles / perLoop1k,
                    stddevCycles / perLoop1k,
                    minCycles / perLoop1k,
                    maxCycles / perLoop1k);

        }
    }
#endif
};

// ----------------------------------------------------------------------------
//      ThreadBase
// ----------------------------------------------------------------------------

// static
const char *AudioFlinger::ThreadBase::threadTypeToString(AudioFlinger::ThreadBase::type_t type)
{
    switch (type) {
    case MIXER:
        return "MIXER";
    case DIRECT:
        return "DIRECT";
    case DUPLICATING:
        return "DUPLICATING";
    case RECORD:
        return "RECORD";
    case OFFLOAD:
        return "OFFLOAD";
    case MMAP:
        return "MMAP";
    default:
        return "unknown";
    }
}

std::string devicesToString(audio_devices_t devices)
{
    std::string result;
    if (devices & AUDIO_DEVICE_BIT_IN) {
        InputDeviceConverter::maskToString(devices, result);
    } else {
        OutputDeviceConverter::maskToString(devices, result);
    }
    return result;
}

std::string inputFlagsToString(audio_input_flags_t flags)
{
    std::string result;
    InputFlagConverter::maskToString(flags, result);
    return result;
}

std::string outputFlagsToString(audio_output_flags_t flags)
{
    std::string result;
    OutputFlagConverter::maskToString(flags, result);
    return result;
}

const char *sourceToString(audio_source_t source)
{
    switch (source) {
    case AUDIO_SOURCE_DEFAULT:              return "default";
    case AUDIO_SOURCE_MIC:                  return "mic";
    case AUDIO_SOURCE_VOICE_UPLINK:         return "voice uplink";
    case AUDIO_SOURCE_VOICE_DOWNLINK:       return "voice downlink";
    case AUDIO_SOURCE_VOICE_CALL:           return "voice call";
    case AUDIO_SOURCE_CAMCORDER:            return "camcorder";
    case AUDIO_SOURCE_VOICE_RECOGNITION:    return "voice recognition";
    case AUDIO_SOURCE_VOICE_COMMUNICATION:  return "voice communication";
    case AUDIO_SOURCE_REMOTE_SUBMIX:        return "remote submix";
    case AUDIO_SOURCE_UNPROCESSED:          return "unprocessed";
    case AUDIO_SOURCE_VOICE_PERFORMANCE:    return "voice performance";
    case AUDIO_SOURCE_ECHO_REFERENCE:       return "echo reference";
    case AUDIO_SOURCE_FM_TUNER:             return "FM tuner";
    case AUDIO_SOURCE_HOTWORD:              return "hotword";
    default:                                return "unknown";
    }
}

AudioFlinger::ThreadBase::ThreadBase(const sp<AudioFlinger>& audioFlinger, audio_io_handle_t id,
        audio_devices_t outDevice, audio_devices_t inDevice, type_t type, bool systemReady)
    :   Thread(false /*canCallJava*/),
        mType(type),
        mAudioFlinger(audioFlinger),
        // mSampleRate, mFrameCount, mChannelMask, mChannelCount, mFrameSize, mFormat, mBufferSize
        // are set by PlaybackThread::readOutputParameters_l() or
        // RecordThread::readInputParameters_l()
        //FIXME: mStandby should be true here. Is this some kind of hack?
        mStandby(false), mOutDevice(outDevice), mInDevice(inDevice),
        mPrevOutDevice(AUDIO_DEVICE_NONE), mPrevInDevice(AUDIO_DEVICE_NONE),
        mAudioSource(AUDIO_SOURCE_DEFAULT), mId(id),
        // mName will be set by concrete (non-virtual) subclass
        mDeathRecipient(new PMDeathRecipient(this)),
        mSystemReady(systemReady),
        mSignalPending(false)
{
    memset(&mPatch, 0, sizeof(struct audio_patch));
}

AudioFlinger::ThreadBase::~ThreadBase()
{
    // mConfigEvents should be empty, but just in case it isn't, free the memory it owns
    mConfigEvents.clear();

    // do not lock the mutex in destructor
    releaseWakeLock_l();
    if (mPowerManager != 0) {
        sp<IBinder> binder = IInterface::asBinder(mPowerManager);
        binder->unlinkToDeath(mDeathRecipient);
    }
}

status_t AudioFlinger::ThreadBase::readyToRun()
{
    status_t status = initCheck();
    if (status == NO_ERROR) {
        ALOGI("AudioFlinger's thread %p tid=%d ready to run", this, getTid());
    } else {
        ALOGE("No working audio driver found.");
    }
    return status;
}

void AudioFlinger::ThreadBase::exit()
{
    ALOGV("ThreadBase::exit");
    // do any cleanup required for exit to succeed
    preExit();
    {
        // This lock prevents the following race in thread (uniprocessor for illustration):
        //  if (!exitPending()) {
        //      // context switch from here to exit()
        //      // exit() calls requestExit(), what exitPending() observes
        //      // exit() calls signal(), which is dropped since no waiters
        //      // context switch back from exit() to here
        //      mWaitWorkCV.wait(...);
        //      // now thread is hung
        //  }
        AutoMutex lock(mLock);
        requestExit();
        mWaitWorkCV.broadcast();
    }
    // When Thread::requestExitAndWait is made virtual and this method is renamed to
    // "virtual status_t requestExitAndWait()", replace by "return Thread::requestExitAndWait();"
    requestExitAndWait();
}

status_t AudioFlinger::ThreadBase::setParameters(const String8& keyValuePairs)
{
    ALOGV("ThreadBase::setParameters() %s", keyValuePairs.string());
    Mutex::Autolock _l(mLock);

    return sendSetParameterConfigEvent_l(keyValuePairs);
}

// sendConfigEvent_l() must be called with ThreadBase::mLock held
// Can temporarily release the lock if waiting for a reply from processConfigEvents_l().
status_t AudioFlinger::ThreadBase::sendConfigEvent_l(sp<ConfigEvent>& event)
{
    status_t status = NO_ERROR;

    if (event->mRequiresSystemReady && !mSystemReady) {
        event->mWaitStatus = false;
        mPendingConfigEvents.add(event);
        return status;
    }
    mConfigEvents.add(event);
    ALOGV("sendConfigEvent_l() num events %zu event %d", mConfigEvents.size(), event->mType);
    mWaitWorkCV.signal();
    mLock.unlock();
    {
        Mutex::Autolock _l(event->mLock);
        while (event->mWaitStatus) {
            if (event->mCond.waitRelative(event->mLock, kConfigEventTimeoutNs) != NO_ERROR) {
                event->mStatus = TIMED_OUT;
                event->mWaitStatus = false;
            }
        }
        status = event->mStatus;
    }
    mLock.lock();
    return status;
}

void AudioFlinger::ThreadBase::sendIoConfigEvent(audio_io_config_event event, pid_t pid)
{
    Mutex::Autolock _l(mLock);
    sendIoConfigEvent_l(event, pid);
}

// sendIoConfigEvent_l() must be called with ThreadBase::mLock held
void AudioFlinger::ThreadBase::sendIoConfigEvent_l(audio_io_config_event event, pid_t pid)
{
    sp<ConfigEvent> configEvent = (ConfigEvent *)new IoConfigEvent(event, pid);
    sendConfigEvent_l(configEvent);
}

void AudioFlinger::ThreadBase::sendPrioConfigEvent(pid_t pid, pid_t tid, int32_t prio, bool forApp)
{
    Mutex::Autolock _l(mLock);
    sendPrioConfigEvent_l(pid, tid, prio, forApp);
}

// sendPrioConfigEvent_l() must be called with ThreadBase::mLock held
void AudioFlinger::ThreadBase::sendPrioConfigEvent_l(
        pid_t pid, pid_t tid, int32_t prio, bool forApp)
{
    sp<ConfigEvent> configEvent = (ConfigEvent *)new PrioConfigEvent(pid, tid, prio, forApp);
    sendConfigEvent_l(configEvent);
}

// sendSetParameterConfigEvent_l() must be called with ThreadBase::mLock held
status_t AudioFlinger::ThreadBase::sendSetParameterConfigEvent_l(const String8& keyValuePair)
{
    sp<ConfigEvent> configEvent;
    AudioParameter param(keyValuePair);
    int value;
    if (param.getInt(String8(AudioParameter::keyMonoOutput), value) == NO_ERROR) {
        setMasterMono_l(value != 0);
        if (param.size() == 1) {
            return NO_ERROR; // should be a solo parameter - we don't pass down
        }
        param.remove(String8(AudioParameter::keyMonoOutput));
        configEvent = new SetParameterConfigEvent(param.toString());
    } else {
        configEvent = new SetParameterConfigEvent(keyValuePair);
    }
    return sendConfigEvent_l(configEvent);
}

status_t AudioFlinger::ThreadBase::sendCreateAudioPatchConfigEvent(
                                                        const struct audio_patch *patch,
                                                        audio_patch_handle_t *handle)
{
    Mutex::Autolock _l(mLock);
    sp<ConfigEvent> configEvent = (ConfigEvent *)new CreateAudioPatchConfigEvent(*patch, *handle);
    status_t status = sendConfigEvent_l(configEvent);
    if (status == NO_ERROR) {
        CreateAudioPatchConfigEventData *data =
                                        (CreateAudioPatchConfigEventData *)configEvent->mData.get();
        *handle = data->mHandle;
    }
    return status;
}

status_t AudioFlinger::ThreadBase::sendReleaseAudioPatchConfigEvent(
                                                                const audio_patch_handle_t handle)
{
    Mutex::Autolock _l(mLock);
    sp<ConfigEvent> configEvent = (ConfigEvent *)new ReleaseAudioPatchConfigEvent(handle);
    return sendConfigEvent_l(configEvent);
}


// post condition: mConfigEvents.isEmpty()
void AudioFlinger::ThreadBase::processConfigEvents_l()
{
    bool configChanged = false;

    while (!mConfigEvents.isEmpty()) {
        ALOGV("processConfigEvents_l() remaining events %zu", mConfigEvents.size());
        sp<ConfigEvent> event = mConfigEvents[0];
        mConfigEvents.removeAt(0);
        switch (event->mType) {
        case CFG_EVENT_PRIO: {
            PrioConfigEventData *data = (PrioConfigEventData *)event->mData.get();
            // FIXME Need to understand why this has to be done asynchronously
            int err = requestPriority(data->mPid, data->mTid, data->mPrio, data->mForApp,
                    true /*asynchronous*/);
            if (err != 0) {
                ALOGW("Policy SCHED_FIFO priority %d is unavailable for pid %d tid %d; error %d",
                      data->mPrio, data->mPid, data->mTid, err);
            }
        } break;
        case CFG_EVENT_IO: {
            IoConfigEventData *data = (IoConfigEventData *)event->mData.get();
            ioConfigChanged(data->mEvent, data->mPid);
        } break;
        case CFG_EVENT_SET_PARAMETER: {
            SetParameterConfigEventData *data = (SetParameterConfigEventData *)event->mData.get();
            if (checkForNewParameter_l(data->mKeyValuePairs, event->mStatus)) {
                configChanged = true;
                mLocalLog.log("CFG_EVENT_SET_PARAMETER: (%s) configuration changed",
                        data->mKeyValuePairs.string());
            }
        } break;
        case CFG_EVENT_CREATE_AUDIO_PATCH: {
            const audio_devices_t oldDevice = getDevice();
            CreateAudioPatchConfigEventData *data =
                                            (CreateAudioPatchConfigEventData *)event->mData.get();
            event->mStatus = createAudioPatch_l(&data->mPatch, &data->mHandle);
            const audio_devices_t newDevice = getDevice();
            mLocalLog.log("CFG_EVENT_CREATE_AUDIO_PATCH: old device %#x (%s) new device %#x (%s)",
                    (unsigned)oldDevice, devicesToString(oldDevice).c_str(),
                    (unsigned)newDevice, devicesToString(newDevice).c_str());
        } break;
        case CFG_EVENT_RELEASE_AUDIO_PATCH: {
            const audio_devices_t oldDevice = getDevice();
            ReleaseAudioPatchConfigEventData *data =
                                            (ReleaseAudioPatchConfigEventData *)event->mData.get();
            event->mStatus = releaseAudioPatch_l(data->mHandle);
            const audio_devices_t newDevice = getDevice();
            mLocalLog.log("CFG_EVENT_RELEASE_AUDIO_PATCH: old device %#x (%s) new device %#x (%s)",
                    (unsigned)oldDevice, devicesToString(oldDevice).c_str(),
                    (unsigned)newDevice, devicesToString(newDevice).c_str());
        } break;
        default:
            ALOG_ASSERT(false, "processConfigEvents_l() unknown event type %d", event->mType);
            break;
        }
        {
            Mutex::Autolock _l(event->mLock);
            if (event->mWaitStatus) {
                event->mWaitStatus = false;
                event->mCond.signal();
            }
        }
        ALOGV_IF(mConfigEvents.isEmpty(), "processConfigEvents_l() DONE thread %p", this);
    }

    if (configChanged) {
        cacheParameters_l();
    }
}

String8 channelMaskToString(audio_channel_mask_t mask, bool output) {
    String8 s;
    const audio_channel_representation_t representation =
            audio_channel_mask_get_representation(mask);

    switch (representation) {
    // Travel all single bit channel mask to convert channel mask to string.
    case AUDIO_CHANNEL_REPRESENTATION_POSITION: {
        if (output) {
            if (mask & AUDIO_CHANNEL_OUT_FRONT_LEFT) s.append("front-left, ");
            if (mask & AUDIO_CHANNEL_OUT_FRONT_RIGHT) s.append("front-right, ");
            if (mask & AUDIO_CHANNEL_OUT_FRONT_CENTER) s.append("front-center, ");
            if (mask & AUDIO_CHANNEL_OUT_LOW_FREQUENCY) s.append("low freq, ");
            if (mask & AUDIO_CHANNEL_OUT_BACK_LEFT) s.append("back-left, ");
            if (mask & AUDIO_CHANNEL_OUT_BACK_RIGHT) s.append("back-right, ");
            if (mask & AUDIO_CHANNEL_OUT_FRONT_LEFT_OF_CENTER) s.append("front-left-of-center, ");
            if (mask & AUDIO_CHANNEL_OUT_FRONT_RIGHT_OF_CENTER) s.append("front-right-of-center, ");
            if (mask & AUDIO_CHANNEL_OUT_BACK_CENTER) s.append("back-center, ");
            if (mask & AUDIO_CHANNEL_OUT_SIDE_LEFT) s.append("side-left, ");
            if (mask & AUDIO_CHANNEL_OUT_SIDE_RIGHT) s.append("side-right, ");
            if (mask & AUDIO_CHANNEL_OUT_TOP_CENTER) s.append("top-center ,");
            if (mask & AUDIO_CHANNEL_OUT_TOP_FRONT_LEFT) s.append("top-front-left, ");
            if (mask & AUDIO_CHANNEL_OUT_TOP_FRONT_CENTER) s.append("top-front-center, ");
            if (mask & AUDIO_CHANNEL_OUT_TOP_FRONT_RIGHT) s.append("top-front-right, ");
            if (mask & AUDIO_CHANNEL_OUT_TOP_BACK_LEFT) s.append("top-back-left, ");
            if (mask & AUDIO_CHANNEL_OUT_TOP_BACK_CENTER) s.append("top-back-center, " );
            if (mask & AUDIO_CHANNEL_OUT_TOP_BACK_RIGHT) s.append("top-back-right, " );
            if (mask & AUDIO_CHANNEL_OUT_TOP_SIDE_LEFT) s.append("top-side-left, " );
            if (mask & AUDIO_CHANNEL_OUT_TOP_SIDE_RIGHT) s.append("top-side-right, " );
            if (mask & AUDIO_CHANNEL_OUT_HAPTIC_B) s.append("haptic-B, " );
            if (mask & AUDIO_CHANNEL_OUT_HAPTIC_A) s.append("haptic-A, " );
            if (mask & ~AUDIO_CHANNEL_OUT_ALL) s.append("unknown,  ");
        } else {
            if (mask & AUDIO_CHANNEL_IN_LEFT) s.append("left, ");
            if (mask & AUDIO_CHANNEL_IN_RIGHT) s.append("right, ");
            if (mask & AUDIO_CHANNEL_IN_FRONT) s.append("front, ");
            if (mask & AUDIO_CHANNEL_IN_BACK) s.append("back, ");
            if (mask & AUDIO_CHANNEL_IN_LEFT_PROCESSED) s.append("left-processed, ");
            if (mask & AUDIO_CHANNEL_IN_RIGHT_PROCESSED) s.append("right-processed, ");
            if (mask & AUDIO_CHANNEL_IN_FRONT_PROCESSED) s.append("front-processed, ");
            if (mask & AUDIO_CHANNEL_IN_BACK_PROCESSED) s.append("back-processed, ");
            if (mask & AUDIO_CHANNEL_IN_PRESSURE) s.append("pressure, ");
            if (mask & AUDIO_CHANNEL_IN_X_AXIS) s.append("X, ");
            if (mask & AUDIO_CHANNEL_IN_Y_AXIS) s.append("Y, ");
            if (mask & AUDIO_CHANNEL_IN_Z_AXIS) s.append("Z, ");
            if (mask & AUDIO_CHANNEL_IN_BACK_LEFT) s.append("back-left, ");
            if (mask & AUDIO_CHANNEL_IN_BACK_RIGHT) s.append("back-right, ");
            if (mask & AUDIO_CHANNEL_IN_CENTER) s.append("center, ");
            if (mask & AUDIO_CHANNEL_IN_LOW_FREQUENCY) s.append("low freq, ");
            if (mask & AUDIO_CHANNEL_IN_TOP_LEFT) s.append("top-left, " );
            if (mask & AUDIO_CHANNEL_IN_TOP_RIGHT) s.append("top-right, " );
            if (mask & AUDIO_CHANNEL_IN_VOICE_UPLINK) s.append("voice-uplink, ");
            if (mask & AUDIO_CHANNEL_IN_VOICE_DNLINK) s.append("voice-dnlink, ");
            if (mask & ~AUDIO_CHANNEL_IN_ALL) s.append("unknown,  ");
        }
        const int len = s.length();
        if (len > 2) {
            (void) s.lockBuffer(len);      // needed?
            s.unlockBuffer(len - 2);       // remove trailing ", "
        }
        return s;
    }
    case AUDIO_CHANNEL_REPRESENTATION_INDEX:
        s.appendFormat("index mask, bits:%#x", audio_channel_mask_get_bits(mask));
        return s;
    default:
        s.appendFormat("unknown mask, representation:%d  bits:%#x",
                representation, audio_channel_mask_get_bits(mask));
        return s;
    }
}

void AudioFlinger::ThreadBase::dumpBase(int fd, const Vector<String16>& args __unused)
{
    const size_t SIZE = 256;
    char buffer[SIZE];
    String8 result;

    dprintf(fd, "\n%s thread %p, name %s, tid %d, type %d (%s):\n", isOutput() ? "Output" : "Input",
            this, mThreadName, getTid(), type(), threadTypeToString(type()));

    bool locked = AudioFlinger::dumpTryLock(mLock);
    if (!locked) {
        dprintf(fd, "  Thread may be deadlocked\n");
    }

    dprintf(fd, "  I/O handle: %d\n", mId);
    dprintf(fd, "  Standby: %s\n", mStandby ? "yes" : "no");
    dprintf(fd, "  Sample rate: %u Hz\n", mSampleRate);
    dprintf(fd, "  HAL frame count: %zu\n", mFrameCount);
    dprintf(fd, "  HAL format: 0x%x (%s)\n", mHALFormat, formatToString(mHALFormat).c_str());
    dprintf(fd, "  HAL buffer size: %zu bytes\n", mBufferSize);
    dprintf(fd, "  Channel count: %u\n", mChannelCount);
    dprintf(fd, "  Channel mask: 0x%08x (%s)\n", mChannelMask,
            channelMaskToString(mChannelMask, mType != RECORD).string());
    dprintf(fd, "  Processing format: 0x%x (%s)\n", mFormat, formatToString(mFormat).c_str());
    dprintf(fd, "  Processing frame size: %zu bytes\n", mFrameSize);
    dprintf(fd, "  Pending config events:");
    size_t numConfig = mConfigEvents.size();
    if (numConfig) {
        for (size_t i = 0; i < numConfig; i++) {
            mConfigEvents[i]->dump(buffer, SIZE);
            dprintf(fd, "\n    %s", buffer);
        }
        dprintf(fd, "\n");
    } else {
        dprintf(fd, " none\n");
    }
    // Note: output device may be used by capture threads for effects such as AEC.
    dprintf(fd, "  Output device: %#x (%s)\n", mOutDevice, devicesToString(mOutDevice).c_str());
    dprintf(fd, "  Input device: %#x (%s)\n", mInDevice, devicesToString(mInDevice).c_str());
    dprintf(fd, "  Audio source: %d (%s)\n", mAudioSource, sourceToString(mAudioSource));

    // Dump timestamp statistics for the Thread types that support it.
    if (mType == RECORD
            || mType == MIXER
            || mType == DUPLICATING
            || mType == DIRECT
            || mType == OFFLOAD) {
        dprintf(fd, "  Timestamp stats: %s\n", mTimestampVerifier.toString().c_str());
        dprintf(fd, "  Timestamp corrected: %s\n", isTimestampCorrectionEnabled() ? "yes" : "no");
    }

    if (locked) {
        mLock.unlock();
    }
}

void AudioFlinger::ThreadBase::dumpEffectChains(int fd, const Vector<String16>& args)
{
    const size_t SIZE = 256;
    char buffer[SIZE];
    String8 result;

    size_t numEffectChains = mEffectChains.size();
    snprintf(buffer, SIZE, "  %zu Effect Chains\n", numEffectChains);
    write(fd, buffer, strlen(buffer));

    for (size_t i = 0; i < numEffectChains; ++i) {
        sp<EffectChain> chain = mEffectChains[i];
        if (chain != 0) {
            chain->dump(fd, args);
        }
    }
}

void AudioFlinger::ThreadBase::acquireWakeLock()
{
    Mutex::Autolock _l(mLock);
    acquireWakeLock_l();
}

String16 AudioFlinger::ThreadBase::getWakeLockTag()
{
    switch (mType) {
    case MIXER:
        return String16("AudioMix");
    case DIRECT:
        return String16("AudioDirectOut");
    case DUPLICATING:
        return String16("AudioDup");
    case RECORD:
        return String16("AudioIn");
    case OFFLOAD:
        return String16("AudioOffload");
    case MMAP:
        return String16("Mmap");
    default:
        ALOG_ASSERT(false);
        return String16("AudioUnknown");
    }
}

void AudioFlinger::ThreadBase::acquireWakeLock_l()
{
    getPowerManager_l();
    if (mPowerManager != 0) {
        sp<IBinder> binder = new BBinder();
        // Uses AID_AUDIOSERVER for wakelock.  updateWakeLockUids_l() updates with client uids.
        status_t status = mPowerManager->acquireWakeLock(POWERMANAGER_PARTIAL_WAKE_LOCK,
                    binder,
                    getWakeLockTag(),
                    String16("audioserver"),
                    true /* FIXME force oneway contrary to .aidl */);
        if (status == NO_ERROR) {
            mWakeLockToken = binder;
        }
        ALOGV("acquireWakeLock_l() %s status %d", mThreadName, status);
    }

    gBoottime.acquire(mWakeLockToken);
    mTimestamp.mTimebaseOffset[ExtendedTimestamp::TIMEBASE_BOOTTIME] =
            gBoottime.getBoottimeOffset();
}

void AudioFlinger::ThreadBase::releaseWakeLock()
{
    Mutex::Autolock _l(mLock);
    releaseWakeLock_l();
}

void AudioFlinger::ThreadBase::releaseWakeLock_l()
{
    gBoottime.release(mWakeLockToken);
    if (mWakeLockToken != 0) {
        ALOGV("releaseWakeLock_l() %s", mThreadName);
        if (mPowerManager != 0) {
            mPowerManager->releaseWakeLock(mWakeLockToken, 0,
                    true /* FIXME force oneway contrary to .aidl */);
        }
        mWakeLockToken.clear();
    }
}

void AudioFlinger::ThreadBase::getPowerManager_l() {
    if (mSystemReady && mPowerManager == 0) {
        // use checkService() to avoid blocking if power service is not up yet
        sp<IBinder> binder =
            defaultServiceManager()->checkService(String16("power"));
        if (binder == 0) {
            ALOGW("Thread %s cannot connect to the power manager service", mThreadName);
        } else {
            mPowerManager = interface_cast<IPowerManager>(binder);
            binder->linkToDeath(mDeathRecipient);
        }
    }
}

void AudioFlinger::ThreadBase::updateWakeLockUids_l(const SortedVector<uid_t> &uids) {
    getPowerManager_l();

#if !LOG_NDEBUG
    std::stringstream s;
    for (uid_t uid : uids) {
        s << uid << " ";
    }
    ALOGD("updateWakeLockUids_l %s uids:%s", mThreadName, s.str().c_str());
#endif

    if (mWakeLockToken == NULL) { // token may be NULL if AudioFlinger::systemReady() not called.
        if (mSystemReady) {
            ALOGE("no wake lock to update, but system ready!");
        } else {
            ALOGW("no wake lock to update, system not ready yet");
        }
        return;
    }
    if (mPowerManager != 0) {
        std::vector<int> uidsAsInt(uids.begin(), uids.end()); // powermanager expects uids as ints
        status_t status = mPowerManager->updateWakeLockUids(
                mWakeLockToken, uidsAsInt.size(), uidsAsInt.data(),
                true /* FIXME force oneway contrary to .aidl */);
        ALOGV("updateWakeLockUids_l() %s status %d", mThreadName, status);
    }
}

void AudioFlinger::ThreadBase::clearPowerManager()
{
    Mutex::Autolock _l(mLock);
    releaseWakeLock_l();
    mPowerManager.clear();
}

void AudioFlinger::ThreadBase::PMDeathRecipient::binderDied(const wp<IBinder>& who __unused)
{
    sp<ThreadBase> thread = mThread.promote();
    if (thread != 0) {
        thread->clearPowerManager();
    }
    ALOGW("power manager service died !!!");
}

void AudioFlinger::ThreadBase::setEffectSuspended_l(
        const effect_uuid_t *type, bool suspend, audio_session_t sessionId)
{
    sp<EffectChain> chain = getEffectChain_l(sessionId);
    if (chain != 0) {
        if (type != NULL) {
            chain->setEffectSuspended_l(type, suspend);
        } else {
            chain->setEffectSuspendedAll_l(suspend);
        }
    }

    updateSuspendedSessions_l(type, suspend, sessionId);
}

void AudioFlinger::ThreadBase::checkSuspendOnAddEffectChain_l(const sp<EffectChain>& chain)
{
    ssize_t index = mSuspendedSessions.indexOfKey(chain->sessionId());
    if (index < 0) {
        return;
    }

    const KeyedVector <int, sp<SuspendedSessionDesc> >& sessionEffects =
            mSuspendedSessions.valueAt(index);

    for (size_t i = 0; i < sessionEffects.size(); i++) {
        const sp<SuspendedSessionDesc>& desc = sessionEffects.valueAt(i);
        for (int j = 0; j < desc->mRefCount; j++) {
            if (sessionEffects.keyAt(i) == EffectChain::kKeyForSuspendAll) {
                chain->setEffectSuspendedAll_l(true);
            } else {
                ALOGV("checkSuspendOnAddEffectChain_l() suspending effects %08x",
                    desc->mType.timeLow);
                chain->setEffectSuspended_l(&desc->mType, true);
            }
        }
    }
}

void AudioFlinger::ThreadBase::updateSuspendedSessions_l(const effect_uuid_t *type,
                                                         bool suspend,
                                                         audio_session_t sessionId)
{
    ssize_t index = mSuspendedSessions.indexOfKey(sessionId);

    KeyedVector <int, sp<SuspendedSessionDesc> > sessionEffects;

    if (suspend) {
        if (index >= 0) {
            sessionEffects = mSuspendedSessions.valueAt(index);
        } else {
            mSuspendedSessions.add(sessionId, sessionEffects);
        }
    } else {
        if (index < 0) {
            return;
        }
        sessionEffects = mSuspendedSessions.valueAt(index);
    }


    int key = EffectChain::kKeyForSuspendAll;
    if (type != NULL) {
        key = type->timeLow;
    }
    index = sessionEffects.indexOfKey(key);

    sp<SuspendedSessionDesc> desc;
    if (suspend) {
        if (index >= 0) {
            desc = sessionEffects.valueAt(index);
        } else {
            desc = new SuspendedSessionDesc();
            if (type != NULL) {
                desc->mType = *type;
            }
            sessionEffects.add(key, desc);
            ALOGV("updateSuspendedSessions_l() suspend adding effect %08x", key);
        }
        desc->mRefCount++;
    } else {
        if (index < 0) {
            return;
        }
        desc = sessionEffects.valueAt(index);
        if (--desc->mRefCount == 0) {
            ALOGV("updateSuspendedSessions_l() restore removing effect %08x", key);
            sessionEffects.removeItemsAt(index);
            if (sessionEffects.isEmpty()) {
                ALOGV("updateSuspendedSessions_l() restore removing session %d",
                                 sessionId);
                mSuspendedSessions.removeItem(sessionId);
            }
        }
    }
    if (!sessionEffects.isEmpty()) {
        mSuspendedSessions.replaceValueFor(sessionId, sessionEffects);
    }
}

void AudioFlinger::ThreadBase::checkSuspendOnEffectEnabled(const sp<EffectModule>& effect,
                                                            bool enabled,
                                                            audio_session_t sessionId)
{
    Mutex::Autolock _l(mLock);
    checkSuspendOnEffectEnabled_l(effect, enabled, sessionId);
}

void AudioFlinger::ThreadBase::checkSuspendOnEffectEnabled_l(const sp<EffectModule>& effect,
                                                            bool enabled,
                                                            audio_session_t sessionId)
{
    if (mType != RECORD) {
        // suspend all effects in AUDIO_SESSION_OUTPUT_MIX when enabling any effect on
        // another session. This gives the priority to well behaved effect control panels
        // and applications not using global effects.
        // Enabling post processing in AUDIO_SESSION_OUTPUT_STAGE session does not affect
        // global effects
        if ((sessionId != AUDIO_SESSION_OUTPUT_MIX) && (sessionId != AUDIO_SESSION_OUTPUT_STAGE)) {
            setEffectSuspended_l(NULL, enabled, AUDIO_SESSION_OUTPUT_MIX);
        }
    }

    sp<EffectChain> chain = getEffectChain_l(sessionId);
    if (chain != 0) {
        chain->checkSuspendOnEffectEnabled(effect, enabled);
    }
}

// checkEffectCompatibility_l() must be called with ThreadBase::mLock held
status_t AudioFlinger::RecordThread::checkEffectCompatibility_l(
        const effect_descriptor_t *desc, audio_session_t sessionId)
{
    // No global effect sessions on record threads
    if (sessionId == AUDIO_SESSION_OUTPUT_MIX || sessionId == AUDIO_SESSION_OUTPUT_STAGE) {
        ALOGW("checkEffectCompatibility_l(): global effect %s on record thread %s",
                desc->name, mThreadName);
        return BAD_VALUE;
    }
    // only pre processing effects on record thread
    if ((desc->flags & EFFECT_FLAG_TYPE_MASK) != EFFECT_FLAG_TYPE_PRE_PROC) {
        ALOGW("checkEffectCompatibility_l(): non pre processing effect %s on record thread %s",
                desc->name, mThreadName);
        return BAD_VALUE;
    }

    // always allow effects without processing load or latency
    if ((desc->flags & EFFECT_FLAG_NO_PROCESS_MASK) == EFFECT_FLAG_NO_PROCESS) {
        return NO_ERROR;
    }

    audio_input_flags_t flags = mInput->flags;
    if (hasFastCapture() || (flags & AUDIO_INPUT_FLAG_FAST)) {
        if (flags & AUDIO_INPUT_FLAG_RAW) {
            ALOGW("checkEffectCompatibility_l(): effect %s on record thread %s in raw mode",
                  desc->name, mThreadName);
            return BAD_VALUE;
        }
        if ((desc->flags & EFFECT_FLAG_HW_ACC_TUNNEL) == 0) {
            ALOGW("checkEffectCompatibility_l(): non HW effect %s on record thread %s in fast mode",
                  desc->name, mThreadName);
            return BAD_VALUE;
        }
    }
    return NO_ERROR;
}

// checkEffectCompatibility_l() must be called with ThreadBase::mLock held
status_t AudioFlinger::PlaybackThread::checkEffectCompatibility_l(
        const effect_descriptor_t *desc, audio_session_t sessionId)
{
    // no preprocessing on playback threads
    if ((desc->flags & EFFECT_FLAG_TYPE_MASK) == EFFECT_FLAG_TYPE_PRE_PROC) {
        ALOGW("checkEffectCompatibility_l(): pre processing effect %s created on playback"
                " thread %s", desc->name, mThreadName);
        return BAD_VALUE;
    }

    // always allow effects without processing load or latency
    if ((desc->flags & EFFECT_FLAG_NO_PROCESS_MASK) == EFFECT_FLAG_NO_PROCESS) {
        return NO_ERROR;
    }

    switch (mType) {
    case MIXER: {
#ifndef MULTICHANNEL_EFFECT_CHAIN
        // Reject any effect on mixer multichannel sinks.
        // TODO: fix both format and multichannel issues with effects.
        if (mChannelCount != FCC_2) {
            ALOGW("checkEffectCompatibility_l(): effect %s for multichannel(%d) on MIXER"
                    " thread %s", desc->name, mChannelCount, mThreadName);
            return BAD_VALUE;
        }
#endif
        audio_output_flags_t flags = mOutput->flags;
        if (hasFastMixer() || (flags & AUDIO_OUTPUT_FLAG_FAST)) {
            if (sessionId == AUDIO_SESSION_OUTPUT_MIX) {
                // global effects are applied only to non fast tracks if they are SW
                if ((desc->flags & EFFECT_FLAG_HW_ACC_TUNNEL) == 0) {
                    break;
                }
            } else if (sessionId == AUDIO_SESSION_OUTPUT_STAGE) {
                // only post processing on output stage session
                if ((desc->flags & EFFECT_FLAG_TYPE_MASK) != EFFECT_FLAG_TYPE_POST_PROC) {
                    ALOGW("checkEffectCompatibility_l(): non post processing effect %s not allowed"
                            " on output stage session", desc->name);
                    return BAD_VALUE;
                }
            } else {
                // no restriction on effects applied on non fast tracks
                if ((hasAudioSession_l(sessionId) & ThreadBase::FAST_SESSION) == 0) {
                    break;
                }
            }

            if (flags & AUDIO_OUTPUT_FLAG_RAW) {
                ALOGW("checkEffectCompatibility_l(): effect %s on playback thread in raw mode",
                      desc->name);
                return BAD_VALUE;
            }
            if ((desc->flags & EFFECT_FLAG_HW_ACC_TUNNEL) == 0) {
                ALOGW("checkEffectCompatibility_l(): non HW effect %s on playback thread"
                        " in fast mode", desc->name);
                return BAD_VALUE;
            }
        }
    } break;
    case DIRECT:
        // Treat direct threads similar to offload threads,
        // since mixing and post processing should be done by DSP here as well.
    case OFFLOAD:
        // nothing actionable on offload threads, if the effect:
        //   - is offloadable: the effect can be created
        //   - is NOT offloadable: the effect should still be created, but EffectHandle::enable()
        //     will take care of invalidating the tracks of the thread
        break;
    case DUPLICATING:
#ifndef MULTICHANNEL_EFFECT_CHAIN
        // Reject any effect on mixer multichannel sinks.
        // TODO: fix both format and multichannel issues with effects.
        if (mChannelCount != FCC_2) {
            ALOGW("checkEffectCompatibility_l(): effect %s for multichannel(%d)"
                    " on DUPLICATING thread %s", desc->name, mChannelCount, mThreadName);
            return BAD_VALUE;
        }
#endif
        if ((sessionId == AUDIO_SESSION_OUTPUT_STAGE) || (sessionId == AUDIO_SESSION_OUTPUT_MIX)) {
            ALOGW("checkEffectCompatibility_l(): global effect %s on DUPLICATING"
                    " thread %s", desc->name, mThreadName);
            return BAD_VALUE;
        }
        if ((desc->flags & EFFECT_FLAG_TYPE_MASK) == EFFECT_FLAG_TYPE_POST_PROC) {
            ALOGW("checkEffectCompatibility_l(): post processing effect %s on"
                    " DUPLICATING thread %s", desc->name, mThreadName);
            return BAD_VALUE;
        }
        if ((desc->flags & EFFECT_FLAG_HW_ACC_TUNNEL) != 0) {
            ALOGW("checkEffectCompatibility_l(): HW tunneled effect %s on"
                    " DUPLICATING thread %s", desc->name, mThreadName);
            return BAD_VALUE;
        }
        break;
    default:
        LOG_ALWAYS_FATAL("checkEffectCompatibility_l(): wrong thread type %d", mType);
    }

    return NO_ERROR;
}

// ThreadBase::createEffect_l() must be called with AudioFlinger::mLock held
sp<AudioFlinger::EffectHandle> AudioFlinger::ThreadBase::createEffect_l(
        const sp<AudioFlinger::Client>& client,
        const sp<IEffectClient>& effectClient,
        int32_t priority,
        audio_session_t sessionId,
        effect_descriptor_t *desc,
        int *enabled,
        status_t *status,
        bool pinned)
{
    sp<EffectModule> effect;
    sp<EffectHandle> handle;
    status_t lStatus;
    sp<EffectChain> chain;
    bool chainCreated = false;
    bool effectCreated = false;
    bool effectRegistered = false;
    audio_unique_id_t effectId = AUDIO_UNIQUE_ID_USE_UNSPECIFIED;

    lStatus = initCheck();
    if (lStatus != NO_ERROR) {
        ALOGW("createEffect_l() Audio driver not initialized.");
        goto Exit;
    }

    ALOGV("createEffect_l() thread %p effect %s on session %d", this, desc->name, sessionId);

    { // scope for mLock
        Mutex::Autolock _l(mLock);

        lStatus = checkEffectCompatibility_l(desc, sessionId);
        if (lStatus != NO_ERROR) {
            goto Exit;
        }

        // check for existing effect chain with the requested audio session
        chain = getEffectChain_l(sessionId);
        if (chain == 0) {
            // create a new chain for this session
            ALOGV("createEffect_l() new effect chain for session %d", sessionId);
            chain = new EffectChain(this, sessionId);
            addEffectChain_l(chain);
            chain->setStrategy(getStrategyForSession_l(sessionId));
            chainCreated = true;
        } else {
            effect = chain->getEffectFromDesc_l(desc);
        }

        ALOGV("createEffect_l() got effect %p on chain %p", effect.get(), chain.get());

        if (effect == 0) {
            effectId = mAudioFlinger->nextUniqueId(AUDIO_UNIQUE_ID_USE_EFFECT);
            // Check CPU and memory usage
            lStatus = AudioSystem::registerEffect(
                    desc, mId, chain->strategy(), sessionId, effectId);
            if (lStatus != NO_ERROR) {
                goto Exit;
            }
            effectRegistered = true;
            // create a new effect module if none present in the chain
            lStatus = chain->createEffect_l(effect, this, desc, effectId, sessionId, pinned);
            if (lStatus != NO_ERROR) {
                goto Exit;
            }
            effectCreated = true;

            effect->setDevice(mOutDevice);
            effect->setDevice(mInDevice);
            effect->setMode(mAudioFlinger->getMode());
            effect->setAudioSource(mAudioSource);
        }
        // create effect handle and connect it to effect module
        handle = new EffectHandle(effect, client, effectClient, priority);
        lStatus = handle->initCheck();
        if (lStatus == OK) {
            lStatus = effect->addHandle(handle.get());
        }
        if (enabled != NULL) {
            *enabled = (int)effect->isEnabled();
        }
    }

Exit:
    if (lStatus != NO_ERROR && lStatus != ALREADY_EXISTS) {
        Mutex::Autolock _l(mLock);
        if (effectCreated) {
            chain->removeEffect_l(effect);
        }
        if (effectRegistered) {
            AudioSystem::unregisterEffect(effectId);
        }
        if (chainCreated) {
            removeEffectChain_l(chain);
        }
        // handle must be cleared by caller to avoid deadlock.
    }

    *status = lStatus;
    return handle;
}

void AudioFlinger::ThreadBase::disconnectEffectHandle(EffectHandle *handle,
                                                      bool unpinIfLast)
{
    bool remove = false;
    sp<EffectModule> effect;
    {
        Mutex::Autolock _l(mLock);

        effect = handle->effect().promote();
        if (effect == 0) {
            return;
        }
        // restore suspended effects if the disconnected handle was enabled and the last one.
        remove = (effect->removeHandle(handle) == 0) && (!effect->isPinned() || unpinIfLast);
        if (remove) {
            removeEffect_l(effect, true);
        }
    }
    if (remove) {
        mAudioFlinger->updateOrphanEffectChains(effect);
        AudioSystem::unregisterEffect(effect->id());
        if (handle->enabled()) {
            checkSuspendOnEffectEnabled(effect, false, effect->sessionId());
        }
    }
}

sp<AudioFlinger::EffectModule> AudioFlinger::ThreadBase::getEffect(audio_session_t sessionId,
        int effectId)
{
    Mutex::Autolock _l(mLock);
    return getEffect_l(sessionId, effectId);
}

sp<AudioFlinger::EffectModule> AudioFlinger::ThreadBase::getEffect_l(audio_session_t sessionId,
        int effectId)
{
    sp<EffectChain> chain = getEffectChain_l(sessionId);
    return chain != 0 ? chain->getEffectFromId_l(effectId) : 0;
}

// PlaybackThread::addEffect_l() must be called with AudioFlinger::mLock and
// PlaybackThread::mLock held
status_t AudioFlinger::ThreadBase::addEffect_l(const sp<EffectModule>& effect)
{
    // check for existing effect chain with the requested audio session
    audio_session_t sessionId = effect->sessionId();
    sp<EffectChain> chain = getEffectChain_l(sessionId);
    bool chainCreated = false;

    ALOGD_IF((mType == OFFLOAD || mType == DIRECT) && !effect->isOffloadable(),
             "addEffect_l() on offloaded thread %p: effect %s does not support offload flags %#x",
                    this, effect->desc().name, effect->desc().flags);

    if (chain == 0) {
        // create a new chain for this session
        ALOGV("addEffect_l() new effect chain for session %d", sessionId);
        chain = new EffectChain(this, sessionId);
        addEffectChain_l(chain);
        chain->setStrategy(getStrategyForSession_l(sessionId));
        chainCreated = true;
    }
    ALOGV("addEffect_l() %p chain %p effect %p", this, chain.get(), effect.get());

    if (chain->getEffectFromId_l(effect->id()) != 0) {
        ALOGW("addEffect_l() %p effect %s already present in chain %p",
                this, effect->desc().name, chain.get());
        return BAD_VALUE;
    }

    effect->setOffloaded((mType == OFFLOAD || mType == DIRECT), mId);

    status_t status = chain->addEffect_l(effect);
    if (status != NO_ERROR) {
        if (chainCreated) {
            removeEffectChain_l(chain);
        }
        return status;
    }

    effect->setDevice(mOutDevice);
    effect->setDevice(mInDevice);
    effect->setMode(mAudioFlinger->getMode());
    effect->setAudioSource(mAudioSource);

    return NO_ERROR;
}

void AudioFlinger::ThreadBase::removeEffect_l(const sp<EffectModule>& effect, bool release) {

    ALOGV("%s %p effect %p", __FUNCTION__, this, effect.get());
    effect_descriptor_t desc = effect->desc();
    if ((desc.flags & EFFECT_FLAG_TYPE_MASK) == EFFECT_FLAG_TYPE_AUXILIARY) {
        detachAuxEffect_l(effect->id());
    }

    sp<EffectChain> chain = effect->chain().promote();
    if (chain != 0) {
        // remove effect chain if removing last effect
        if (chain->removeEffect_l(effect, release) == 0) {
            removeEffectChain_l(chain);
        }
    } else {
        ALOGW("removeEffect_l() %p cannot promote chain for effect %p", this, effect.get());
    }
}

void AudioFlinger::ThreadBase::lockEffectChains_l(
        Vector< sp<AudioFlinger::EffectChain> >& effectChains)
{
    effectChains = mEffectChains;
    for (size_t i = 0; i < mEffectChains.size(); i++) {
        mEffectChains[i]->lock();
    }
}

void AudioFlinger::ThreadBase::unlockEffectChains(
        const Vector< sp<AudioFlinger::EffectChain> >& effectChains)
{
    for (size_t i = 0; i < effectChains.size(); i++) {
        effectChains[i]->unlock();
    }
}

sp<AudioFlinger::EffectChain> AudioFlinger::ThreadBase::getEffectChain(audio_session_t sessionId)
{
    Mutex::Autolock _l(mLock);
    return getEffectChain_l(sessionId);
}

sp<AudioFlinger::EffectChain> AudioFlinger::ThreadBase::getEffectChain_l(audio_session_t sessionId)
        const
{
    size_t size = mEffectChains.size();
    for (size_t i = 0; i < size; i++) {
        if (mEffectChains[i]->sessionId() == sessionId) {
            return mEffectChains[i];
        }
    }
    return 0;
}

void AudioFlinger::ThreadBase::setMode(audio_mode_t mode)
{
    Mutex::Autolock _l(mLock);
    size_t size = mEffectChains.size();
    for (size_t i = 0; i < size; i++) {
        mEffectChains[i]->setMode_l(mode);
    }
}

void AudioFlinger::ThreadBase::toAudioPortConfig(struct audio_port_config *config)
{
    config->type = AUDIO_PORT_TYPE_MIX;
    config->ext.mix.handle = mId;
    config->sample_rate = mSampleRate;
    config->format = mFormat;
    config->channel_mask = mChannelMask;
    config->config_mask = AUDIO_PORT_CONFIG_SAMPLE_RATE|AUDIO_PORT_CONFIG_CHANNEL_MASK|
                            AUDIO_PORT_CONFIG_FORMAT;
}

void AudioFlinger::ThreadBase::systemReady()
{
    Mutex::Autolock _l(mLock);
    if (mSystemReady) {
        return;
    }
    mSystemReady = true;

    for (size_t i = 0; i < mPendingConfigEvents.size(); i++) {
        sendConfigEvent_l(mPendingConfigEvents.editItemAt(i));
    }
    mPendingConfigEvents.clear();
}

template <typename T>
ssize_t AudioFlinger::ThreadBase::ActiveTracks<T>::add(const sp<T> &track) {
    ssize_t index = mActiveTracks.indexOf(track);
    if (index >= 0) {
        ALOGW("ActiveTracks<T>::add track %p already there", track.get());
        return index;
    }
    logTrack("add", track);
    mActiveTracksGeneration++;
    mLatestActiveTrack = track;
    ++mBatteryCounter[track->uid()].second;
    mHasChanged = true;
    return mActiveTracks.add(track);
}

template <typename T>
ssize_t AudioFlinger::ThreadBase::ActiveTracks<T>::remove(const sp<T> &track) {
    ssize_t index = mActiveTracks.remove(track);
    if (index < 0) {
        ALOGW("ActiveTracks<T>::remove nonexistent track %p", track.get());
        return index;
    }
    logTrack("remove", track);
    mActiveTracksGeneration++;
    --mBatteryCounter[track->uid()].second;
    // mLatestActiveTrack is not cleared even if is the same as track.
    mHasChanged = true;
#ifdef TEE_SINK
    track->dumpTee(-1 /* fd */, "_REMOVE");
#endif
    return index;
}

template <typename T>
void AudioFlinger::ThreadBase::ActiveTracks<T>::clear() {
    for (const sp<T> &track : mActiveTracks) {
        BatteryNotifier::getInstance().noteStopAudio(track->uid());
        logTrack("clear", track);
    }
    mLastActiveTracksGeneration = mActiveTracksGeneration;
    if (!mActiveTracks.empty()) { mHasChanged = true; }
    mActiveTracks.clear();
    mLatestActiveTrack.clear();
    mBatteryCounter.clear();
}

template <typename T>
void AudioFlinger::ThreadBase::ActiveTracks<T>::updatePowerState(
        sp<ThreadBase> thread, bool force) {
    // Updates ActiveTracks client uids to the thread wakelock.
    if (mActiveTracksGeneration != mLastActiveTracksGeneration || force) {
        thread->updateWakeLockUids_l(getWakeLockUids());
        mLastActiveTracksGeneration = mActiveTracksGeneration;
    }

    // Updates BatteryNotifier uids
    for (auto it = mBatteryCounter.begin(); it != mBatteryCounter.end();) {
        const uid_t uid = it->first;
        ssize_t &previous = it->second.first;
        ssize_t &current = it->second.second;
        if (current > 0) {
            if (previous == 0) {
                BatteryNotifier::getInstance().noteStartAudio(uid);
            }
            previous = current;
            ++it;
        } else if (current == 0) {
            if (previous > 0) {
                BatteryNotifier::getInstance().noteStopAudio(uid);
            }
            it = mBatteryCounter.erase(it); // std::map<> is stable on iterator erase.
        } else /* (current < 0) */ {
            LOG_ALWAYS_FATAL("negative battery count %zd", current);
        }
    }
}

template <typename T>
bool AudioFlinger::ThreadBase::ActiveTracks<T>::readAndClearHasChanged() {
    const bool hasChanged = mHasChanged;
    mHasChanged = false;
    return hasChanged;
}

template <typename T>
void AudioFlinger::ThreadBase::ActiveTracks<T>::logTrack(
        const char *funcName, const sp<T> &track) const {
    if (mLocalLog != nullptr) {
        String8 result;
        track->appendDump(result, false /* active */);
        mLocalLog->log("AT::%-10s(%p) %s", funcName, track.get(), result.string());
    }
}

void AudioFlinger::ThreadBase::broadcast_l()
{
    // Thread could be blocked waiting for async
    // so signal it to handle state changes immediately
    // If threadLoop is currently unlocked a signal of mWaitWorkCV will
    // be lost so we also flag to prevent it blocking on mWaitWorkCV
    mSignalPending = true;
    mWaitWorkCV.broadcast();
}

// ----------------------------------------------------------------------------
//      Playback
// ----------------------------------------------------------------------------

AudioFlinger::PlaybackThread::PlaybackThread(const sp<AudioFlinger>& audioFlinger,
                                             AudioStreamOut* output,
                                             audio_io_handle_t id,
                                             audio_devices_t device,
                                             type_t type,
                                             bool systemReady)
    :   ThreadBase(audioFlinger, id, device, AUDIO_DEVICE_NONE, type, systemReady),
        mNormalFrameCount(0), mSinkBuffer(NULL),
        mMixerBufferEnabled(AudioFlinger::kEnableExtendedPrecision),
        mMixerBuffer(NULL),
        mMixerBufferSize(0),
        mMixerBufferFormat(AUDIO_FORMAT_INVALID),
        mMixerBufferValid(false),
        mEffectBufferEnabled(AudioFlinger::kEnableExtendedPrecision),
        mEffectBuffer(NULL),
        mEffectBufferSize(0),
        mEffectBufferFormat(AUDIO_FORMAT_INVALID),
        mEffectBufferValid(false),
        mSuspended(0), mBytesWritten(0),
        mFramesWritten(0),
        mSuspendedFrames(0),
        mActiveTracks(&this->mLocalLog),
        // mStreamTypes[] initialized in constructor body
        mTracks(type == MIXER),
        mOutput(output),
        mLastWriteTime(-1), mNumWrites(0), mNumDelayedWrites(0), mInWrite(false),
        mMixerStatus(MIXER_IDLE),
        mMixerStatusIgnoringFastTracks(MIXER_IDLE),
        mStandbyDelayNs(AudioFlinger::mStandbyTimeInNsecs),
        mBytesRemaining(0),
        mCurrentWriteLength(0),
        mUseAsyncWrite(false),
        mWriteAckSequence(0),
        mDrainSequence(0),
        mScreenState(AudioFlinger::mScreenState),
        // index 0 is reserved for normal mixer's submix
        mFastTrackAvailMask(((1 << FastMixerState::sMaxFastTracks) - 1) & ~1),
        mHwSupportsPause(false), mHwPaused(false), mFlushPending(false), mHwSupportsSuspend(false),
        mLeftVolFloat(-1.0), mRightVolFloat(-1.0)
{
    snprintf(mThreadName, kThreadNameLength, "AudioOut_%X", id);
    mNBLogWriter = audioFlinger->newWriter_l(kLogSize, mThreadName);

    // Assumes constructor is called by AudioFlinger with it's mLock held, but
    // it would be safer to explicitly pass initial masterVolume/masterMute as
    // parameter.
    //
    // If the HAL we are using has support for master volume or master mute,
    // then do not attenuate or mute during mixing (just leave the volume at 1.0
    // and the mute set to false).
    mMasterVolume = audioFlinger->masterVolume_l();
    mMasterMute = audioFlinger->masterMute_l();
    if (mOutput && mOutput->audioHwDev) {
        if (mOutput->audioHwDev->canSetMasterVolume()) {
            mMasterVolume = 1.0;
        }

        if (mOutput->audioHwDev->canSetMasterMute()) {
            mMasterMute = false;
        }
        mIsMsdDevice = strcmp(
                mOutput->audioHwDev->moduleName(), AUDIO_HARDWARE_MODULE_ID_MSD) == 0;
    }

    readOutputParameters_l();

    // TODO: We may also match on address as well as device type for
    // AUDIO_DEVICE_OUT_BUS, AUDIO_DEVICE_OUT_ALL_A2DP, AUDIO_DEVICE_OUT_REMOTE_SUBMIX
    if (type == MIXER || type == DIRECT) {
        mTimestampCorrectedDevices = (audio_devices_t)property_get_int64(
                "audio.timestamp.corrected_output_devices",
                (int64_t)(mIsMsdDevice ? AUDIO_DEVICE_OUT_BUS // turn on by default for MSD
                                       : AUDIO_DEVICE_NONE));
    }

    // ++ operator does not compile
    for (audio_stream_type_t stream = AUDIO_STREAM_MIN; stream < AUDIO_STREAM_FOR_POLICY_CNT;
            stream = (audio_stream_type_t) (stream + 1)) {
        mStreamTypes[stream].volume = 0.0f;
        mStreamTypes[stream].mute = mAudioFlinger->streamMute_l(stream);
    }
    // Audio patch volume is always max
    mStreamTypes[AUDIO_STREAM_PATCH].volume = 1.0f;
    mStreamTypes[AUDIO_STREAM_PATCH].mute = false;
}

AudioFlinger::PlaybackThread::~PlaybackThread()
{
    mAudioFlinger->unregisterWriter(mNBLogWriter);
    free(mSinkBuffer);
    free(mMixerBuffer);
    free(mEffectBuffer);
}

void AudioFlinger::PlaybackThread::dump(int fd, const Vector<String16>& args)
{
    dumpInternals(fd, args);
    dumpTracks(fd, args);
    dumpEffectChains(fd, args);
    dprintf(fd, "  Local log:\n");
    mLocalLog.dump(fd, "   " /* prefix */, 40 /* lines */);
}

void AudioFlinger::PlaybackThread::dumpTracks(int fd, const Vector<String16>& args __unused)
{
    String8 result;

    result.appendFormat("  Stream volumes in dB: ");
    for (int i = 0; i < AUDIO_STREAM_CNT; ++i) {
        const stream_type_t *st = &mStreamTypes[i];
        if (i > 0) {
            result.appendFormat(", ");
        }
        result.appendFormat("%d:%.2g", i, 20.0 * log10(st->volume));
        if (st->mute) {
            result.append("M");
        }
    }
    result.append("\n");
    write(fd, result.string(), result.length());
    result.clear();

    // These values are "raw"; they will wrap around.  See prepareTracks_l() for a better way.
    FastTrackUnderruns underruns = getFastTrackUnderruns(0);
    dprintf(fd, "  Normal mixer raw underrun counters: partial=%u empty=%u\n",
            underruns.mBitFields.mPartial, underruns.mBitFields.mEmpty);

    size_t numtracks = mTracks.size();
    size_t numactive = mActiveTracks.size();
    dprintf(fd, "  %zu Tracks", numtracks);
    size_t numactiveseen = 0;
    const char *prefix = "    ";
    if (numtracks) {
        dprintf(fd, " of which %zu are active\n", numactive);
        result.append(prefix);
        mTracks[0]->appendDumpHeader(result);
        for (size_t i = 0; i < numtracks; ++i) {
            sp<Track> track = mTracks[i];
            if (track != 0) {
                bool active = mActiveTracks.indexOf(track) >= 0;
                if (active) {
                    numactiveseen++;
                }
                result.append(prefix);
                track->appendDump(result, active);
            }
        }
    } else {
        result.append("\n");
    }
    if (numactiveseen != numactive) {
        // some tracks in the active list were not in the tracks list
        result.append("  The following tracks are in the active list but"
                " not in the track list\n");
        result.append(prefix);
        mActiveTracks[0]->appendDumpHeader(result);
        for (size_t i = 0; i < numactive; ++i) {
            sp<Track> track = mActiveTracks[i];
            if (mTracks.indexOf(track) < 0) {
                result.append(prefix);
                track->appendDump(result, true /* active */);
            }
        }
    }

    write(fd, result.string(), result.size());
}

void AudioFlinger::PlaybackThread::dumpInternals(int fd, const Vector<String16>& args)
{
    dumpBase(fd, args);

    dprintf(fd, "  Master mute: %s\n", mMasterMute ? "on" : "off");
    if (mHapticChannelMask != AUDIO_CHANNEL_NONE) {
        dprintf(fd, "  Haptic channel mask: %#x (%s)\n", mHapticChannelMask,
                channelMaskToString(mHapticChannelMask, true /* output */).c_str());
    }
    dprintf(fd, "  Normal frame count: %zu\n", mNormalFrameCount);
    dprintf(fd, "  Last write occurred (msecs): %llu\n",
            (unsigned long long) ns2ms(systemTime() - mLastWriteTime));
    dprintf(fd, "  Total writes: %d\n", mNumWrites);
    dprintf(fd, "  Delayed writes: %d\n", mNumDelayedWrites);
    dprintf(fd, "  Blocked in write: %s\n", mInWrite ? "yes" : "no");
    dprintf(fd, "  Suspend count: %d\n", mSuspended);
    dprintf(fd, "  Sink buffer : %p\n", mSinkBuffer);
    dprintf(fd, "  Mixer buffer: %p\n", mMixerBuffer);
    dprintf(fd, "  Effect buffer: %p\n", mEffectBuffer);
    dprintf(fd, "  Fast track availMask=%#x\n", mFastTrackAvailMask);
    dprintf(fd, "  Standby delay ns=%lld\n", (long long)mStandbyDelayNs);
    AudioStreamOut *output = mOutput;
    audio_output_flags_t flags = output != NULL ? output->flags : AUDIO_OUTPUT_FLAG_NONE;
    dprintf(fd, "  AudioStreamOut: %p flags %#x (%s)\n",
            output, flags, outputFlagsToString(flags).c_str());
    dprintf(fd, "  Frames written: %lld\n", (long long)mFramesWritten);
    dprintf(fd, "  Suspended frames: %lld\n", (long long)mSuspendedFrames);
    if (mPipeSink.get() != nullptr) {
        dprintf(fd, "  PipeSink frames written: %lld\n", (long long)mPipeSink->framesWritten());
    }
    if (output != nullptr) {
        dprintf(fd, "  Hal stream dump:\n");
        (void)output->stream->dump(fd);
    }
}

// Thread virtuals

void AudioFlinger::PlaybackThread::onFirstRef()
{
    run(mThreadName, ANDROID_PRIORITY_URGENT_AUDIO);
}

// ThreadBase virtuals
void AudioFlinger::PlaybackThread::preExit()
{
    ALOGV("  preExit()");
    // FIXME this is using hard-coded strings but in the future, this functionality will be
    //       converted to use audio HAL extensions required to support tunneling
    status_t result = mOutput->stream->setParameters(String8("exiting=1"));
    ALOGE_IF(result != OK, "Error when setting parameters on exit: %d", result);
}

// PlaybackThread::createTrack_l() must be called with AudioFlinger::mLock held
sp<AudioFlinger::PlaybackThread::Track> AudioFlinger::PlaybackThread::createTrack_l(
        const sp<AudioFlinger::Client>& client,
        audio_stream_type_t streamType,
        const audio_attributes_t& attr,
        uint32_t *pSampleRate,
        audio_format_t format,
        audio_channel_mask_t channelMask,
        size_t *pFrameCount,
        size_t *pNotificationFrameCount,
        uint32_t notificationsPerBuffer,
        float speed,
        const sp<IMemory>& sharedBuffer,
        audio_session_t sessionId,
        audio_output_flags_t *flags,
        pid_t tid,
        uid_t uid,
        status_t *status,
        audio_port_handle_t portId)
{
    size_t frameCount = *pFrameCount;
    size_t notificationFrameCount = *pNotificationFrameCount;
    sp<Track> track;
    status_t lStatus;
    audio_output_flags_t outputFlags = mOutput->flags;
    audio_output_flags_t requestedFlags = *flags;
    uint32_t sampleRate;

    if (sharedBuffer != 0 && checkIMemory(sharedBuffer) != NO_ERROR) {
        lStatus = BAD_VALUE;
        goto Exit;
    }

    if (*pSampleRate == 0) {
        *pSampleRate = mSampleRate;
    }
    sampleRate = *pSampleRate;

    // special case for FAST flag considered OK if fast mixer is present
    if (hasFastMixer()) {
        outputFlags = (audio_output_flags_t)(outputFlags | AUDIO_OUTPUT_FLAG_FAST);
    }

    // Check if requested flags are compatible with output stream flags
    if ((*flags & outputFlags) != *flags) {
        ALOGW("createTrack_l(): mismatch between requested flags (%08x) and output flags (%08x)",
              *flags, outputFlags);
        *flags = (audio_output_flags_t)(*flags & outputFlags);
    }

    // client expresses a preference for FAST, but we get the final say
    if (*flags & AUDIO_OUTPUT_FLAG_FAST) {
      if (
            // PCM data
            audio_is_linear_pcm(format) &&
            // TODO: extract as a data library function that checks that a computationally
            // expensive downmixer is not required: isFastOutputChannelConversion()
            (channelMask == (mChannelMask | mHapticChannelMask) ||
                    mChannelMask != AUDIO_CHANNEL_OUT_STEREO ||
                    (channelMask == AUDIO_CHANNEL_OUT_MONO
                            /* && mChannelMask == AUDIO_CHANNEL_OUT_STEREO */)) &&
            // hardware sample rate
            (sampleRate == mSampleRate) &&
            // normal mixer has an associated fast mixer
            hasFastMixer() &&
            // there are sufficient fast track slots available
            (mFastTrackAvailMask != 0)
            // FIXME test that MixerThread for this fast track has a capable output HAL
            // FIXME add a permission test also?
        ) {
        // static tracks can have any nonzero framecount, streaming tracks check against minimum.
        if (sharedBuffer == 0) {
            // read the fast track multiplier property the first time it is needed
            int ok = pthread_once(&sFastTrackMultiplierOnce, sFastTrackMultiplierInit);
            if (ok != 0) {
                ALOGE("%s pthread_once failed: %d", __func__, ok);
            }
            frameCount = max(frameCount, mFrameCount * sFastTrackMultiplier); // incl framecount 0
        }

        // check compatibility with audio effects.
        { // scope for mLock
            Mutex::Autolock _l(mLock);
            for (audio_session_t session : {
                    AUDIO_SESSION_OUTPUT_STAGE,
                    AUDIO_SESSION_OUTPUT_MIX,
                    sessionId,
                }) {
                sp<EffectChain> chain = getEffectChain_l(session);
                if (chain.get() != nullptr) {
                    audio_output_flags_t old = *flags;
                    chain->checkOutputFlagCompatibility(flags);
                    if (old != *flags) {
                        ALOGV("AUDIO_OUTPUT_FLAGS denied by effect, session=%d old=%#x new=%#x",
                                (int)session, (int)old, (int)*flags);
                    }
                }
            }
        }
        ALOGV_IF((*flags & AUDIO_OUTPUT_FLAG_FAST) != 0,
                 "AUDIO_OUTPUT_FLAG_FAST accepted: frameCount=%zu mFrameCount=%zu",
                 frameCount, mFrameCount);
      } else {
        ALOGV("AUDIO_OUTPUT_FLAG_FAST denied: sharedBuffer=%p frameCount=%zu "
                "mFrameCount=%zu format=%#x mFormat=%#x isLinear=%d channelMask=%#x "
                "sampleRate=%u mSampleRate=%u "
                "hasFastMixer=%d tid=%d fastTrackAvailMask=%#x",
                sharedBuffer.get(), frameCount, mFrameCount, format, mFormat,
                audio_is_linear_pcm(format),
                channelMask, sampleRate, mSampleRate, hasFastMixer(), tid, mFastTrackAvailMask);
        *flags = (audio_output_flags_t)(*flags & ~AUDIO_OUTPUT_FLAG_FAST);
      }
    }

    if (!audio_has_proportional_frames(format)) {
        if (sharedBuffer != 0) {
            // Same comment as below about ignoring frameCount parameter for set()
            frameCount = sharedBuffer->size();
        } else if (frameCount == 0) {
            frameCount = mNormalFrameCount;
        }
        if (notificationFrameCount != frameCount) {
            notificationFrameCount = frameCount;
        }
    } else if (sharedBuffer != 0) {
        // FIXME: Ensure client side memory buffers need
        // not have additional alignment beyond sample
        // (e.g. 16 bit stereo accessed as 32 bit frame).
        size_t alignment = audio_bytes_per_sample(format);
        if (alignment & 1) {
            // for AUDIO_FORMAT_PCM_24_BIT_PACKED (not exposed through Java).
            alignment = 1;
        }
        uint32_t channelCount = audio_channel_count_from_out_mask(channelMask);
        size_t frameSize = channelCount * audio_bytes_per_sample(format);
        if (channelCount > 1) {
            // More than 2 channels does not require stronger alignment than stereo
            alignment <<= 1;
        }
        if (((uintptr_t)sharedBuffer->pointer() & (alignment - 1)) != 0) {
            ALOGE("Invalid buffer alignment: address %p, channel count %u",
                  sharedBuffer->pointer(), channelCount);
            lStatus = BAD_VALUE;
            goto Exit;
        }

        // When initializing a shared buffer AudioTrack via constructors,
        // there's no frameCount parameter.
        // But when initializing a shared buffer AudioTrack via set(),
        // there _is_ a frameCount parameter.  We silently ignore it.
        frameCount = sharedBuffer->size() / frameSize;
    } else {
        size_t minFrameCount = 0;
        // For fast tracks we try to respect the application's request for notifications per buffer.
        if (*flags & AUDIO_OUTPUT_FLAG_FAST) {
            if (notificationsPerBuffer > 0) {
                // Avoid possible arithmetic overflow during multiplication.
                if (notificationsPerBuffer > SIZE_MAX / mFrameCount) {
                    ALOGE("Requested notificationPerBuffer=%u ignored for HAL frameCount=%zu",
                          notificationsPerBuffer, mFrameCount);
                } else {
                    minFrameCount = mFrameCount * notificationsPerBuffer;
                }
            }
        } else {
            // For normal PCM streaming tracks, update minimum frame count.
            // Buffer depth is forced to be at least 2 x the normal mixer frame count and
            // cover audio hardware latency.
            // This is probably too conservative, but legacy application code may depend on it.
            // If you change this calculation, also review the start threshold which is related.
            uint32_t latencyMs = latency_l();
            if (latencyMs == 0) {
                ALOGE("Error when retrieving output stream latency");
                lStatus = UNKNOWN_ERROR;
                goto Exit;
            }

            minFrameCount = AudioSystem::calculateMinFrameCount(latencyMs, mNormalFrameCount,
                                mSampleRate, sampleRate, speed /*, 0 mNotificationsPerBufferReq*/);

        }
        if (frameCount < minFrameCount) {
            frameCount = minFrameCount;
        }
    }

    // Make sure that application is notified with sufficient margin before underrun.
    // The client can divide the AudioTrack buffer into sub-buffers,
    // and expresses its desire to server as the notification frame count.
    if (sharedBuffer == 0 && audio_is_linear_pcm(format)) {
        size_t maxNotificationFrames;
        if (*flags & AUDIO_OUTPUT_FLAG_FAST) {
            // notify every HAL buffer, regardless of the size of the track buffer
            maxNotificationFrames = mFrameCount;
        } else {
            // For normal tracks, use at least double-buffering if no sample rate conversion,
            // or at least triple-buffering if there is sample rate conversion
            const int nBuffering = sampleRate == mSampleRate ? 2 : 3;
            maxNotificationFrames = frameCount / nBuffering;
            // If client requested a fast track but this was denied, then use the smaller maximum.
            if (requestedFlags & AUDIO_OUTPUT_FLAG_FAST) {
                size_t maxNotificationFramesFastDenied = FMS_20 * sampleRate / 1000;
                if (maxNotificationFrames > maxNotificationFramesFastDenied) {
                    maxNotificationFrames = maxNotificationFramesFastDenied;
                }
            }
        }
        if (notificationFrameCount == 0 || notificationFrameCount > maxNotificationFrames) {
            if (notificationFrameCount == 0) {
                ALOGD("Client defaulted notificationFrames to %zu for frameCount %zu",
                    maxNotificationFrames, frameCount);
            } else {
                ALOGW("Client adjusted notificationFrames from %zu to %zu for frameCount %zu",
                      notificationFrameCount, maxNotificationFrames, frameCount);
            }
            notificationFrameCount = maxNotificationFrames;
        }
    }

    *pFrameCount = frameCount;
    *pNotificationFrameCount = notificationFrameCount;

    switch (mType) {

    case DIRECT:
        if (audio_is_linear_pcm(format)) { // TODO maybe use audio_has_proportional_frames()?
            if (sampleRate != mSampleRate || format != mFormat || channelMask != mChannelMask) {
                ALOGE("createTrack_l() Bad parameter: sampleRate %u format %#x, channelMask 0x%08x "
                        "for output %p with format %#x",
                        sampleRate, format, channelMask, mOutput, mFormat);
                lStatus = BAD_VALUE;
                goto Exit;
            }
        }
        break;

    case OFFLOAD:
        if (sampleRate != mSampleRate || format != mFormat || channelMask != mChannelMask) {
            ALOGE("createTrack_l() Bad parameter: sampleRate %d format %#x, channelMask 0x%08x \""
                    "for output %p with format %#x",
                    sampleRate, format, channelMask, mOutput, mFormat);
            lStatus = BAD_VALUE;
            goto Exit;
        }
        break;

    default:
        if (!audio_is_linear_pcm(format)) {
                ALOGE("createTrack_l() Bad parameter: format %#x \""
                        "for output %p with format %#x",
                        format, mOutput, mFormat);
                lStatus = BAD_VALUE;
                goto Exit;
        }
        if (sampleRate > mSampleRate * AUDIO_RESAMPLER_DOWN_RATIO_MAX) {
            ALOGE("Sample rate out of range: %u mSampleRate %u", sampleRate, mSampleRate);
            lStatus = BAD_VALUE;
            goto Exit;
        }
        break;

    }

    lStatus = initCheck();
    if (lStatus != NO_ERROR) {
        ALOGE("createTrack_l() audio driver not initialized");
        goto Exit;
    }

    { // scope for mLock
        Mutex::Autolock _l(mLock);

        // all tracks in same audio session must share the same routing strategy otherwise
        // conflicts will happen when tracks are moved from one output to another by audio policy
        // manager
        uint32_t strategy = AudioSystem::getStrategyForStream(streamType);
        for (size_t i = 0; i < mTracks.size(); ++i) {
            sp<Track> t = mTracks[i];
            if (t != 0 && t->isExternalTrack()) {
                uint32_t actual = AudioSystem::getStrategyForStream(t->streamType());
                if (sessionId == t->sessionId() && strategy != actual) {
                    ALOGE("createTrack_l() mismatched strategy; expected %u but found %u",
                            strategy, actual);
                    lStatus = BAD_VALUE;
                    goto Exit;
                }
            }
        }

        track = new Track(this, client, streamType, attr, sampleRate, format,
                          channelMask, frameCount,
                          nullptr /* buffer */, (size_t)0 /* bufferSize */, sharedBuffer,
                          sessionId, uid, *flags, TrackBase::TYPE_DEFAULT, portId);

        lStatus = track != 0 ? track->initCheck() : (status_t) NO_MEMORY;
        if (lStatus != NO_ERROR) {
            ALOGE("createTrack_l() initCheck failed %d; no control block?", lStatus);
            // track must be cleared from the caller as the caller has the AF lock
            goto Exit;
        }
        mTracks.add(track);

        sp<EffectChain> chain = getEffectChain_l(sessionId);
        if (chain != 0) {
            ALOGV("createTrack_l() setting main buffer %p", chain->inBuffer());
            track->setMainBuffer(chain->inBuffer());
            chain->setStrategy(AudioSystem::getStrategyForStream(track->streamType()));
            chain->incTrackCnt();
        }

        if ((*flags & AUDIO_OUTPUT_FLAG_FAST) && (tid != -1)) {
            pid_t callingPid = IPCThreadState::self()->getCallingPid();
            // we don't have CAP_SYS_NICE, nor do we want to have it as it's too powerful,
            // so ask activity manager to do this on our behalf
            sendPrioConfigEvent_l(callingPid, tid, kPriorityAudioApp, true /*forApp*/);
        }
    }

    lStatus = NO_ERROR;

Exit:
    *status = lStatus;
    return track;
}

template<typename T>
ssize_t AudioFlinger::PlaybackThread::Tracks<T>::remove(const sp<T> &track)
{
    const int trackId = track->id();
    const ssize_t index = mTracks.remove(track);
    if (index >= 0) {
        if (mSaveDeletedTrackIds) {
            // We can't directly access mAudioMixer since the caller may be outside of threadLoop.
            // Instead, we add to mDeletedTrackIds which is solely used for mAudioMixer update,
            // to be handled when MixerThread::prepareTracks_l() next changes mAudioMixer.
            mDeletedTrackIds.emplace(trackId);
        }
    }
    return index;
}

uint32_t AudioFlinger::PlaybackThread::correctLatency_l(uint32_t latency) const
{
    return latency;
}

uint32_t AudioFlinger::PlaybackThread::latency() const
{
    Mutex::Autolock _l(mLock);
    return latency_l();
}
uint32_t AudioFlinger::PlaybackThread::latency_l() const
{
    uint32_t latency;
    if (initCheck() == NO_ERROR && mOutput->stream->getLatency(&latency) == OK) {
        return correctLatency_l(latency);
    }
    return 0;
}

void AudioFlinger::PlaybackThread::setMasterVolume(float value)
{
    Mutex::Autolock _l(mLock);
    // Don't apply master volume in SW if our HAL can do it for us.
    if (mOutput && mOutput->audioHwDev &&
        mOutput->audioHwDev->canSetMasterVolume()) {
        mMasterVolume = 1.0;
    } else {
        mMasterVolume = value;
    }
}

void AudioFlinger::PlaybackThread::setMasterBalance(float balance)
{
    mMasterBalance.store(balance);
}

void AudioFlinger::PlaybackThread::setMasterMute(bool muted)
{
    if (isDuplicating()) {
        return;
    }
    Mutex::Autolock _l(mLock);
    // Don't apply master mute in SW if our HAL can do it for us.
    if (mOutput && mOutput->audioHwDev &&
        mOutput->audioHwDev->canSetMasterMute()) {
        mMasterMute = false;
    } else {
        mMasterMute = muted;
    }
}

void AudioFlinger::PlaybackThread::setStreamVolume(audio_stream_type_t stream, float value)
{
    Mutex::Autolock _l(mLock);
    mStreamTypes[stream].volume = value;
    broadcast_l();
}

void AudioFlinger::PlaybackThread::setStreamMute(audio_stream_type_t stream, bool muted)
{
    Mutex::Autolock _l(mLock);
    mStreamTypes[stream].mute = muted;
    broadcast_l();
}

float AudioFlinger::PlaybackThread::streamVolume(audio_stream_type_t stream) const
{
    Mutex::Autolock _l(mLock);
    return mStreamTypes[stream].volume;
}

void AudioFlinger::PlaybackThread::setVolumeForOutput_l(float left, float right) const
{
    mOutput->stream->setVolume(left, right);
}

// addTrack_l() must be called with ThreadBase::mLock held
status_t AudioFlinger::PlaybackThread::addTrack_l(const sp<Track>& track)
{
    status_t status = ALREADY_EXISTS;

    if (mActiveTracks.indexOf(track) < 0) {
        // the track is newly added, make sure it fills up all its
        // buffers before playing. This is to ensure the client will
        // effectively get the latency it requested.
        if (track->isExternalTrack()) {
            TrackBase::track_state state = track->mState;
            mLock.unlock();
            status = AudioSystem::startOutput(track->portId());
            mLock.lock();
            // abort track was stopped/paused while we released the lock
            if (state != track->mState) {
                if (status == NO_ERROR) {
                    mLock.unlock();
                    AudioSystem::stopOutput(track->portId());
                    mLock.lock();
                }
                return INVALID_OPERATION;
            }
            // abort if start is rejected by audio policy manager
            if (status != NO_ERROR) {
                return PERMISSION_DENIED;
            }
#ifdef ADD_BATTERY_DATA
            // to track the speaker usage
            addBatteryData(IMediaPlayerService::kBatteryDataAudioFlingerStart);
#endif
        }

        // set retry count for buffer fill
        if (track->isOffloaded()) {
            if (track->isStopping_1()) {
                track->mRetryCount = kMaxTrackStopRetriesOffload;
            } else {
                track->mRetryCount = kMaxTrackStartupRetriesOffload;
            }
            track->mFillingUpStatus = mStandby ? Track::FS_FILLING : Track::FS_FILLED;
        } else {
            track->mRetryCount = kMaxTrackStartupRetries;
            track->mFillingUpStatus =
                    track->sharedBuffer() != 0 ? Track::FS_FILLED : Track::FS_FILLING;
        }

        if ((track->channelMask() & AUDIO_CHANNEL_HAPTIC_ALL) != AUDIO_CHANNEL_NONE
                && mHapticChannelMask != AUDIO_CHANNEL_NONE) {
            // Unlock due to VibratorService will lock for this call and will
            // call Tracks.mute/unmute which also require thread's lock.
            mLock.unlock();
            const int intensity = AudioFlinger::onExternalVibrationStart(
                    track->getExternalVibration());
            mLock.lock();
            // Haptic playback should be enabled by vibrator service.
            if (track->getHapticPlaybackEnabled()) {
                // Disable haptic playback of all active track to ensure only
                // one track playing haptic if current track should play haptic.
                for (const auto &t : mActiveTracks) {
                    t->setHapticPlaybackEnabled(false);
                }
            }
            track->setHapticIntensity(intensity);
        }

        track->mResetDone = false;
        track->mPresentationCompleteFrames = 0;
        mActiveTracks.add(track);
        sp<EffectChain> chain = getEffectChain_l(track->sessionId());
        if (chain != 0) {
            ALOGV("addTrack_l() starting track on chain %p for session %d", chain.get(),
                    track->sessionId());
            chain->incActiveTrackCnt();
        }

        status = NO_ERROR;
    }

    onAddNewTrack_l();
    return status;
}

bool AudioFlinger::PlaybackThread::destroyTrack_l(const sp<Track>& track)
{
    track->terminate();
    // active tracks are removed by threadLoop()
    bool trackActive = (mActiveTracks.indexOf(track) >= 0);
    track->mState = TrackBase::STOPPED;
    if (!trackActive) {
        removeTrack_l(track);
    } else if (track->isFastTrack() || track->isOffloaded() || track->isDirect()) {
        track->mState = TrackBase::STOPPING_1;
    }

    return trackActive;
}

void AudioFlinger::PlaybackThread::removeTrack_l(const sp<Track>& track)
{
    track->triggerEvents(AudioSystem::SYNC_EVENT_PRESENTATION_COMPLETE);

    String8 result;
    track->appendDump(result, false /* active */);
    mLocalLog.log("removeTrack_l (%p) %s", track.get(), result.string());

    mTracks.remove(track);
    if (track->isFastTrack()) {
        int index = track->mFastIndex;
        ALOG_ASSERT(0 < index && index < (int)FastMixerState::sMaxFastTracks);
        ALOG_ASSERT(!(mFastTrackAvailMask & (1 << index)));
        mFastTrackAvailMask |= 1 << index;
        // redundant as track is about to be destroyed, for dumpsys only
        track->mFastIndex = -1;
    }
    sp<EffectChain> chain = getEffectChain_l(track->sessionId());
    if (chain != 0) {
        chain->decTrackCnt();
    }
}

String8 AudioFlinger::PlaybackThread::getParameters(const String8& keys)
{
    Mutex::Autolock _l(mLock);
    String8 out_s8;
    if (initCheck() == NO_ERROR && mOutput->stream->getParameters(keys, &out_s8) == OK) {
        return out_s8;
    }
    return String8();
}

status_t AudioFlinger::DirectOutputThread::selectPresentation(int presentationId, int programId) {
    Mutex::Autolock _l(mLock);
    if (mOutput == nullptr || mOutput->stream == nullptr) {
        return NO_INIT;
    }
    return mOutput->stream->selectPresentation(presentationId, programId);
}

void AudioFlinger::PlaybackThread::ioConfigChanged(audio_io_config_event event, pid_t pid) {
    sp<AudioIoDescriptor> desc = new AudioIoDescriptor();
    ALOGV("PlaybackThread::ioConfigChanged, thread %p, event %d", this, event);

    desc->mIoHandle = mId;

    switch (event) {
    case AUDIO_OUTPUT_OPENED:
    case AUDIO_OUTPUT_REGISTERED:
    case AUDIO_OUTPUT_CONFIG_CHANGED:
        desc->mPatch = mPatch;
        desc->mChannelMask = mChannelMask;
        desc->mSamplingRate = mSampleRate;
        desc->mFormat = mFormat;
        desc->mFrameCount = mNormalFrameCount; // FIXME see
                                             // AudioFlinger::frameCount(audio_io_handle_t)
        desc->mFrameCountHAL = mFrameCount;
        desc->mLatency = latency_l();
        break;

    case AUDIO_OUTPUT_CLOSED:
    default:
        break;
    }
    mAudioFlinger->ioConfigChanged(event, desc, pid);
}

void AudioFlinger::PlaybackThread::onWriteReady()
{
    mCallbackThread->resetWriteBlocked();
}

void AudioFlinger::PlaybackThread::onDrainReady()
{
    mCallbackThread->resetDraining();
}

void AudioFlinger::PlaybackThread::onError()
{
    mCallbackThread->setAsyncError();
}

void AudioFlinger::PlaybackThread::resetWriteBlocked(uint32_t sequence)
{
    Mutex::Autolock _l(mLock);
    // reject out of sequence requests
    if ((mWriteAckSequence & 1) && (sequence == mWriteAckSequence)) {
        mWriteAckSequence &= ~1;
        mWaitWorkCV.signal();
    }
}

void AudioFlinger::PlaybackThread::resetDraining(uint32_t sequence)
{
    Mutex::Autolock _l(mLock);
    // reject out of sequence requests
    if ((mDrainSequence & 1) && (sequence == mDrainSequence)) {
        // Register discontinuity when HW drain is completed because that can cause
        // the timestamp frame position to reset to 0 for direct and offload threads.
        // (Out of sequence requests are ignored, since the discontinuity would be handled
        // elsewhere, e.g. in flush).
        mTimestampVerifier.discontinuity();
        mDrainSequence &= ~1;
        mWaitWorkCV.signal();
    }
}

void AudioFlinger::PlaybackThread::readOutputParameters_l()
{
    // unfortunately we have no way of recovering from errors here, hence the LOG_ALWAYS_FATAL
    mSampleRate = mOutput->getSampleRate();
    mChannelMask = mOutput->getChannelMask();
    if (!audio_is_output_channel(mChannelMask)) {
        LOG_ALWAYS_FATAL("HAL channel mask %#x not valid for output", mChannelMask);
    }
    if ((mType == MIXER || mType == DUPLICATING)
            && !isValidPcmSinkChannelMask(mChannelMask)) {
        LOG_ALWAYS_FATAL("HAL channel mask %#x not supported for mixed output",
                mChannelMask);
    }
    mChannelCount = audio_channel_count_from_out_mask(mChannelMask);
    mBalance.setChannelMask(mChannelMask);

    // Get actual HAL format.
    status_t result = mOutput->stream->getFormat(&mHALFormat);
    LOG_ALWAYS_FATAL_IF(result != OK, "Error when retrieving output stream format: %d", result);
    // Get format from the shim, which will be different than the HAL format
    // if playing compressed audio over HDMI passthrough.
    mFormat = mOutput->getFormat();
    if (!audio_is_valid_format(mFormat)) {
        LOG_ALWAYS_FATAL("HAL format %#x not valid for output", mFormat);
    }
    if ((mType == MIXER || mType == DUPLICATING)
            && !isValidPcmSinkFormat(mFormat)) {
        LOG_FATAL("HAL format %#x not supported for mixed output",
                mFormat);
    }
    mFrameSize = mOutput->getFrameSize();
    result = mOutput->stream->getBufferSize(&mBufferSize);
    LOG_ALWAYS_FATAL_IF(result != OK,
            "Error when retrieving output stream buffer size: %d", result);
    mFrameCount = mBufferSize / mFrameSize;
    if (mFrameCount & 15) {
        ALOGW("HAL output buffer size is %zu frames but AudioMixer requires multiples of 16 frames",
                mFrameCount);
    }

    if (mOutput->flags & AUDIO_OUTPUT_FLAG_NON_BLOCKING) {
        if (mOutput->stream->setCallback(this) == OK) {
            mUseAsyncWrite = true;
            mCallbackThread = new AudioFlinger::AsyncCallbackThread(this);
        }
    }

    mHwSupportsPause = false;
    if (mOutput->flags & AUDIO_OUTPUT_FLAG_DIRECT) {
        bool supportsPause = false, supportsResume = false;
        if (mOutput->stream->supportsPauseAndResume(&supportsPause, &supportsResume) == OK) {
            if (supportsPause && supportsResume) {
                mHwSupportsPause = true;
            } else if (supportsPause) {
                ALOGW("direct output implements pause but not resume");
            } else if (supportsResume) {
                ALOGW("direct output implements resume but not pause");
            }
        }
    }
    if (!mHwSupportsPause && mOutput->flags & AUDIO_OUTPUT_FLAG_HW_AV_SYNC) {
        LOG_ALWAYS_FATAL("HW_AV_SYNC requested but HAL does not implement pause and resume");
    }

    if (mType == DUPLICATING && mMixerBufferEnabled && mEffectBufferEnabled) {
        // For best precision, we use float instead of the associated output
        // device format (typically PCM 16 bit).

        mFormat = AUDIO_FORMAT_PCM_FLOAT;
        mFrameSize = mChannelCount * audio_bytes_per_sample(mFormat);
        mBufferSize = mFrameSize * mFrameCount;

        // TODO: We currently use the associated output device channel mask and sample rate.
        // (1) Perhaps use the ORed channel mask of all downstream MixerThreads
        // (if a valid mask) to avoid premature downmix.
        // (2) Perhaps use the maximum sample rate of all downstream MixerThreads
        // instead of the output device sample rate to avoid loss of high frequency information.
        // This may need to be updated as MixerThread/OutputTracks are added and not here.
    }

    // Calculate size of normal sink buffer relative to the HAL output buffer size
    double multiplier = 1.0;
    if (mType == MIXER && (kUseFastMixer == FastMixer_Static ||
            kUseFastMixer == FastMixer_Dynamic)) {
        size_t minNormalFrameCount = (kMinNormalSinkBufferSizeMs * mSampleRate) / 1000;
        size_t maxNormalFrameCount = (kMaxNormalSinkBufferSizeMs * mSampleRate) / 1000;

        // round up minimum and round down maximum to nearest 16 frames to satisfy AudioMixer
        minNormalFrameCount = (minNormalFrameCount + 15) & ~15;
        maxNormalFrameCount = maxNormalFrameCount & ~15;
        if (maxNormalFrameCount < minNormalFrameCount) {
            maxNormalFrameCount = minNormalFrameCount;
        }
        multiplier = (double) minNormalFrameCount / (double) mFrameCount;
        if (multiplier <= 1.0) {
            multiplier = 1.0;
        } else if (multiplier <= 2.0) {
            if (2 * mFrameCount <= maxNormalFrameCount) {
                multiplier = 2.0;
            } else {
                multiplier = (double) maxNormalFrameCount / (double) mFrameCount;
            }
        } else {
            multiplier = floor(multiplier);
        }
    }
    mNormalFrameCount = multiplier * mFrameCount;
    // round up to nearest 16 frames to satisfy AudioMixer
    if (mType == MIXER || mType == DUPLICATING) {
        mNormalFrameCount = (mNormalFrameCount + 15) & ~15;
    }
    ALOGI("HAL output buffer size %zu frames, normal sink buffer size %zu frames", mFrameCount,
            mNormalFrameCount);

    // Check if we want to throttle the processing to no more than 2x normal rate
    mThreadThrottle = property_get_bool("af.thread.throttle", true /* default_value */);
    mThreadThrottleTimeMs = 0;
    mThreadThrottleEndMs = 0;
    mHalfBufferMs = mNormalFrameCount * 1000 / (2 * mSampleRate);

    // mSinkBuffer is the sink buffer.  Size is always multiple-of-16 frames.
    // Originally this was int16_t[] array, need to remove legacy implications.
    free(mSinkBuffer);
    mSinkBuffer = NULL;
    // For sink buffer size, we use the frame size from the downstream sink to avoid problems
    // with non PCM formats for compressed music, e.g. AAC, and Offload threads.
    const size_t sinkBufferSize = mNormalFrameCount * mFrameSize;
    (void)posix_memalign(&mSinkBuffer, 32, sinkBufferSize);

    // We resize the mMixerBuffer according to the requirements of the sink buffer which
    // drives the output.
    free(mMixerBuffer);
    mMixerBuffer = NULL;
    if (mMixerBufferEnabled) {
        mMixerBufferFormat = AUDIO_FORMAT_PCM_FLOAT; // no longer valid: AUDIO_FORMAT_PCM_16_BIT.
        mMixerBufferSize = mNormalFrameCount * mChannelCount
                * audio_bytes_per_sample(mMixerBufferFormat);
        (void)posix_memalign(&mMixerBuffer, 32, mMixerBufferSize);
    }
    free(mEffectBuffer);
    mEffectBuffer = NULL;
    if (mEffectBufferEnabled) {
        mEffectBufferFormat = EFFECT_BUFFER_FORMAT;
        mEffectBufferSize = mNormalFrameCount * mChannelCount
                * audio_bytes_per_sample(mEffectBufferFormat);
        (void)posix_memalign(&mEffectBuffer, 32, mEffectBufferSize);
    }

    mHapticChannelMask = mChannelMask & AUDIO_CHANNEL_HAPTIC_ALL;
    mChannelMask &= ~mHapticChannelMask;
    mHapticChannelCount = audio_channel_count_from_out_mask(mHapticChannelMask);
    mChannelCount -= mHapticChannelCount;

    // force reconfiguration of effect chains and engines to take new buffer size and audio
    // parameters into account
    // Note that mLock is not held when readOutputParameters_l() is called from the constructor
    // but in this case nothing is done below as no audio sessions have effect yet so it doesn't
    // matter.
    // create a copy of mEffectChains as calling moveEffectChain_l() can reorder some effect chains
    Vector< sp<EffectChain> > effectChains = mEffectChains;
    for (size_t i = 0; i < effectChains.size(); i ++) {
        mAudioFlinger->moveEffectChain_l(effectChains[i]->sessionId(), this, this, false);
    }

    String8 key("supports_hw_suspend");
    String8 out_s8;
    status_t ret;
    int value = 0;
    ret = mOutput->stream->getParameters(key, &out_s8);
    AudioParameter reply(out_s8);
    if (ret == OK) {
        mHwSupportsSuspend = (reply.getInt(key, value) == OK && value);
    } else {
        mHwSupportsSuspend = false;
    }

    ALOGV("mHwSupportsSuspend: %d value %d, addr %p", mHwSupportsSuspend, value, &mHwSupportsSuspend);
}

void AudioFlinger::PlaybackThread::updateMetadata_l()
{
    if (mOutput == nullptr || mOutput->stream == nullptr ) {
        return; // That should not happen
    }
    bool hasChanged = mActiveTracks.readAndClearHasChanged();
    for (const sp<Track> &track : mActiveTracks) {
        // Do not short-circuit as all hasChanged states must be reset
        // as all the metadata are going to be sent
        hasChanged |= track->readAndClearHasChanged();
    }
    if (!hasChanged) {
        return; // nothing to do
    }
    StreamOutHalInterface::SourceMetadata metadata;
    auto backInserter = std::back_inserter(metadata.tracks);
    for (const sp<Track> &track : mActiveTracks) {
        // No track is invalid as this is called after prepareTrack_l in the same critical section
        track->copyMetadataTo(backInserter);
    }
    sendMetadataToBackend_l(metadata);
}

void AudioFlinger::PlaybackThread::sendMetadataToBackend_l(
        const StreamOutHalInterface::SourceMetadata& metadata)
{
    mOutput->stream->updateSourceMetadata(metadata);
};

status_t AudioFlinger::PlaybackThread::getRenderPosition(uint32_t *halFrames, uint32_t *dspFrames)
{
    if (halFrames == NULL || dspFrames == NULL) {
        return BAD_VALUE;
    }
    Mutex::Autolock _l(mLock);
    if (initCheck() != NO_ERROR) {
        return INVALID_OPERATION;
    }
    int64_t framesWritten = mBytesWritten / mFrameSize;
    *halFrames = framesWritten;

    if (isSuspended()) {
        // return an estimation of rendered frames when the output is suspended
        size_t latencyFrames = (latency_l() * mSampleRate) / 1000;
        *dspFrames = (uint32_t)
                (framesWritten >= (int64_t)latencyFrames ? framesWritten - latencyFrames : 0);
        return NO_ERROR;
    } else {
        status_t status;
        uint32_t frames;
        status = mOutput->getRenderPosition(&frames);
        *dspFrames = (size_t)frames;
        return status;
    }
}

// hasAudioSession_l() must be called with ThreadBase::mLock held
uint32_t AudioFlinger::PlaybackThread::hasAudioSession_l(audio_session_t sessionId) const
{
    uint32_t result = 0;
    if (getEffectChain_l(sessionId) != 0) {
        result = EFFECT_SESSION;
    }

    for (size_t i = 0; i < mTracks.size(); ++i) {
        sp<Track> track = mTracks[i];
        if (sessionId == track->sessionId() && !track->isInvalid()) {
            result |= TRACK_SESSION;
            if (track->isFastTrack()) {
                result |= FAST_SESSION;
            }
            break;
        }
    }

    return result;
}

uint32_t AudioFlinger::PlaybackThread::getStrategyForSession_l(audio_session_t sessionId)
{
    // session AUDIO_SESSION_OUTPUT_MIX is placed in same strategy as MUSIC stream so that
    // it is moved to correct output by audio policy manager when A2DP is connected or disconnected
    if (sessionId == AUDIO_SESSION_OUTPUT_MIX) {
        return AudioSystem::getStrategyForStream(AUDIO_STREAM_MUSIC);
    }
    for (size_t i = 0; i < mTracks.size(); i++) {
        sp<Track> track = mTracks[i];
        if (sessionId == track->sessionId() && !track->isInvalid()) {
            return AudioSystem::getStrategyForStream(track->streamType());
        }
    }
    return AudioSystem::getStrategyForStream(AUDIO_STREAM_MUSIC);
}


AudioStreamOut* AudioFlinger::PlaybackThread::getOutput() const
{
    Mutex::Autolock _l(mLock);
    return mOutput;
}

AudioStreamOut* AudioFlinger::PlaybackThread::clearOutput()
{
    Mutex::Autolock _l(mLock);
    AudioStreamOut *output = mOutput;
    mOutput = NULL;
    // FIXME FastMixer might also have a raw ptr to mOutputSink;
    //       must push a NULL and wait for ack
    mOutputSink.clear();
    mPipeSink.clear();
    mNormalSink.clear();
    return output;
}

// this method must always be called either with ThreadBase mLock held or inside the thread loop
sp<StreamHalInterface> AudioFlinger::PlaybackThread::stream() const
{
    if (mOutput == NULL) {
        return NULL;
    }
    return mOutput->stream;
}

uint32_t AudioFlinger::PlaybackThread::activeSleepTimeUs() const
{
    return (uint32_t)((uint32_t)((mNormalFrameCount * 1000) / mSampleRate) * 1000);
}

status_t AudioFlinger::PlaybackThread::setSyncEvent(const sp<SyncEvent>& event)
{
    if (!isValidSyncEvent(event)) {
        return BAD_VALUE;
    }

    Mutex::Autolock _l(mLock);

    for (size_t i = 0; i < mTracks.size(); ++i) {
        sp<Track> track = mTracks[i];
        if (event->triggerSession() == track->sessionId()) {
            (void) track->setSyncEvent(event);
            return NO_ERROR;
        }
    }

    return NAME_NOT_FOUND;
}

bool AudioFlinger::PlaybackThread::isValidSyncEvent(const sp<SyncEvent>& event) const
{
    return event->type() == AudioSystem::SYNC_EVENT_PRESENTATION_COMPLETE;
}

void AudioFlinger::PlaybackThread::threadLoop_removeTracks(
        const Vector< sp<Track> >& tracksToRemove)
{
    // Miscellaneous track cleanup when removed from the active list,
    // called without Thread lock but synchronized with threadLoop processing.
#ifdef ADD_BATTERY_DATA
    for (const auto& track : tracksToRemove) {
        if (track->isExternalTrack()) {
            // to track the speaker usage
            addBatteryData(IMediaPlayerService::kBatteryDataAudioFlingerStop);
        }
    }
#else
    (void)tracksToRemove; // suppress unused warning
#endif
}

void AudioFlinger::PlaybackThread::checkSilentMode_l()
{
    if (!mMasterMute) {
        char value[PROPERTY_VALUE_MAX];
        if (mOutDevice == AUDIO_DEVICE_OUT_REMOTE_SUBMIX) {
            ALOGD("ro.audio.silent will be ignored for threads on AUDIO_DEVICE_OUT_REMOTE_SUBMIX");
            return;
        }
        if (property_get("ro.audio.silent", value, "0") > 0) {
            char *endptr;
            unsigned long ul = strtoul(value, &endptr, 0);
            if (*endptr == '\0' && ul != 0) {
                ALOGD("Silence is golden");
                // The setprop command will not allow a property to be changed after
                // the first time it is set, so we don't have to worry about un-muting.
                setMasterMute_l(true);
            }
        }
    }
}

// shared by MIXER and DIRECT, overridden by DUPLICATING
ssize_t AudioFlinger::PlaybackThread::threadLoop_write()
{
    LOG_HIST_TS();
    mInWrite = true;
    ssize_t bytesWritten;
    const size_t offset = mCurrentWriteLength - mBytesRemaining;

    // If an NBAIO sink is present, use it to write the normal mixer's submix
    if (mNormalSink != 0) {

        const size_t count = mBytesRemaining / mFrameSize;

        ATRACE_BEGIN("write");
        // update the setpoint when AudioFlinger::mScreenState changes
        uint32_t screenState = AudioFlinger::mScreenState;
        if (screenState != mScreenState) {
            mScreenState = screenState;
            MonoPipe *pipe = (MonoPipe *)mPipeSink.get();
            if (pipe != NULL) {
                pipe->setAvgFrames((mScreenState & 1) ?
                        (pipe->maxFrames() * 7) / 8 : mNormalFrameCount * 2);
            }
        }
        ssize_t framesWritten = mNormalSink->write((char *)mSinkBuffer + offset, count);
        ATRACE_END();
        if (framesWritten > 0) {
            bytesWritten = framesWritten * mFrameSize;
#ifdef TEE_SINK
            mTee.write((char *)mSinkBuffer + offset, framesWritten);
#endif
        } else {
            bytesWritten = framesWritten;
        }
    // otherwise use the HAL / AudioStreamOut directly
    } else {
        // Direct output and offload threads

        if (mUseAsyncWrite) {
            ALOGW_IF(mWriteAckSequence & 1, "threadLoop_write(): out of sequence write request");
            mWriteAckSequence += 2;
            mWriteAckSequence |= 1;
            ALOG_ASSERT(mCallbackThread != 0);
            mCallbackThread->setWriteBlocked(mWriteAckSequence);
        }
        // FIXME We should have an implementation of timestamps for direct output threads.
        // They are used e.g for multichannel PCM playback over HDMI.
        bytesWritten = mOutput->write((char *)mSinkBuffer + offset, mBytesRemaining);

        if (mUseAsyncWrite &&
                ((bytesWritten < 0) || (bytesWritten == (ssize_t)mBytesRemaining))) {
            // do not wait for async callback in case of error of full write
            mWriteAckSequence &= ~1;
            ALOG_ASSERT(mCallbackThread != 0);
            mCallbackThread->setWriteBlocked(mWriteAckSequence);
        }
    }

    mNumWrites++;
    mInWrite = false;
    mStandby = false;
    return bytesWritten;
}

void AudioFlinger::PlaybackThread::threadLoop_drain()
{
    bool supportsDrain = false;
    if (mOutput->stream->supportsDrain(&supportsDrain) == OK && supportsDrain) {
        ALOGV("draining %s", (mMixerStatus == MIXER_DRAIN_TRACK) ? "early" : "full");
        if (mUseAsyncWrite) {
            ALOGW_IF(mDrainSequence & 1, "threadLoop_drain(): out of sequence drain request");
            mDrainSequence |= 1;
            ALOG_ASSERT(mCallbackThread != 0);
            mCallbackThread->setDraining(mDrainSequence);
        }
        status_t result = mOutput->stream->drain(mMixerStatus == MIXER_DRAIN_TRACK);
        ALOGE_IF(result != OK, "Error when draining stream: %d", result);
    }
}

void AudioFlinger::PlaybackThread::threadLoop_exit()
{
    {
        Mutex::Autolock _l(mLock);
        for (size_t i = 0; i < mTracks.size(); i++) {
            sp<Track> track = mTracks[i];
            track->invalidate();
        }
        // Clear ActiveTracks to update BatteryNotifier in case active tracks remain.
        // After we exit there are no more track changes sent to BatteryNotifier
        // because that requires an active threadLoop.
        // TODO: should we decActiveTrackCnt() of the cleared track effect chain?
        mActiveTracks.clear();
    }
}

/*
The derived values that are cached:
 - mSinkBufferSize from frame count * frame size
 - mActiveSleepTimeUs from activeSleepTimeUs()
 - mIdleSleepTimeUs from idleSleepTimeUs()
 - mStandbyDelayNs from mActiveSleepTimeUs (DIRECT only) or forced to at least
   kDefaultStandbyTimeInNsecs when connected to an A2DP device.
 - maxPeriod from frame count and sample rate (MIXER only)

The parameters that affect these derived values are:
 - frame count
 - frame size
 - sample rate
 - device type: A2DP or not
 - device latency
 - format: PCM or not
 - active sleep time
 - idle sleep time
*/

void AudioFlinger::PlaybackThread::cacheParameters_l()
{
    mSinkBufferSize = mNormalFrameCount * mFrameSize;
    mActiveSleepTimeUs = activeSleepTimeUs();
    mIdleSleepTimeUs = idleSleepTimeUs();

    // make sure standby delay is not too short when connected to an A2DP sink to avoid
    // truncating audio when going to standby.
    mStandbyDelayNs = AudioFlinger::mStandbyTimeInNsecs;
    if ((mOutDevice & AUDIO_DEVICE_OUT_ALL_A2DP) != 0) {
        if (mStandbyDelayNs < kDefaultStandbyTimeInNsecs) {
            mStandbyDelayNs = kDefaultStandbyTimeInNsecs;
        }
    }
}

bool AudioFlinger::PlaybackThread::invalidateTracks_l(audio_stream_type_t streamType)
{
    ALOGV("MixerThread::invalidateTracks() mixer %p, streamType %d, mTracks.size %zu",
            this,  streamType, mTracks.size());
    bool trackMatch = false;
    size_t size = mTracks.size();
    for (size_t i = 0; i < size; i++) {
        sp<Track> t = mTracks[i];
        if (t->streamType() == streamType && t->isExternalTrack()) {
            t->invalidate();
            trackMatch = true;
        }
    }
    return trackMatch;
}

void AudioFlinger::PlaybackThread::invalidateTracks(audio_stream_type_t streamType)
{
    Mutex::Autolock _l(mLock);
    invalidateTracks_l(streamType);
}

status_t AudioFlinger::PlaybackThread::addEffectChain_l(const sp<EffectChain>& chain)
{
    audio_session_t session = chain->sessionId();
    sp<EffectBufferHalInterface> halInBuffer, halOutBuffer;
    status_t result = mAudioFlinger->mEffectsFactoryHal->mirrorBuffer(
            mEffectBufferEnabled ? mEffectBuffer : mSinkBuffer,
            mEffectBufferEnabled ? mEffectBufferSize : mSinkBufferSize,
            &halInBuffer);
    if (result != OK) return result;
    halOutBuffer = halInBuffer;
    effect_buffer_t *buffer = reinterpret_cast<effect_buffer_t*>(halInBuffer->externalData());
    ALOGV("addEffectChain_l() %p on thread %p for session %d", chain.get(), this, session);
    if (session > AUDIO_SESSION_OUTPUT_MIX) {
        // Only one effect chain can be present in direct output thread and it uses
        // the sink buffer as input
        if (mType != DIRECT) {
            size_t numSamples = mNormalFrameCount * (mChannelCount + mHapticChannelCount);
            status_t result = mAudioFlinger->mEffectsFactoryHal->allocateBuffer(
                    numSamples * sizeof(effect_buffer_t),
                    &halInBuffer);
            if (result != OK) return result;
#ifdef FLOAT_EFFECT_CHAIN
            buffer = halInBuffer->audioBuffer()->f32;
#else
            buffer = halInBuffer->audioBuffer()->s16;
#endif
            ALOGV("addEffectChain_l() creating new input buffer %p session %d",
                    buffer, session);
        }

        // Attach all tracks with same session ID to this chain.
        for (size_t i = 0; i < mTracks.size(); ++i) {
            sp<Track> track = mTracks[i];
            if (session == track->sessionId()) {
                ALOGV("addEffectChain_l() track->setMainBuffer track %p buffer %p", track.get(),
                        buffer);
                track->setMainBuffer(buffer);
                chain->incTrackCnt();
            }
        }

        // indicate all active tracks in the chain
        for (const sp<Track> &track : mActiveTracks) {
            if (session == track->sessionId()) {
                ALOGV("addEffectChain_l() activating track %p on session %d", track.get(), session);
                chain->incActiveTrackCnt();
            }
        }
    }
    chain->setThread(this);
    chain->setInBuffer(halInBuffer);
    chain->setOutBuffer(halOutBuffer);
    // Effect chain for session AUDIO_SESSION_OUTPUT_STAGE is inserted at end of effect
    // chains list in order to be processed last as it contains output stage effects.
    // Effect chain for session AUDIO_SESSION_OUTPUT_MIX is inserted before
    // session AUDIO_SESSION_OUTPUT_STAGE to be processed
    // after track specific effects and before output stage.
    // It is therefore mandatory that AUDIO_SESSION_OUTPUT_MIX == 0 and
    // that AUDIO_SESSION_OUTPUT_STAGE < AUDIO_SESSION_OUTPUT_MIX.
    // Effect chain for other sessions are inserted at beginning of effect
    // chains list to be processed before output mix effects. Relative order between other
    // sessions is not important.
    static_assert(AUDIO_SESSION_OUTPUT_MIX == 0 &&
            AUDIO_SESSION_OUTPUT_STAGE < AUDIO_SESSION_OUTPUT_MIX,
            "audio_session_t constants misdefined");
    size_t size = mEffectChains.size();
    size_t i = 0;
    for (i = 0; i < size; i++) {
        if (mEffectChains[i]->sessionId() < session) {
            break;
        }
    }
    mEffectChains.insertAt(chain, i);
    checkSuspendOnAddEffectChain_l(chain);

    return NO_ERROR;
}

size_t AudioFlinger::PlaybackThread::removeEffectChain_l(const sp<EffectChain>& chain)
{
    audio_session_t session = chain->sessionId();

    ALOGV("removeEffectChain_l() %p from thread %p for session %d", chain.get(), this, session);

    for (size_t i = 0; i < mEffectChains.size(); i++) {
        if (chain == mEffectChains[i]) {
            mEffectChains.removeAt(i);
            // detach all active tracks from the chain
            for (const sp<Track> &track : mActiveTracks) {
                if (session == track->sessionId()) {
                    ALOGV("removeEffectChain_l(): stopping track on chain %p for session Id: %d",
                            chain.get(), session);
                    chain->decActiveTrackCnt();
                }
            }

            // detach all tracks with same session ID from this chain
            for (size_t i = 0; i < mTracks.size(); ++i) {
                sp<Track> track = mTracks[i];
                if (session == track->sessionId()) {
                    track->setMainBuffer(reinterpret_cast<effect_buffer_t*>(mSinkBuffer));
                    chain->decTrackCnt();
                }
            }
            break;
        }
    }
    return mEffectChains.size();
}

status_t AudioFlinger::PlaybackThread::attachAuxEffect(
        const sp<AudioFlinger::PlaybackThread::Track>& track, int EffectId)
{
    Mutex::Autolock _l(mLock);
    return attachAuxEffect_l(track, EffectId);
}

status_t AudioFlinger::PlaybackThread::attachAuxEffect_l(
        const sp<AudioFlinger::PlaybackThread::Track>& track, int EffectId)
{
    status_t status = NO_ERROR;

    if (EffectId == 0) {
        track->setAuxBuffer(0, NULL);
    } else {
        // Auxiliary effects are always in audio session AUDIO_SESSION_OUTPUT_MIX
        sp<EffectModule> effect = getEffect_l(AUDIO_SESSION_OUTPUT_MIX, EffectId);
        if (effect != 0) {
            if ((effect->desc().flags & EFFECT_FLAG_TYPE_MASK) == EFFECT_FLAG_TYPE_AUXILIARY) {
                track->setAuxBuffer(EffectId, (int32_t *)effect->inBuffer());
            } else {
                status = INVALID_OPERATION;
            }
        } else {
            status = BAD_VALUE;
        }
    }
    return status;
}

void AudioFlinger::PlaybackThread::detachAuxEffect_l(int effectId)
{
    for (size_t i = 0; i < mTracks.size(); ++i) {
        sp<Track> track = mTracks[i];
        if (track->auxEffectId() == effectId) {
            attachAuxEffect_l(track, 0);
        }
    }
}

bool AudioFlinger::PlaybackThread::threadLoop()
{
    tlNBLogWriter = mNBLogWriter.get();

    Vector< sp<Track> > tracksToRemove;

    mStandbyTimeNs = systemTime();
    nsecs_t lastWriteFinished = -1; // time last server write completed
    int64_t lastFramesWritten = -1; // track changes in timestamp server frames written

    // MIXER
    nsecs_t lastWarning = 0;

    // DUPLICATING
    // FIXME could this be made local to while loop?
    writeFrames = 0;

    cacheParameters_l();
    mSleepTimeUs = mIdleSleepTimeUs;

    if (mType == MIXER) {
        sleepTimeShift = 0;
    }

    CpuStats cpuStats;
    const String8 myName(String8::format("thread %p type %d TID %d", this, mType, gettid()));

    acquireWakeLock();

    // mNBLogWriter logging APIs can only be called by a single thread, typically the
    // thread associated with this PlaybackThread.
    // If you want to share the mNBLogWriter with other threads (for example, binder threads)
    // then all such threads must agree to hold a common mutex before logging.
    // So if you need to log when mutex is unlocked, set logString to a non-NULL string,
    // and then that string will be logged at the next convenient opportunity.
    // See reference to logString below.
    const char *logString = NULL;

    // Estimated time for next buffer to be written to hal. This is used only on
    // suspended mode (for now) to help schedule the wait time until next iteration.
    nsecs_t timeLoopNextNs = 0;

    checkSilentMode_l();

    // DIRECT and OFFLOAD threads should reset frame count to zero on stop/flush
    // TODO: add confirmation checks:
    // 1) DIRECT threads and linear PCM format really resets to 0?
    // 2) Is frame count really valid if not linear pcm?
    // 3) Are all 64 bits of position returned, not just lowest 32 bits?
    if (mType == OFFLOAD || mType == DIRECT) {
        mTimestampVerifier.setDiscontinuityMode(mTimestampVerifier.DISCONTINUITY_MODE_ZERO);
    }
    audio_patch_handle_t lastDownstreamPatchHandle = AUDIO_PATCH_HANDLE_NONE;

    while (!exitPending())
    {
        // Log merge requests are performed during AudioFlinger binder transactions, but
        // that does not cover audio playback. It's requested here for that reason.
        mAudioFlinger->requestLogMerge();

        cpuStats.sample(myName);

        Vector< sp<EffectChain> > effectChains;

        // If the device is AUDIO_DEVICE_OUT_BUS, check for downstream latency.
        //
        // Note: we access outDevice() outside of mLock.
        if (isMsdDevice() && (outDevice() & AUDIO_DEVICE_OUT_BUS) != 0) {
            // Here, we try for the AF lock, but do not block on it as the latency
            // is more informational.
            if (mAudioFlinger->mLock.tryLock() == NO_ERROR) {
                std::vector<PatchPanel::SoftwarePatch> swPatches;
                double latencyMs;
                status_t status = INVALID_OPERATION;
                audio_patch_handle_t downstreamPatchHandle = AUDIO_PATCH_HANDLE_NONE;
                if (mAudioFlinger->mPatchPanel.getDownstreamSoftwarePatches(id(), &swPatches) == OK
                        && swPatches.size() > 0) {
                        status = swPatches[0].getLatencyMs_l(&latencyMs);
                        downstreamPatchHandle = swPatches[0].getPatchHandle();
                }
                if (downstreamPatchHandle != lastDownstreamPatchHandle) {
                    mDownstreamLatencyStatMs.reset();
                    lastDownstreamPatchHandle = downstreamPatchHandle;
                }
                if (status == OK) {
                    // verify downstream latency (we assume a max reasonable
                    // latency of 5 seconds).
                    const double minLatency = 0., maxLatency = 5000.;
                    if (latencyMs >= minLatency && latencyMs <= maxLatency) {
                        ALOGV("new downstream latency %lf ms", latencyMs);
                    } else {
                        ALOGD("out of range downstream latency %lf ms", latencyMs);
                        if (latencyMs < minLatency) latencyMs = minLatency;
                        else if (latencyMs > maxLatency) latencyMs = maxLatency;
                    }
                    mDownstreamLatencyStatMs.add(latencyMs);
                }
                mAudioFlinger->mLock.unlock();
            }
        } else {
            if (lastDownstreamPatchHandle != AUDIO_PATCH_HANDLE_NONE) {
                // our device is no longer AUDIO_DEVICE_OUT_BUS, reset patch handle and stats.
                mDownstreamLatencyStatMs.reset();
                lastDownstreamPatchHandle = AUDIO_PATCH_HANDLE_NONE;
            }
        }

        { // scope for mLock

            Mutex::Autolock _l(mLock);

            processConfigEvents_l();

            // See comment at declaration of logString for why this is done under mLock
            if (logString != NULL) {
                mNBLogWriter->logTimestamp();
                mNBLogWriter->log(logString);
                logString = NULL;
            }

            // Collect timestamp statistics for the Playback Thread types that support it.
            if (mType == MIXER
                    || mType == DUPLICATING
                    || mType == DIRECT
                    || mType == OFFLOAD) { // no indentation
            // Gather the framesReleased counters for all active tracks,
            // and associate with the sink frames written out.  We need
            // this to convert the sink timestamp to the track timestamp.
            bool kernelLocationUpdate = false;
            ExtendedTimestamp timestamp; // use private copy to fetch
            if (mStandby) {
                mTimestampVerifier.discontinuity();
            } else if (threadloop_getHalTimestamp_l(&timestamp) == OK) {
                mTimestampVerifier.add(timestamp.mPosition[ExtendedTimestamp::LOCATION_KERNEL],
                        timestamp.mTimeNs[ExtendedTimestamp::LOCATION_KERNEL],
                        mSampleRate);

                if (isTimestampCorrectionEnabled()) {
                    ALOGV("TS_BEFORE: %d %lld %lld", id(),
                            (long long)timestamp.mTimeNs[ExtendedTimestamp::LOCATION_KERNEL],
                            (long long)timestamp.mPosition[ExtendedTimestamp::LOCATION_KERNEL]);
                    auto correctedTimestamp = mTimestampVerifier.getLastCorrectedTimestamp();
                    timestamp.mPosition[ExtendedTimestamp::LOCATION_KERNEL]
                            = correctedTimestamp.mFrames;
                    timestamp.mTimeNs[ExtendedTimestamp::LOCATION_KERNEL]
                            = correctedTimestamp.mTimeNs;
                    ALOGV("TS_AFTER: %d %lld %lld", id(),
                            (long long)timestamp.mTimeNs[ExtendedTimestamp::LOCATION_KERNEL],
                            (long long)timestamp.mPosition[ExtendedTimestamp::LOCATION_KERNEL]);

                    // Note: Downstream latency only added if timestamp correction enabled.
                    if (mDownstreamLatencyStatMs.getN() > 0) { // we have latency info.
                        const int64_t newPosition =
                                timestamp.mPosition[ExtendedTimestamp::LOCATION_KERNEL]
                                - int64_t(mDownstreamLatencyStatMs.getMean() * mSampleRate * 1e-3);
                        // prevent retrograde
                        timestamp.mPosition[ExtendedTimestamp::LOCATION_KERNEL] = max(
                                newPosition,
                                (mTimestamp.mPosition[ExtendedTimestamp::LOCATION_KERNEL]
                                        - mSuspendedFrames));
                    }
                }

                // We always fetch the timestamp here because often the downstream
                // sink will block while writing.

                // We keep track of the last valid kernel position in case we are in underrun
                // and the normal mixer period is the same as the fast mixer period, or there
                // is some error from the HAL.
                if (mTimestamp.mTimeNs[ExtendedTimestamp::LOCATION_KERNEL] >= 0) {
                    mTimestamp.mPosition[ExtendedTimestamp::LOCATION_KERNEL_LASTKERNELOK] =
                            mTimestamp.mPosition[ExtendedTimestamp::LOCATION_KERNEL];
                    mTimestamp.mTimeNs[ExtendedTimestamp::LOCATION_KERNEL_LASTKERNELOK] =
                            mTimestamp.mTimeNs[ExtendedTimestamp::LOCATION_KERNEL];

                    mTimestamp.mPosition[ExtendedTimestamp::LOCATION_SERVER_LASTKERNELOK] =
                            mTimestamp.mPosition[ExtendedTimestamp::LOCATION_SERVER];
                    mTimestamp.mTimeNs[ExtendedTimestamp::LOCATION_SERVER_LASTKERNELOK] =
                            mTimestamp.mTimeNs[ExtendedTimestamp::LOCATION_SERVER];
                }

                if (timestamp.mTimeNs[ExtendedTimestamp::LOCATION_KERNEL] >= 0) {
                    kernelLocationUpdate = true;
                } else {
                    ALOGVV("getTimestamp error - no valid kernel position");
                }

                // copy over kernel info
                mTimestamp.mPosition[ExtendedTimestamp::LOCATION_KERNEL] =
                        timestamp.mPosition[ExtendedTimestamp::LOCATION_KERNEL]
                        + mSuspendedFrames; // add frames discarded when suspended
                mTimestamp.mTimeNs[ExtendedTimestamp::LOCATION_KERNEL] =
                        timestamp.mTimeNs[ExtendedTimestamp::LOCATION_KERNEL];
            } else {
                mTimestampVerifier.error();
            }

            // mFramesWritten for non-offloaded tracks are contiguous
            // even after standby() is called. This is useful for the track frame
            // to sink frame mapping.
            bool serverLocationUpdate = false;
            if (mFramesWritten != lastFramesWritten) {
                serverLocationUpdate = true;
                lastFramesWritten = mFramesWritten;
            }
            // Only update timestamps if there is a meaningful change.
            // Either the kernel timestamp must be valid or we have written something.
            if (kernelLocationUpdate || serverLocationUpdate) {
                if (serverLocationUpdate) {
                    // use the time before we called the HAL write - it is a bit more accurate
                    // to when the server last read data than the current time here.
                    //
                    // If we haven't written anything, mLastWriteTime will be -1
                    // and we use systemTime().
                    mTimestamp.mPosition[ExtendedTimestamp::LOCATION_SERVER] = mFramesWritten;
                    mTimestamp.mTimeNs[ExtendedTimestamp::LOCATION_SERVER] = mLastWriteTime == -1
                            ? systemTime() : mLastWriteTime;
                }

                for (const sp<Track> &t : mActiveTracks) {
                    if (!t->isFastTrack()) {
                        t->updateTrackFrameInfo(
                                t->mAudioTrackServerProxy->framesReleased(),
                                mFramesWritten,
                                mSampleRate,
                                mTimestamp);
                    }
                }
            }
            } // if (mType ... ) { // no indentation
#if 0
            // logFormat example
            if (z % 100 == 0) {
                timespec ts;
                clock_gettime(CLOCK_MONOTONIC, &ts);
                LOGT("This is an integer %d, this is a float %f, this is my "
                    "pid %p %% %s %t", 42, 3.14, "and this is a timestamp", ts);
                LOGT("A deceptive null-terminated string %\0");
            }
            ++z;
#endif
            saveOutputTracks();
            if (mSignalPending) {
                // A signal was raised while we were unlocked
                mSignalPending = false;
            } else if (waitingAsyncCallback_l()) {
                if (exitPending()) {
                    break;
                }
                bool released = false;
                if (!keepWakeLock()) {
                    releaseWakeLock_l();
                    released = true;
                }

                const int64_t waitNs = computeWaitTimeNs_l();
                ALOGV("wait async completion (wait time: %lld)", (long long)waitNs);
                status_t status = mWaitWorkCV.waitRelative(mLock, waitNs);
                if (status == TIMED_OUT) {
                    mSignalPending = true; // if timeout recheck everything
                }
                ALOGV("async completion/wake");
                if (released) {
                    acquireWakeLock_l();
                }
                mStandbyTimeNs = systemTime() + mStandbyDelayNs;
                mSleepTimeUs = 0;

                continue;
            }
            if ((mActiveTracks.isEmpty() && systemTime() > mStandbyTimeNs) ||
                                   isSuspended()) {
                // put audio hardware into standby after short delay
                if (shouldStandby_l()) {

                    threadLoop_standby();

                    // This is where we go into standby
                    if (!mStandby) {
                        LOG_AUDIO_STATE();
                    }
                    mStandby = true;
                }

                if (mActiveTracks.isEmpty() && mConfigEvents.isEmpty()) {
                    // we're about to wait, flush the binder command buffer
                    IPCThreadState::self()->flushCommands();

                    clearOutputTracks();

                    if (exitPending()) {
                        break;
                    }

                    releaseWakeLock_l();
                    // wait until we have something to do...
                    ALOGV("%s going to sleep", myName.string());
                    mWaitWorkCV.wait(mLock);
                    ALOGV("%s waking up", myName.string());
                    acquireWakeLock_l();

                    mMixerStatus = MIXER_IDLE;
                    mMixerStatusIgnoringFastTracks = MIXER_IDLE;
                    mBytesWritten = 0;
                    mBytesRemaining = 0;
                    checkSilentMode_l();

                    mStandbyTimeNs = systemTime() + mStandbyDelayNs;
                    mSleepTimeUs = mIdleSleepTimeUs;
                    if (mType == MIXER) {
                        sleepTimeShift = 0;
                    }

                    continue;
                }
            }
            // mMixerStatusIgnoringFastTracks is also updated internally
            mMixerStatus = prepareTracks_l(&tracksToRemove);

            mActiveTracks.updatePowerState(this);

            updateMetadata_l();

            // prevent any changes in effect chain list and in each effect chain
            // during mixing and effect process as the audio buffers could be deleted
            // or modified if an effect is created or deleted
            lockEffectChains_l(effectChains);
        } // mLock scope ends

        if (mBytesRemaining == 0) {
            mCurrentWriteLength = 0;
            if (mMixerStatus == MIXER_TRACKS_READY) {
                // threadLoop_mix() sets mCurrentWriteLength
                threadLoop_mix();
            } else if ((mMixerStatus != MIXER_DRAIN_TRACK)
                        && (mMixerStatus != MIXER_DRAIN_ALL)) {
                // threadLoop_sleepTime sets mSleepTimeUs to 0 if data
                // must be written to HAL
                threadLoop_sleepTime();
                if (mSleepTimeUs == 0) {
                    mCurrentWriteLength = mSinkBufferSize;
                }
            }
            // Either threadLoop_mix() or threadLoop_sleepTime() should have set
            // mMixerBuffer with data if mMixerBufferValid is true and mSleepTimeUs == 0.
            // Merge mMixerBuffer data into mEffectBuffer (if any effects are valid)
            // or mSinkBuffer (if there are no effects).
            //
            // This is done pre-effects computation; if effects change to
            // support higher precision, this needs to move.
            //
            // mMixerBufferValid is only set true by MixerThread::prepareTracks_l().
            // TODO use mSleepTimeUs == 0 as an additional condition.
            if (mMixerBufferValid) {
                void *buffer = mEffectBufferValid ? mEffectBuffer : mSinkBuffer;
                audio_format_t format = mEffectBufferValid ? mEffectBufferFormat : mFormat;

                // mono blend occurs for mixer threads only (not direct or offloaded)
                // and is handled here if we're going directly to the sink.
                if (requireMonoBlend() && !mEffectBufferValid) {
                    mono_blend(mMixerBuffer, mMixerBufferFormat, mChannelCount, mNormalFrameCount,
                               true /*limit*/);
                }

                if (!hasFastMixer()) {
                    // Balance must take effect after mono conversion.
                    // We do it here if there is no FastMixer.
                    // mBalance detects zero balance within the class for speed (not needed here).
                    mBalance.setBalance(mMasterBalance.load());
                    mBalance.process((float *)mMixerBuffer, mNormalFrameCount);
                }

                memcpy_by_audio_format(buffer, format, mMixerBuffer, mMixerBufferFormat,
                        mNormalFrameCount * (mChannelCount + mHapticChannelCount));

                // If we're going directly to the sink and there are haptic channels,
                // we should adjust channels as the sample data is partially interleaved
                // in this case.
                if (!mEffectBufferValid && mHapticChannelCount > 0) {
                    adjust_channels_non_destructive(buffer, mChannelCount, buffer,
                            mChannelCount + mHapticChannelCount,
                            audio_bytes_per_sample(format),
                            audio_bytes_per_frame(mChannelCount, format) * mNormalFrameCount);
                }
            }

            mBytesRemaining = mCurrentWriteLength;
            if (isSuspended()) {
                // Simulate write to HAL when suspended (e.g. BT SCO phone call).
                mSleepTimeUs = suspendSleepTimeUs(); // assumes full buffer.
                const size_t framesRemaining = mBytesRemaining / mFrameSize;
                mBytesWritten += mBytesRemaining;
                mFramesWritten += framesRemaining;
                mSuspendedFrames += framesRemaining; // to adjust kernel HAL position
                mBytesRemaining = 0;
            }

            // only process effects if we're going to write
            if (mSleepTimeUs == 0 && mType != OFFLOAD && mType != DIRECT) {
                for (size_t i = 0; i < effectChains.size(); i ++) {
                    effectChains[i]->process_l();
                }
            }
        }
        // Process effect chains for offloaded thread even if no audio
        // was read from audio track: process only updates effect state
        // and thus does have to be synchronized with audio writes but may have
        // to be called while waiting for async write callback
        if (mType == OFFLOAD || mType == DIRECT) {
            for (size_t i = 0; i < effectChains.size(); i ++) {
                effectChains[i]->process_l();
            }
        }

        // Only if the Effects buffer is enabled and there is data in the
        // Effects buffer (buffer valid), we need to
        // copy into the sink buffer.
        // TODO use mSleepTimeUs == 0 as an additional condition.
        if (mEffectBufferValid) {
            //ALOGV("writing effect buffer to sink buffer format %#x", mFormat);

            if (requireMonoBlend()) {
                mono_blend(mEffectBuffer, mEffectBufferFormat, mChannelCount, mNormalFrameCount,
                           true /*limit*/);
            }

            if (!hasFastMixer()) {
                // Balance must take effect after mono conversion.
                // We do it here if there is no FastMixer.
                // mBalance detects zero balance within the class for speed (not needed here).
                mBalance.setBalance(mMasterBalance.load());
                mBalance.process((float *)mEffectBuffer, mNormalFrameCount);
            }

            memcpy_by_audio_format(mSinkBuffer, mFormat, mEffectBuffer, mEffectBufferFormat,
                    mNormalFrameCount * (mChannelCount + mHapticChannelCount));
            // The sample data is partially interleaved when haptic channels exist,
            // we need to adjust channels here.
            if (mHapticChannelCount > 0) {
                adjust_channels_non_destructive(mSinkBuffer, mChannelCount, mSinkBuffer,
                        mChannelCount + mHapticChannelCount,
                        audio_bytes_per_sample(mFormat),
                        audio_bytes_per_frame(mChannelCount, mFormat) * mNormalFrameCount);
            }
        }

        // enable changes in effect chain
        unlockEffectChains(effectChains);

        if (!waitingAsyncCallback()) {
            // mSleepTimeUs == 0 means we must write to audio hardware
            if (mSleepTimeUs == 0) {
                ssize_t ret = 0;
                // We save lastWriteFinished here, as previousLastWriteFinished,
                // for throttling. On thread start, previousLastWriteFinished will be
                // set to -1, which properly results in no throttling after the first write.
                nsecs_t previousLastWriteFinished = lastWriteFinished;
                nsecs_t delta = 0;
                if (mBytesRemaining) {
                    // FIXME rewrite to reduce number of system calls
                    mLastWriteTime = systemTime();  // also used for dumpsys
                    ret = threadLoop_write();
                    lastWriteFinished = systemTime();
                    delta = lastWriteFinished - mLastWriteTime;
                    if (ret < 0) {
                        mBytesRemaining = 0;
                    } else {
                        mBytesWritten += ret;
                        mBytesRemaining -= ret;
                        mFramesWritten += ret / mFrameSize;
                    }
                } else if ((mMixerStatus == MIXER_DRAIN_TRACK) ||
                        (mMixerStatus == MIXER_DRAIN_ALL)) {
                    threadLoop_drain();
                }
                if (mType == MIXER && !mStandby) {
                    // write blocked detection
                    if (delta > maxPeriod) {
                        mNumDelayedWrites++;
                        if ((lastWriteFinished - lastWarning) > kWarningThrottleNs) {
                            ATRACE_NAME("underrun");
                            ALOGW("write blocked for %llu msecs, %d delayed writes, thread %p",
                                    (unsigned long long) ns2ms(delta), mNumDelayedWrites, this);
                            lastWarning = lastWriteFinished;
                        }
                    }

                    if (mThreadThrottle
                            && mMixerStatus == MIXER_TRACKS_READY // we are mixing (active tracks)
                            && ret > 0) {                         // we wrote something
                        // Limit MixerThread data processing to no more than twice the
                        // expected processing rate.
                        //
                        // This helps prevent underruns with NuPlayer and other applications
                        // which may set up buffers that are close to the minimum size, or use
                        // deep buffers, and rely on a double-buffering sleep strategy to fill.
                        //
                        // The throttle smooths out sudden large data drains from the device,
                        // e.g. when it comes out of standby, which often causes problems with
                        // (1) mixer threads without a fast mixer (which has its own warm-up)
                        // (2) minimum buffer sized tracks (even if the track is full,
                        //     the app won't fill fast enough to handle the sudden draw).
                        //
                        // Total time spent in last processing cycle equals time spent in
                        // 1. threadLoop_write, as well as time spent in
                        // 2. threadLoop_mix (significant for heavy mixing, especially
                        //                    on low tier processors)

                        // it's OK if deltaMs (and deltaNs) is an overestimate.
                        nsecs_t deltaNs;
                        // deltaNs = lastWriteFinished - previousLastWriteFinished;
                        __builtin_sub_overflow(
                            lastWriteFinished,previousLastWriteFinished, &deltaNs);
                        const int32_t deltaMs = deltaNs / 1000000;

                        const int32_t throttleMs = (int32_t)mHalfBufferMs - deltaMs;
                        if ((signed)mHalfBufferMs >= throttleMs && throttleMs > 0) {
                            usleep(throttleMs * 1000);
                            // notify of throttle start on verbose log
                            ALOGV_IF(mThreadThrottleEndMs == mThreadThrottleTimeMs,
                                    "mixer(%p) throttle begin:"
                                    " ret(%zd) deltaMs(%d) requires sleep %d ms",
                                    this, ret, deltaMs, throttleMs);
                            mThreadThrottleTimeMs += throttleMs;
                            // Throttle must be attributed to the previous mixer loop's write time
                            // to allow back-to-back throttling.
                            lastWriteFinished += throttleMs * 1000000;
                        } else {
                            uint32_t diff = mThreadThrottleTimeMs - mThreadThrottleEndMs;
                            if (diff > 0) {
                                // notify of throttle end on debug log
                                // but prevent spamming for bluetooth
                                ALOGD_IF(!audio_is_a2dp_out_device(outDevice()) &&
                                         !audio_is_hearing_aid_out_device(outDevice()),
                                        "mixer(%p) throttle end: throttle time(%u)", this, diff);
                                mThreadThrottleEndMs = mThreadThrottleTimeMs;
                            }
                        }
                    }
                }

            } else {
                ATRACE_BEGIN("sleep");
                Mutex::Autolock _l(mLock);
                // suspended requires accurate metering of sleep time.
                if (isSuspended()) {
                    // advance by expected sleepTime
                    timeLoopNextNs += microseconds((nsecs_t)mSleepTimeUs);
                    const nsecs_t nowNs = systemTime();

                    // compute expected next time vs current time.
                    // (negative deltas are treated as delays).
                    nsecs_t deltaNs = timeLoopNextNs - nowNs;
                    if (deltaNs < -kMaxNextBufferDelayNs) {
                        // Delays longer than the max allowed trigger a reset.
                        ALOGV("DelayNs: %lld, resetting timeLoopNextNs", (long long) deltaNs);
                        deltaNs = microseconds((nsecs_t)mSleepTimeUs);
                        timeLoopNextNs = nowNs + deltaNs;
                    } else if (deltaNs < 0) {
                        // Delays within the max delay allowed: zero the delta/sleepTime
                        // to help the system catch up in the next iteration(s)
                        ALOGV("DelayNs: %lld, catching-up", (long long) deltaNs);
                        deltaNs = 0;
                    }
                    // update sleep time (which is >= 0)
                    mSleepTimeUs = deltaNs / 1000;
                }
                if (!mStandby && mHwSupportsSuspend) {
                    mOutput->stream->setParameters(String8("suspend_playback=true"));
                }

                if (!mSignalPending && mConfigEvents.isEmpty() && !exitPending()) {
                    mWaitWorkCV.waitRelative(mLock, microseconds((nsecs_t)mSleepTimeUs));
                }

                if (!mStandby && mHwSupportsSuspend) {
                    mOutput->stream->setParameters(String8("suspend_playback=false"));
                }

                ATRACE_END();
            }
        }

        // Finally let go of removed track(s), without the lock held
        // since we can't guarantee the destructors won't acquire that
        // same lock.  This will also mutate and push a new fast mixer state.
        threadLoop_removeTracks(tracksToRemove);
        tracksToRemove.clear();

        // FIXME I don't understand the need for this here;
        //       it was in the original code but maybe the
        //       assignment in saveOutputTracks() makes this unnecessary?
        clearOutputTracks();

        // Effect chains will be actually deleted here if they were removed from
        // mEffectChains list during mixing or effects processing
        effectChains.clear();

        // FIXME Note that the above .clear() is no longer necessary since effectChains
        // is now local to this block, but will keep it for now (at least until merge done).
    }

    threadLoop_exit();

    if (!mStandby) {
        threadLoop_standby();
        mStandby = true;
    }

    releaseWakeLock();

    ALOGV("Thread %p type %d exiting", this, mType);
    return false;
}

// removeTracks_l() must be called with ThreadBase::mLock held
void AudioFlinger::PlaybackThread::removeTracks_l(const Vector< sp<Track> >& tracksToRemove)
{
    for (const auto& track : tracksToRemove) {
        mActiveTracks.remove(track);
        ALOGV("%s(%d): removing track on session %d", __func__, track->id(), track->sessionId());
        sp<EffectChain> chain = getEffectChain_l(track->sessionId());
        if (chain != 0) {
            ALOGV("%s(%d): stopping track on chain %p for session Id: %d",
                    __func__, track->id(), chain.get(), track->sessionId());
            chain->decActiveTrackCnt();
        }
        // If an external client track, inform APM we're no longer active, and remove if needed.
        // We do this under lock so that the state is consistent if the Track is destroyed.
        if (track->isExternalTrack()) {
            AudioSystem::stopOutput(track->portId());
            if (track->isTerminated()) {
                AudioSystem::releaseOutput(track->portId());
            }
        }
        if (track->isTerminated()) {
            // remove from our tracks vector
            removeTrack_l(track);
        }
        if ((track->channelMask() & AUDIO_CHANNEL_HAPTIC_ALL) != AUDIO_CHANNEL_NONE
                && mHapticChannelCount > 0) {
            mLock.unlock();
            // Unlock due to VibratorService will lock for this call and will
            // call Tracks.mute/unmute which also require thread's lock.
            AudioFlinger::onExternalVibrationStop(track->getExternalVibration());
            mLock.lock();
        }
    }
}

status_t AudioFlinger::PlaybackThread::getTimestamp_l(AudioTimestamp& timestamp)
{
    if (mNormalSink != 0) {
        ExtendedTimestamp ets;
        status_t status = mNormalSink->getTimestamp(ets);
        if (status == NO_ERROR) {
            status = ets.getBestTimestamp(&timestamp);
        }
        return status;
    }
    if ((mType == OFFLOAD || mType == DIRECT) && mOutput != NULL) {
        uint64_t position64;
        if (mOutput->getPresentationPosition(&position64, &timestamp.mTime) == OK) {
            timestamp.mPosition = (uint32_t)position64;
            if (mDownstreamLatencyStatMs.getN() > 0) {
                const uint32_t positionOffset =
                    (uint32_t)(mDownstreamLatencyStatMs.getMean() * mSampleRate * 1e-3);
                if (positionOffset > timestamp.mPosition) {
                    timestamp.mPosition = 0;
                } else {
                    timestamp.mPosition -= positionOffset;
                }
            }
            return NO_ERROR;
        }
    }
    return INVALID_OPERATION;
}

status_t AudioFlinger::MixerThread::createAudioPatch_l(const struct audio_patch *patch,
                                                          audio_patch_handle_t *handle)
{
    status_t status;
    if (property_get_bool("af.patch_park", false /* default_value */)) {
        // Park FastMixer to avoid potential DOS issues with writing to the HAL
        // or if HAL does not properly lock against access.
        AutoPark<FastMixer> park(mFastMixer);
        status = PlaybackThread::createAudioPatch_l(patch, handle);
    } else {
        status = PlaybackThread::createAudioPatch_l(patch, handle);
    }
    return status;
}

status_t AudioFlinger::PlaybackThread::createAudioPatch_l(const struct audio_patch *patch,
                                                          audio_patch_handle_t *handle)
{
    status_t status = NO_ERROR;

    // store new device and send to effects
    audio_devices_t type = AUDIO_DEVICE_NONE;
    for (unsigned int i = 0; i < patch->num_sinks; i++) {
        type |= patch->sinks[i].ext.device.type;
    }

    audio_port_handle_t sinkPortId = patch->sinks[0].id;
#ifdef ADD_BATTERY_DATA
    // when changing the audio output device, call addBatteryData to notify
    // the change
    if (mOutDevice != type) {
        uint32_t params = 0;
        // check whether speaker is on
        if (type & AUDIO_DEVICE_OUT_SPEAKER) {
            params |= IMediaPlayerService::kBatteryDataSpeakerOn;
        }

        audio_devices_t deviceWithoutSpeaker
            = AUDIO_DEVICE_OUT_ALL & ~AUDIO_DEVICE_OUT_SPEAKER;
        // check if any other device (except speaker) is on
        if (type & deviceWithoutSpeaker) {
            params |= IMediaPlayerService::kBatteryDataOtherAudioDeviceOn;
        }

        if (params != 0) {
            addBatteryData(params);
        }
    }
#endif

    for (size_t i = 0; i < mEffectChains.size(); i++) {
        mEffectChains[i]->setDevice_l(type);
    }

    // mPrevOutDevice is the latest device set by createAudioPatch_l(). It is not set when
    // the thread is created so that the first patch creation triggers an ioConfigChanged callback
    bool configChanged = (mPrevOutDevice != type) || (mDeviceId != sinkPortId);
    mOutDevice = type;
    mPatch = *patch;

    if (mOutput->audioHwDev->supportsAudioPatches()) {
        sp<DeviceHalInterface> hwDevice = mOutput->audioHwDev->hwDevice();
        status = hwDevice->createAudioPatch(patch->num_sources,
                                            patch->sources,
                                            patch->num_sinks,
                                            patch->sinks,
                                            handle);
    } else {
        char *address;
        if (strcmp(patch->sinks[0].ext.device.address, "") != 0) {
            //FIXME: we only support address on first sink with HAL version < 3.0
            address = audio_device_address_to_parameter(
                                                        patch->sinks[0].ext.device.type,
                                                        patch->sinks[0].ext.device.address);
        } else {
            address = (char *)calloc(1, 1);
        }
        AudioParameter param = AudioParameter(String8(address));
        free(address);
        param.addInt(String8(AudioParameter::keyRouting), (int)type);
        status = mOutput->stream->setParameters(param.toString());
        *handle = AUDIO_PATCH_HANDLE_NONE;
    }
    if (configChanged) {
        mPrevOutDevice = type;
        mDeviceId = sinkPortId;
        sendIoConfigEvent_l(AUDIO_OUTPUT_CONFIG_CHANGED);
    }
    return status;
}

status_t AudioFlinger::MixerThread::releaseAudioPatch_l(const audio_patch_handle_t handle)
{
    status_t status;
    if (property_get_bool("af.patch_park", false /* default_value */)) {
        // Park FastMixer to avoid potential DOS issues with writing to the HAL
        // or if HAL does not properly lock against access.
        AutoPark<FastMixer> park(mFastMixer);
        status = PlaybackThread::releaseAudioPatch_l(handle);
    } else {
        status = PlaybackThread::releaseAudioPatch_l(handle);
    }
    return status;
}

status_t AudioFlinger::PlaybackThread::releaseAudioPatch_l(const audio_patch_handle_t handle)
{
    status_t status = NO_ERROR;

    mOutDevice = AUDIO_DEVICE_NONE;

    if (mOutput->audioHwDev->supportsAudioPatches()) {
        sp<DeviceHalInterface> hwDevice = mOutput->audioHwDev->hwDevice();
        status = hwDevice->releaseAudioPatch(handle);
    } else {
        AudioParameter param;
        param.addInt(String8(AudioParameter::keyRouting), 0);
        status = mOutput->stream->setParameters(param.toString());
    }
    return status;
}

void AudioFlinger::PlaybackThread::addPatchTrack(const sp<PatchTrack>& track)
{
    Mutex::Autolock _l(mLock);
    mTracks.add(track);
}

void AudioFlinger::PlaybackThread::deletePatchTrack(const sp<PatchTrack>& track)
{
    Mutex::Autolock _l(mLock);
    destroyTrack_l(track);
}

void AudioFlinger::PlaybackThread::toAudioPortConfig(struct audio_port_config *config)
{
    ThreadBase::toAudioPortConfig(config);
    config->role = AUDIO_PORT_ROLE_SOURCE;
    config->ext.mix.hw_module = mOutput->audioHwDev->handle();
    config->ext.mix.usecase.stream = AUDIO_STREAM_DEFAULT;
    if (mOutput && mOutput->flags != AUDIO_OUTPUT_FLAG_NONE) {
        config->config_mask |= AUDIO_PORT_CONFIG_FLAGS;
        config->flags.output = mOutput->flags;
    }
}

// ----------------------------------------------------------------------------

AudioFlinger::MixerThread::MixerThread(const sp<AudioFlinger>& audioFlinger, AudioStreamOut* output,
        audio_io_handle_t id, audio_devices_t device, bool systemReady, type_t type)
    :   PlaybackThread(audioFlinger, output, id, device, type, systemReady),
        // mAudioMixer below
        // mFastMixer below
        mFastMixerFutex(0),
        mMasterMono(false)
        // mOutputSink below
        // mPipeSink below
        // mNormalSink below
{
    setMasterBalance(audioFlinger->getMasterBalance_l());
    ALOGV("MixerThread() id=%d device=%#x type=%d", id, device, type);
    ALOGV("mSampleRate=%u, mChannelMask=%#x, mChannelCount=%u, mFormat=%#x, mFrameSize=%zu, "
            "mFrameCount=%zu, mNormalFrameCount=%zu",
            mSampleRate, mChannelMask, mChannelCount, mFormat, mFrameSize, mFrameCount,
            mNormalFrameCount);
    mAudioMixer = new AudioMixer(mNormalFrameCount, mSampleRate);

    if (type == DUPLICATING) {
        // The Duplicating thread uses the AudioMixer and delivers data to OutputTracks
        // (downstream MixerThreads) in DuplicatingThread::threadLoop_write().
        // Do not create or use mFastMixer, mOutputSink, mPipeSink, or mNormalSink.
        return;
    }
    // create an NBAIO sink for the HAL output stream, and negotiate
    mOutputSink = new AudioStreamOutSink(output->stream);
    size_t numCounterOffers = 0;
    const NBAIO_Format offers[1] = {Format_from_SR_C(
            mSampleRate, mChannelCount + mHapticChannelCount, mFormat)};
#if !LOG_NDEBUG
    ssize_t index =
#else
    (void)
#endif
            mOutputSink->negotiate(offers, 1, NULL, numCounterOffers);
    ALOG_ASSERT(index == 0);

    // initialize fast mixer depending on configuration
    bool initFastMixer;
    switch (kUseFastMixer) {
    case FastMixer_Never:
        initFastMixer = false;
        break;
    case FastMixer_Always:
        initFastMixer = true;
        break;
    case FastMixer_Static:
    case FastMixer_Dynamic:
        // FastMixer was designed to operate with a HAL that pulls at a regular rate,
        // where the period is less than an experimentally determined threshold that can be
        // scheduled reliably with CFS. However, the BT A2DP HAL is
        // bursty (does not pull at a regular rate) and so cannot operate with FastMixer.
        initFastMixer = mFrameCount < mNormalFrameCount
                && (mOutDevice & AUDIO_DEVICE_OUT_ALL_A2DP) == 0;
        break;
    }
    ALOGW_IF(initFastMixer == false && mFrameCount < mNormalFrameCount,
            "FastMixer is preferred for this sink as frameCount %zu is less than threshold %zu",
            mFrameCount, mNormalFrameCount);
    if (initFastMixer) {
        audio_format_t fastMixerFormat;
        if (mMixerBufferEnabled && mEffectBufferEnabled) {
            fastMixerFormat = AUDIO_FORMAT_PCM_FLOAT;
        } else {
            fastMixerFormat = AUDIO_FORMAT_PCM_16_BIT;
        }
        if (mFormat != fastMixerFormat) {
            // change our Sink format to accept our intermediate precision
            mFormat = fastMixerFormat;
            free(mSinkBuffer);
            mFrameSize = audio_bytes_per_frame(mChannelCount + mHapticChannelCount, mFormat);
            const size_t sinkBufferSize = mNormalFrameCount * mFrameSize;
            (void)posix_memalign(&mSinkBuffer, 32, sinkBufferSize);
        }

        // create a MonoPipe to connect our submix to FastMixer
        NBAIO_Format format = mOutputSink->format();

        // adjust format to match that of the Fast Mixer
        ALOGV("format changed from %#x to %#x", format.mFormat, fastMixerFormat);
        format.mFormat = fastMixerFormat;
        format.mFrameSize = audio_bytes_per_sample(format.mFormat) * format.mChannelCount;

        // This pipe depth compensates for scheduling latency of the normal mixer thread.
        // When it wakes up after a maximum latency, it runs a few cycles quickly before
        // finally blocking.  Note the pipe implementation rounds up the request to a power of 2.
        MonoPipe *monoPipe = new MonoPipe(mNormalFrameCount * 4, format, true /*writeCanBlock*/);
        const NBAIO_Format offers[1] = {format};
        size_t numCounterOffers = 0;
#if !LOG_NDEBUG
        ssize_t index =
#else
        (void)
#endif
                monoPipe->negotiate(offers, 1, NULL, numCounterOffers);
        ALOG_ASSERT(index == 0);
        monoPipe->setAvgFrames((mScreenState & 1) ?
                (monoPipe->maxFrames() * 7) / 8 : mNormalFrameCount * 2);
        mPipeSink = monoPipe;

        // create fast mixer and configure it initially with just one fast track for our submix
        mFastMixer = new FastMixer(mId);
        FastMixerStateQueue *sq = mFastMixer->sq();
#ifdef STATE_QUEUE_DUMP
        sq->setObserverDump(&mStateQueueObserverDump);
        sq->setMutatorDump(&mStateQueueMutatorDump);
#endif
        FastMixerState *state = sq->begin();
        FastTrack *fastTrack = &state->mFastTracks[0];
        // wrap the source side of the MonoPipe to make it an AudioBufferProvider
        fastTrack->mBufferProvider = new SourceAudioBufferProvider(new MonoPipeReader(monoPipe));
        fastTrack->mVolumeProvider = NULL;
        fastTrack->mChannelMask = mChannelMask | mHapticChannelMask; // mPipeSink channel mask for
                                                                     // audio to FastMixer
        fastTrack->mFormat = mFormat; // mPipeSink format for audio to FastMixer
        fastTrack->mHapticPlaybackEnabled = mHapticChannelMask != AUDIO_CHANNEL_NONE;
        fastTrack->mGeneration++;
        state->mFastTracksGen++;
        state->mTrackMask = 1;
        // fast mixer will use the HAL output sink
        state->mOutputSink = mOutputSink.get();
        state->mOutputSinkGen++;
        state->mFrameCount = mFrameCount;
        // specify sink channel mask when haptic channel mask present as it can not
        // be calculated directly from channel count
        state->mSinkChannelMask = mHapticChannelMask == AUDIO_CHANNEL_NONE
                ? AUDIO_CHANNEL_NONE : mChannelMask | mHapticChannelMask;
        state->mCommand = FastMixerState::COLD_IDLE;
        // already done in constructor initialization list
        //mFastMixerFutex = 0;
        state->mColdFutexAddr = &mFastMixerFutex;
        state->mColdGen++;
        state->mDumpState = &mFastMixerDumpState;
        mFastMixerNBLogWriter = audioFlinger->newWriter_l(kFastMixerLogSize, "FastMixer");
        state->mNBLogWriter = mFastMixerNBLogWriter.get();
        sq->end();
        sq->push(FastMixerStateQueue::BLOCK_UNTIL_PUSHED);

        NBLog::thread_info_t info;
        info.id = mId;
        info.type = NBLog::FASTMIXER;
        mFastMixerNBLogWriter->log<NBLog::EVENT_THREAD_INFO>(info);

        // start the fast mixer
        mFastMixer->run("FastMixer", PRIORITY_URGENT_AUDIO);
        pid_t tid = mFastMixer->getTid();
        sendPrioConfigEvent(getpid(), tid, kPriorityFastMixer, false /*forApp*/);
        stream()->setHalThreadPriority(kPriorityFastMixer);

#ifdef AUDIO_WATCHDOG
        // create and start the watchdog
        mAudioWatchdog = new AudioWatchdog();
        mAudioWatchdog->setDump(&mAudioWatchdogDump);
        mAudioWatchdog->run("AudioWatchdog", PRIORITY_URGENT_AUDIO);
        tid = mAudioWatchdog->getTid();
        sendPrioConfigEvent(getpid(), tid, kPriorityFastMixer, false /*forApp*/);
#endif
    } else {
#ifdef TEE_SINK
        // Only use the MixerThread tee if there is no FastMixer.
        mTee.set(mOutputSink->format(), NBAIO_Tee::TEE_FLAG_OUTPUT_THREAD);
        mTee.setId(std::string("_") + std::to_string(mId) + "_M");
#endif
    }

    switch (kUseFastMixer) {
    case FastMixer_Never:
    case FastMixer_Dynamic:
        mNormalSink = mOutputSink;
        break;
    case FastMixer_Always:
        mNormalSink = mPipeSink;
        break;
    case FastMixer_Static:
        mNormalSink = initFastMixer ? mPipeSink : mOutputSink;
        break;
    }

    mIdleTimeOffsetUs = 0;
}

AudioFlinger::MixerThread::~MixerThread()
{
    if (mFastMixer != 0) {
        FastMixerStateQueue *sq = mFastMixer->sq();
        FastMixerState *state = sq->begin();
        if (state->mCommand == FastMixerState::COLD_IDLE) {
            int32_t old = android_atomic_inc(&mFastMixerFutex);
            if (old == -1) {
                (void) syscall(__NR_futex, &mFastMixerFutex, FUTEX_WAKE_PRIVATE, 1);
            }
        }
        state->mCommand = FastMixerState::EXIT;
        sq->end();
        sq->push(FastMixerStateQueue::BLOCK_UNTIL_PUSHED);
        mFastMixer->join();
        // Though the fast mixer thread has exited, it's state queue is still valid.
        // We'll use that extract the final state which contains one remaining fast track
        // corresponding to our sub-mix.
        state = sq->begin();
        ALOG_ASSERT(state->mTrackMask == 1);
        FastTrack *fastTrack = &state->mFastTracks[0];
        ALOG_ASSERT(fastTrack->mBufferProvider != NULL);
        delete fastTrack->mBufferProvider;
        sq->end(false /*didModify*/);
        mFastMixer.clear();
#ifdef AUDIO_WATCHDOG
        if (mAudioWatchdog != 0) {
            mAudioWatchdog->requestExit();
            mAudioWatchdog->requestExitAndWait();
            mAudioWatchdog.clear();
        }
#endif
    }
    mAudioFlinger->unregisterWriter(mFastMixerNBLogWriter);
    delete mAudioMixer;
}


uint32_t AudioFlinger::MixerThread::correctLatency_l(uint32_t latency) const
{
    if (mFastMixer != 0) {
        MonoPipe *pipe = (MonoPipe *)mPipeSink.get();
        latency += (pipe->getAvgFrames() * 1000) / mSampleRate;
    }
    return latency;
}

ssize_t AudioFlinger::MixerThread::threadLoop_write()
{
    // FIXME we should only do one push per cycle; confirm this is true
    // Start the fast mixer if it's not already running
    if (mFastMixer != 0) {
        FastMixerStateQueue *sq = mFastMixer->sq();
        FastMixerState *state = sq->begin();
        if (state->mCommand != FastMixerState::MIX_WRITE &&
                (kUseFastMixer != FastMixer_Dynamic || state->mTrackMask > 1)) {
            if (state->mCommand == FastMixerState::COLD_IDLE) {

                // FIXME workaround for first HAL write being CPU bound on some devices
                ATRACE_BEGIN("write");
                mOutput->write((char *)mSinkBuffer, 0);
                ATRACE_END();

                int32_t old = android_atomic_inc(&mFastMixerFutex);
                if (old == -1) {
                    (void) syscall(__NR_futex, &mFastMixerFutex, FUTEX_WAKE_PRIVATE, 1);
                }
#ifdef AUDIO_WATCHDOG
                if (mAudioWatchdog != 0) {
                    mAudioWatchdog->resume();
                }
#endif
            }
            state->mCommand = FastMixerState::MIX_WRITE;
#ifdef FAST_THREAD_STATISTICS
            mFastMixerDumpState.increaseSamplingN(mAudioFlinger->isLowRamDevice() ?
                FastThreadDumpState::kSamplingNforLowRamDevice : FastThreadDumpState::kSamplingN);
#endif
            sq->end();
            sq->push(FastMixerStateQueue::BLOCK_UNTIL_PUSHED);
            if (kUseFastMixer == FastMixer_Dynamic) {
                mNormalSink = mPipeSink;
            }
        } else {
            sq->end(false /*didModify*/);
        }
    }
    return PlaybackThread::threadLoop_write();
}

void AudioFlinger::MixerThread::threadLoop_standby()
{
    // Idle the fast mixer if it's currently running
    if (mFastMixer != 0) {
        FastMixerStateQueue *sq = mFastMixer->sq();
        FastMixerState *state = sq->begin();
        if (!(state->mCommand & FastMixerState::IDLE)) {
            // Report any frames trapped in the Monopipe
            MonoPipe *monoPipe = (MonoPipe *)mPipeSink.get();
            const long long pipeFrames = monoPipe->maxFrames() - monoPipe->availableToWrite();
            mLocalLog.log("threadLoop_standby: framesWritten:%lld  suspendedFrames:%lld  "
                    "monoPipeWritten:%lld  monoPipeLeft:%lld",
                    (long long)mFramesWritten, (long long)mSuspendedFrames,
                    (long long)mPipeSink->framesWritten(), pipeFrames);
            mLocalLog.log("threadLoop_standby: %s", mTimestamp.toString().c_str());

            state->mCommand = FastMixerState::COLD_IDLE;
            state->mColdFutexAddr = &mFastMixerFutex;
            state->mColdGen++;
            mFastMixerFutex = 0;
            sq->end();
            // BLOCK_UNTIL_PUSHED would be insufficient, as we need it to stop doing I/O now
            sq->push(FastMixerStateQueue::BLOCK_UNTIL_ACKED);
            if (kUseFastMixer == FastMixer_Dynamic) {
                mNormalSink = mOutputSink;
            }
#ifdef AUDIO_WATCHDOG
            if (mAudioWatchdog != 0) {
                mAudioWatchdog->pause();
            }
#endif
        } else {
            sq->end(false /*didModify*/);
        }
    }
    PlaybackThread::threadLoop_standby();
}

bool AudioFlinger::PlaybackThread::waitingAsyncCallback_l()
{
    return false;
}

bool AudioFlinger::PlaybackThread::shouldStandby_l()
{
    return !mStandby;
}

bool AudioFlinger::PlaybackThread::waitingAsyncCallback()
{
    Mutex::Autolock _l(mLock);
    return waitingAsyncCallback_l();
}

// shared by MIXER and DIRECT, overridden by DUPLICATING
void AudioFlinger::PlaybackThread::threadLoop_standby()
{
    ALOGV("Audio hardware entering standby, mixer %p, suspend count %d", this, mSuspended);
    mOutput->standby();
    if (mUseAsyncWrite != 0) {
        // discard any pending drain or write ack by incrementing sequence
        mWriteAckSequence = (mWriteAckSequence + 2) & ~1;
        mDrainSequence = (mDrainSequence + 2) & ~1;
        ALOG_ASSERT(mCallbackThread != 0);
        mCallbackThread->setWriteBlocked(mWriteAckSequence);
        mCallbackThread->setDraining(mDrainSequence);
    }
    mHwPaused = false;
}

void AudioFlinger::PlaybackThread::onAddNewTrack_l()
{
    ALOGV("signal playback thread");
    broadcast_l();
}

void AudioFlinger::PlaybackThread::onAsyncError()
{
    for (int i = AUDIO_STREAM_SYSTEM; i < (int)AUDIO_STREAM_CNT; i++) {
        invalidateTracks((audio_stream_type_t)i);
    }
}

void AudioFlinger::MixerThread::threadLoop_mix()
{
    // mix buffers...
    mAudioMixer->process();
    mCurrentWriteLength = mSinkBufferSize;
    // increase sleep time progressively when application underrun condition clears.
    // Only increase sleep time if the mixer is ready for two consecutive times to avoid
    // that a steady state of alternating ready/not ready conditions keeps the sleep time
    // such that we would underrun the audio HAL.
    if ((mSleepTimeUs == 0) && (sleepTimeShift > 0)) {
        sleepTimeShift--;
    }
    mSleepTimeUs = 0;
    mStandbyTimeNs = systemTime() + mStandbyDelayNs;
    //TODO: delay standby when effects have a tail

}

void AudioFlinger::MixerThread::threadLoop_sleepTime()
{
    // If no tracks are ready, sleep once for the duration of an output
    // buffer size, then write 0s to the output
    if (mSleepTimeUs == 0) {
        if (mMixerStatus == MIXER_TRACKS_ENABLED) {
            if (mPipeSink.get() != nullptr && mPipeSink == mNormalSink) {
                // Using the Monopipe availableToWrite, we estimate the
                // sleep time to retry for more data (before we underrun).
                MonoPipe *monoPipe = static_cast<MonoPipe *>(mPipeSink.get());
                const ssize_t availableToWrite = mPipeSink->availableToWrite();
                const size_t pipeFrames = monoPipe->maxFrames();
                const size_t framesLeft = pipeFrames - max(availableToWrite, 0);
                // HAL_framecount <= framesDelay ~ framesLeft / 2 <= Normal_Mixer_framecount
                const size_t framesDelay = std::min(
                        mNormalFrameCount, max(framesLeft / 2, mFrameCount));
                ALOGV("pipeFrames:%zu framesLeft:%zu framesDelay:%zu",
                        pipeFrames, framesLeft, framesDelay);
                mSleepTimeUs = framesDelay * MICROS_PER_SECOND / mSampleRate;
            } else {
                mSleepTimeUs = mActiveSleepTimeUs >> sleepTimeShift;
                if (mSleepTimeUs < kMinThreadSleepTimeUs) {
                    mSleepTimeUs = kMinThreadSleepTimeUs;
                }
                // reduce sleep time in case of consecutive application underruns to avoid
                // starving the audio HAL. As activeSleepTimeUs() is larger than a buffer
                // duration we would end up writing less data than needed by the audio HAL if
                // the condition persists.
                if (sleepTimeShift < kMaxThreadSleepTimeShift) {
                    sleepTimeShift++;
                }
            }
        } else {
            mSleepTimeUs = mIdleSleepTimeUs + mIdleTimeOffsetUs;
        }
    } else if (mBytesWritten != 0 || (mMixerStatus == MIXER_TRACKS_ENABLED)) {
        // clear out mMixerBuffer or mSinkBuffer, to ensure buffers are cleared
        // before effects processing or output.
        if (mMixerBufferValid) {
            memset(mMixerBuffer, 0, mMixerBufferSize);
        } else {
            memset(mSinkBuffer, 0, mSinkBufferSize);
        }
        mSleepTimeUs = 0;
        ALOGV_IF(mBytesWritten == 0 && (mMixerStatus == MIXER_TRACKS_ENABLED),
                "anticipated start");
    }
    mIdleTimeOffsetUs = 0;
    // TODO add standby time extension fct of effect tail
}

// prepareTracks_l() must be called with ThreadBase::mLock held
AudioFlinger::PlaybackThread::mixer_state AudioFlinger::MixerThread::prepareTracks_l(
        Vector< sp<Track> > *tracksToRemove)
{
    // clean up deleted track ids in AudioMixer before allocating new tracks
    (void)mTracks.processDeletedTrackIds([this](int trackId) {
        // for each trackId, destroy it in the AudioMixer
        if (mAudioMixer->exists(trackId)) {
            mAudioMixer->destroy(trackId);
        }
    });
    mTracks.clearDeletedTrackIds();

    mixer_state mixerStatus = MIXER_IDLE;
    // find out which tracks need to be processed
    size_t count = mActiveTracks.size();
    size_t mixedTracks = 0;
    size_t tracksWithEffect = 0;
    // counts only _active_ fast tracks
    size_t fastTracks = 0;
    uint32_t resetMask = 0; // bit mask of fast tracks that need to be reset

    float masterVolume = mMasterVolume;
    bool masterMute = mMasterMute;

    if (masterMute) {
        masterVolume = 0;
    }
    // Delegate master volume control to effect in output mix effect chain if needed
    sp<EffectChain> chain = getEffectChain_l(AUDIO_SESSION_OUTPUT_MIX);
    if (chain != 0) {
        uint32_t v = (uint32_t)(masterVolume * (1 << 24));
        chain->setVolume_l(&v, &v);
        masterVolume = (float)((v + (1 << 23)) >> 24);
        chain.clear();
    }

    // prepare a new state to push
    FastMixerStateQueue *sq = NULL;
    FastMixerState *state = NULL;
    bool didModify = false;
    FastMixerStateQueue::block_t block = FastMixerStateQueue::BLOCK_UNTIL_PUSHED;
    bool coldIdle = false;
    if (mFastMixer != 0) {
        sq = mFastMixer->sq();
        state = sq->begin();
        coldIdle = state->mCommand == FastMixerState::COLD_IDLE;
    }

    mMixerBufferValid = false;  // mMixerBuffer has no valid data until appropriate tracks found.
    mEffectBufferValid = false; // mEffectBuffer has no valid data until tracks found.

    // DeferredOperations handles statistics after setting mixerStatus.
    class DeferredOperations {
    public:
        DeferredOperations(mixer_state *mixerStatus)
            : mMixerStatus(mixerStatus) { }

        // when leaving scope, tally frames properly.
        ~DeferredOperations() {
            // Tally underrun frames only if we are actually mixing (MIXER_TRACKS_READY)
            // because that is when the underrun occurs.
            // We do not distinguish between FastTracks and NormalTracks here.
            if (*mMixerStatus == MIXER_TRACKS_READY) {
                for (const auto &underrun : mUnderrunFrames) {
                    underrun.first->mAudioTrackServerProxy->tallyUnderrunFrames(
                            underrun.second);
                }
            }
        }

        // tallyUnderrunFrames() is called to update the track counters
        // with the number of underrun frames for a particular mixer period.
        // We defer tallying until we know the final mixer status.
        void tallyUnderrunFrames(sp<Track> track, size_t underrunFrames) {
            mUnderrunFrames.emplace_back(track, underrunFrames);
        }

    private:
        const mixer_state * const mMixerStatus;
        std::vector<std::pair<sp<Track>, size_t>> mUnderrunFrames;
    } deferredOperations(&mixerStatus); // implicit nested scope for variable capture

    bool noFastHapticTrack = true;
    for (size_t i=0 ; i<count ; i++) {
        const sp<Track> t = mActiveTracks[i];

        // this const just means the local variable doesn't change
        Track* const track = t.get();

        // process fast tracks
        if (track->isFastTrack()) {
            if (track->getHapticPlaybackEnabled()) {
                noFastHapticTrack = false;
            }

            // It's theoretically possible (though unlikely) for a fast track to be created
            // and then removed within the same normal mix cycle.  This is not a problem, as
            // the track never becomes active so it's fast mixer slot is never touched.
            // The converse, of removing an (active) track and then creating a new track
            // at the identical fast mixer slot within the same normal mix cycle,
            // is impossible because the slot isn't marked available until the end of each cycle.
            int j = track->mFastIndex;
            ALOG_ASSERT(0 < j && j < (int)FastMixerState::sMaxFastTracks);
            ALOG_ASSERT(!(mFastTrackAvailMask & (1 << j)));
            FastTrack *fastTrack = &state->mFastTracks[j];

            // Determine whether the track is currently in underrun condition,
            // and whether it had a recent underrun.
            FastTrackDump *ftDump = &mFastMixerDumpState.mTracks[j];
            FastTrackUnderruns underruns = ftDump->mUnderruns;
            uint32_t recentFull = (underruns.mBitFields.mFull -
                    track->mObservedUnderruns.mBitFields.mFull) & UNDERRUN_MASK;
            uint32_t recentPartial = (underruns.mBitFields.mPartial -
                    track->mObservedUnderruns.mBitFields.mPartial) & UNDERRUN_MASK;
            uint32_t recentEmpty = (underruns.mBitFields.mEmpty -
                    track->mObservedUnderruns.mBitFields.mEmpty) & UNDERRUN_MASK;
            uint32_t recentUnderruns = recentPartial + recentEmpty;
            track->mObservedUnderruns = underruns;
            // don't count underruns that occur while stopping or pausing
            // or stopped which can occur when flush() is called while active
            size_t underrunFrames = 0;
            if (!(track->isStopping() || track->isPausing() || track->isStopped()) &&
                    recentUnderruns > 0) {
                // FIXME fast mixer will pull & mix partial buffers, but we count as a full underrun
                underrunFrames = recentUnderruns * mFrameCount;
            }
            // Immediately account for FastTrack underruns.
            track->mAudioTrackServerProxy->tallyUnderrunFrames(underrunFrames);

            // This is similar to the state machine for normal tracks,
            // with a few modifications for fast tracks.
            bool isActive = true;
            switch (track->mState) {
            case TrackBase::STOPPING_1:
                // track stays active in STOPPING_1 state until first underrun
                if (recentUnderruns > 0 || track->isTerminated()) {
                    track->mState = TrackBase::STOPPING_2;
                }
                break;
            case TrackBase::PAUSING:
                // ramp down is not yet implemented
                track->setPaused();
                break;
            case TrackBase::RESUMING:
                // ramp up is not yet implemented
                track->mState = TrackBase::ACTIVE;
                break;
            case TrackBase::ACTIVE:
                if (recentFull > 0 || recentPartial > 0) {
                    // track has provided at least some frames recently: reset retry count
                    track->mRetryCount = kMaxTrackRetries;
                }
                if (recentUnderruns == 0) {
                    // no recent underruns: stay active
                    break;
                }
                // there has recently been an underrun of some kind
                if (track->sharedBuffer() == 0) {
                    // were any of the recent underruns "empty" (no frames available)?
                    if (recentEmpty == 0) {
                        // no, then ignore the partial underruns as they are allowed indefinitely
                        break;
                    }
                    // there has recently been an "empty" underrun: decrement the retry counter
                    if (--(track->mRetryCount) > 0) {
                        break;
                    }
                    // indicate to client process that the track was disabled because of underrun;
                    // it will then automatically call start() when data is available
                    track->disable();
                    // remove from active list, but state remains ACTIVE [confusing but true]
                    isActive = false;
                    break;
                }
                FALLTHROUGH_INTENDED;
            case TrackBase::STOPPING_2:
            case TrackBase::PAUSED:
            case TrackBase::STOPPED:
            case TrackBase::FLUSHED:   // flush() while active
                // Check for presentation complete if track is inactive
                // We have consumed all the buffers of this track.
                // This would be incomplete if we auto-paused on underrun
                {
                    uint32_t latency = 0;
                    status_t result = mOutput->stream->getLatency(&latency);
                    ALOGE_IF(result != OK,
                            "Error when retrieving output stream latency: %d", result);
                    size_t audioHALFrames = (latency * mSampleRate) / 1000;
                    int64_t framesWritten = mBytesWritten / mFrameSize;
                    if (!(mStandby || track->presentationComplete(framesWritten, audioHALFrames))) {
                        // track stays in active list until presentation is complete
                        break;
                    }
                }
                if (track->isStopping_2()) {
                    track->mState = TrackBase::STOPPED;
                }
                if (track->isStopped()) {
                    // Can't reset directly, as fast mixer is still polling this track
                    //   track->reset();
                    // So instead mark this track as needing to be reset after push with ack
                    resetMask |= 1 << i;
                }
                isActive = false;
                break;
            case TrackBase::IDLE:
            default:
                LOG_ALWAYS_FATAL("unexpected track state %d", track->mState);
            }

            if (isActive) {
                // was it previously inactive?
                if (!(state->mTrackMask & (1 << j))) {
                    ExtendedAudioBufferProvider *eabp = track;
                    VolumeProvider *vp = track;
                    fastTrack->mBufferProvider = eabp;
                    fastTrack->mVolumeProvider = vp;
                    fastTrack->mChannelMask = track->mChannelMask;
                    fastTrack->mFormat = track->mFormat;
                    fastTrack->mHapticPlaybackEnabled = track->getHapticPlaybackEnabled();
                    fastTrack->mHapticIntensity = track->getHapticIntensity();
                    fastTrack->mGeneration++;
                    state->mTrackMask |= 1 << j;
                    didModify = true;
                    // no acknowledgement required for newly active tracks
                }
                sp<AudioTrackServerProxy> proxy = track->mAudioTrackServerProxy;
                // cache the combined master volume and stream type volume for fast mixer; this
                // lacks any synchronization or barrier so VolumeProvider may read a stale value
                const float vh = track->getVolumeHandler()->getVolume(
                        proxy->framesReleased()).first;
                float volume = masterVolume
                        * mStreamTypes[track->streamType()].volume
                        * vh;
                track->mCachedVolume = volume;
                gain_minifloat_packed_t vlr = proxy->getVolumeLR();
                float vlf = volume * float_from_gain(gain_minifloat_unpack_left(vlr));
                float vrf = volume * float_from_gain(gain_minifloat_unpack_right(vlr));
                track->setFinalVolume((vlf + vrf) / 2.f);
                ++fastTracks;
            } else {
                // was it previously active?
                if (state->mTrackMask & (1 << j)) {
                    fastTrack->mBufferProvider = NULL;
                    fastTrack->mGeneration++;
                    state->mTrackMask &= ~(1 << j);
                    didModify = true;
                    // If any fast tracks were removed, we must wait for acknowledgement
                    // because we're about to decrement the last sp<> on those tracks.
                    block = FastMixerStateQueue::BLOCK_UNTIL_ACKED;
                } else {
                    // ALOGW rather than LOG_ALWAYS_FATAL because it seems there are cases where an
                    // AudioTrack may start (which may not be with a start() but with a write()
                    // after underrun) and immediately paused or released.  In that case the
                    // FastTrack state hasn't had time to update.
                    // TODO Remove the ALOGW when this theory is confirmed.
                    ALOGW("fast track %d should have been active; "
                            "mState=%d, mTrackMask=%#x, recentUnderruns=%u, isShared=%d",
                            j, track->mState, state->mTrackMask, recentUnderruns,
                            track->sharedBuffer() != 0);
                    // Since the FastMixer state already has the track inactive, do nothing here.
                }
                tracksToRemove->add(track);
                // Avoids a misleading display in dumpsys
                track->mObservedUnderruns.mBitFields.mMostRecent = UNDERRUN_FULL;
            }
            if (fastTrack->mHapticPlaybackEnabled != track->getHapticPlaybackEnabled()) {
                fastTrack->mHapticPlaybackEnabled = track->getHapticPlaybackEnabled();
                didModify = true;
            }
            continue;
        }

        {   // local variable scope to avoid goto warning

        audio_track_cblk_t* cblk = track->cblk();

        // The first time a track is added we wait
        // for all its buffers to be filled before processing it
        const int trackId = track->id();

        // if an active track doesn't exist in the AudioMixer, create it.
        // use the trackId as the AudioMixer name.
        if (!mAudioMixer->exists(trackId)) {
            status_t status = mAudioMixer->create(
                    trackId,
                    track->mChannelMask,
                    track->mFormat,
                    track->mSessionId);
            if (status != OK) {
                ALOGW("%s(): AudioMixer cannot create track(%d)"
                        " mask %#x, format %#x, sessionId %d",
                        __func__, trackId,
                        track->mChannelMask, track->mFormat, track->mSessionId);
                tracksToRemove->add(track);
                track->invalidate(); // consider it dead.
                continue;
            }
        }

        // make sure that we have enough frames to mix one full buffer.
        // enforce this condition only once to enable draining the buffer in case the client
        // app does not call stop() and relies on underrun to stop:
        // hence the test on (mMixerStatus == MIXER_TRACKS_READY) meaning the track was mixed
        // during last round
        size_t desiredFrames;
        const uint32_t sampleRate = track->mAudioTrackServerProxy->getSampleRate();
        AudioPlaybackRate playbackRate = track->mAudioTrackServerProxy->getPlaybackRate();

        desiredFrames = sourceFramesNeededWithTimestretch(
                sampleRate, mNormalFrameCount, mSampleRate, playbackRate.mSpeed);
        // TODO: ONLY USED FOR LEGACY RESAMPLERS, remove when they are removed.
        // add frames already consumed but not yet released by the resampler
        // because mAudioTrackServerProxy->framesReady() will include these frames
        desiredFrames += mAudioMixer->getUnreleasedFrames(trackId);

        uint32_t minFrames = 1;
        if ((track->sharedBuffer() == 0) && !track->isStopped() && !track->isPausing() &&
                (mMixerStatusIgnoringFastTracks == MIXER_TRACKS_READY)) {
            minFrames = desiredFrames;
        }

        size_t framesReady = track->framesReady();
        if (ATRACE_ENABLED()) {
            // I wish we had formatted trace names
            std::string traceName("nRdy");
            traceName += std::to_string(trackId);
            ATRACE_INT(traceName.c_str(), framesReady);
        }
        if ((framesReady >= minFrames) && track->isReady() &&
                !track->isPaused() && !track->isTerminated())
        {
            ALOGVV("track(%d) s=%08x [OK] on thread %p", trackId, cblk->mServer, this);

            mixedTracks++;

            // track->mainBuffer() != mSinkBuffer or mMixerBuffer means
            // there is an effect chain connected to the track
            chain.clear();
            if (track->mainBuffer() != mSinkBuffer &&
                    track->mainBuffer() != mMixerBuffer) {
                if (mEffectBufferEnabled) {
                    mEffectBufferValid = true; // Later can set directly.
                }
                chain = getEffectChain_l(track->sessionId());
                // Delegate volume control to effect in track effect chain if needed
                if (chain != 0) {
                    tracksWithEffect++;
                } else {
                    ALOGW("prepareTracks_l(): track(%d) attached to effect but no chain found on "
                            "session %d",
                            trackId, track->sessionId());
                }
            }


            int param = AudioMixer::VOLUME;
            if (track->mFillingUpStatus == Track::FS_FILLED) {
                // no ramp for the first volume setting
                track->mFillingUpStatus = Track::FS_ACTIVE;
                if (track->mState == TrackBase::RESUMING) {
                    track->mState = TrackBase::ACTIVE;
<<<<<<< HEAD
=======
                    // If a new track is paused immediately after start, do not ramp on resume.
>>>>>>> f1cef0a8
                    if (cblk->mServer != 0) {
                        param = AudioMixer::RAMP_VOLUME;
                    }
                }
                mAudioMixer->setParameter(trackId, AudioMixer::RESAMPLE, AudioMixer::RESET, NULL);
                mLeftVolFloat = -1.0;
            // FIXME should not make a decision based on mServer
            } else if (cblk->mServer != 0) {
                // If the track is stopped before the first frame was mixed,
                // do not apply ramp
                param = AudioMixer::RAMP_VOLUME;
            }

            // compute volume for this track
            uint32_t vl, vr;       // in U8.24 integer format
            float vlf, vrf, vaf;   // in [0.0, 1.0] float format
            // read original volumes with volume control
            float typeVolume = mStreamTypes[track->streamType()].volume;
            float v = masterVolume * typeVolume;

            if (track->isPausing() || mStreamTypes[track->streamType()].mute) {
                vl = vr = 0;
                vlf = vrf = vaf = 0.;
                if (track->isPausing()) {
                    track->setPaused();
                }
            } else {
                sp<AudioTrackServerProxy> proxy = track->mAudioTrackServerProxy;
                gain_minifloat_packed_t vlr = proxy->getVolumeLR();
                vlf = float_from_gain(gain_minifloat_unpack_left(vlr));
                vrf = float_from_gain(gain_minifloat_unpack_right(vlr));
                // track volumes come from shared memory, so can't be trusted and must be clamped
                if (vlf > GAIN_FLOAT_UNITY) {
                    ALOGV("Track left volume out of range: %.3g", vlf);
                    vlf = GAIN_FLOAT_UNITY;
                }
                if (vrf > GAIN_FLOAT_UNITY) {
                    ALOGV("Track right volume out of range: %.3g", vrf);
                    vrf = GAIN_FLOAT_UNITY;
                }
                const float vh = track->getVolumeHandler()->getVolume(
                        track->mAudioTrackServerProxy->framesReleased()).first;
                // now apply the master volume and stream type volume and shaper volume
                vlf *= v * vh;
                vrf *= v * vh;
                // assuming master volume and stream type volume each go up to 1.0,
                // then derive vl and vr as U8.24 versions for the effect chain
                const float scaleto8_24 = MAX_GAIN_INT * MAX_GAIN_INT;
                vl = (uint32_t) (scaleto8_24 * vlf);
                vr = (uint32_t) (scaleto8_24 * vrf);
                // vl and vr are now in U8.24 format
                uint16_t sendLevel = proxy->getSendLevel_U4_12();
                // send level comes from shared memory and so may be corrupt
                if (sendLevel > MAX_GAIN_INT) {
                    ALOGV("Track send level out of range: %04X", sendLevel);
                    sendLevel = MAX_GAIN_INT;
                }
                // vaf is represented as [0.0, 1.0] float by rescaling sendLevel
                vaf = v * sendLevel * (1. / MAX_GAIN_INT);
            }

            track->setFinalVolume((vrf + vlf) / 2.f);

            // Delegate volume control to effect in track effect chain if needed
            if (chain != 0 && chain->setVolume_l(&vl, &vr)) {
                // Do not ramp volume if volume is controlled by effect
                param = AudioMixer::VOLUME;
                // Update remaining floating point volume levels
                vlf = (float)vl / (1 << 24);
                vrf = (float)vr / (1 << 24);
                track->mHasVolumeController = true;
            } else {
                // force no volume ramp when volume controller was just disabled or removed
                // from effect chain to avoid volume spike
                if (track->mHasVolumeController) {
                    param = AudioMixer::VOLUME;
                }
                track->mHasVolumeController = false;
            }

            // For dedicated VoIP outputs, let the HAL apply the stream volume. Track volume is
            // still applied by the mixer.
            if ((mOutput->flags & AUDIO_OUTPUT_FLAG_VOIP_RX) != 0) {
                v = mStreamTypes[track->streamType()].mute ? 0.0f : v;
                if (v != mLeftVolFloat) {
                    status_t result = mOutput->stream->setVolume(v, v);
                    ALOGE_IF(result != OK, "Error when setting output stream volume: %d", result);
                    if (result == OK) {
                        mLeftVolFloat = v;
                    }
                }
                // if stream volume was successfully sent to the HAL, mLeftVolFloat == v here and we
                // remove stream volume contribution from software volume.
                if (v != 0.0f && mLeftVolFloat == v) {
                   vlf = min(1.0f, vlf / v);
                   vrf = min(1.0f, vrf / v);
                   vaf = min(1.0f, vaf / v);
               }
            }
            // XXX: these things DON'T need to be done each time
            mAudioMixer->setBufferProvider(trackId, track);
            mAudioMixer->enable(trackId);

            mAudioMixer->setParameter(trackId, param, AudioMixer::VOLUME0, &vlf);
            mAudioMixer->setParameter(trackId, param, AudioMixer::VOLUME1, &vrf);
            mAudioMixer->setParameter(trackId, param, AudioMixer::AUXLEVEL, &vaf);
            mAudioMixer->setParameter(
                trackId,
                AudioMixer::TRACK,
                AudioMixer::FORMAT, (void *)track->format());
            mAudioMixer->setParameter(
                trackId,
                AudioMixer::TRACK,
                AudioMixer::CHANNEL_MASK, (void *)(uintptr_t)track->channelMask());
            mAudioMixer->setParameter(
                trackId,
                AudioMixer::TRACK,
                AudioMixer::MIXER_CHANNEL_MASK,
                (void *)(uintptr_t)(mChannelMask | mHapticChannelMask));
            // limit track sample rate to 2 x output sample rate, which changes at re-configuration
            uint32_t maxSampleRate = mSampleRate * AUDIO_RESAMPLER_DOWN_RATIO_MAX;
            uint32_t reqSampleRate = track->mAudioTrackServerProxy->getSampleRate();
            if (reqSampleRate == 0) {
                reqSampleRate = mSampleRate;
            } else if (reqSampleRate > maxSampleRate) {
                reqSampleRate = maxSampleRate;
            }
            mAudioMixer->setParameter(
                trackId,
                AudioMixer::RESAMPLE,
                AudioMixer::SAMPLE_RATE,
                (void *)(uintptr_t)reqSampleRate);

            AudioPlaybackRate playbackRate = track->mAudioTrackServerProxy->getPlaybackRate();
            mAudioMixer->setParameter(
                trackId,
                AudioMixer::TIMESTRETCH,
                AudioMixer::PLAYBACK_RATE,
                &playbackRate);

            /*
             * Select the appropriate output buffer for the track.
             *
             * Tracks with effects go into their own effects chain buffer
             * and from there into either mEffectBuffer or mSinkBuffer.
             *
             * Other tracks can use mMixerBuffer for higher precision
             * channel accumulation.  If this buffer is enabled
             * (mMixerBufferEnabled true), then selected tracks will accumulate
             * into it.
             *
             */
            if (mMixerBufferEnabled
                    && (track->mainBuffer() == mSinkBuffer
                            || track->mainBuffer() == mMixerBuffer)) {
                mAudioMixer->setParameter(
                        trackId,
                        AudioMixer::TRACK,
                        AudioMixer::MIXER_FORMAT, (void *)mMixerBufferFormat);
                mAudioMixer->setParameter(
                        trackId,
                        AudioMixer::TRACK,
                        AudioMixer::MAIN_BUFFER, (void *)mMixerBuffer);
                // TODO: override track->mainBuffer()?
                mMixerBufferValid = true;
            } else {
                mAudioMixer->setParameter(
                        trackId,
                        AudioMixer::TRACK,
                        AudioMixer::MIXER_FORMAT, (void *)EFFECT_BUFFER_FORMAT);
                mAudioMixer->setParameter(
                        trackId,
                        AudioMixer::TRACK,
                        AudioMixer::MAIN_BUFFER, (void *)track->mainBuffer());
            }
            mAudioMixer->setParameter(
                trackId,
                AudioMixer::TRACK,
                AudioMixer::AUX_BUFFER, (void *)track->auxBuffer());
            mAudioMixer->setParameter(
                trackId,
                AudioMixer::TRACK,
                AudioMixer::HAPTIC_ENABLED, (void *)(uintptr_t)track->getHapticPlaybackEnabled());
            mAudioMixer->setParameter(
                trackId,
                AudioMixer::TRACK,
                AudioMixer::HAPTIC_INTENSITY, (void *)(uintptr_t)track->getHapticIntensity());

            // reset retry count
            track->mRetryCount = kMaxTrackRetries;

            // If one track is ready, set the mixer ready if:
            //  - the mixer was not ready during previous round OR
            //  - no other track is not ready
            if (mMixerStatusIgnoringFastTracks != MIXER_TRACKS_READY ||
                    mixerStatus != MIXER_TRACKS_ENABLED) {
                mixerStatus = MIXER_TRACKS_READY;
            }
        } else {
            size_t underrunFrames = 0;
            if (framesReady < desiredFrames && !track->isStopped() && !track->isPaused()) {
                ALOGV("track(%d) underrun,  framesReady(%zu) < framesDesired(%zd)",
                        trackId, framesReady, desiredFrames);
                underrunFrames = desiredFrames;
            }
            deferredOperations.tallyUnderrunFrames(track, underrunFrames);

            // clear effect chain input buffer if an active track underruns to avoid sending
            // previous audio buffer again to effects
            chain = getEffectChain_l(track->sessionId());
            if (chain != 0) {
                chain->clearInputBuffer();
            }

            ALOGVV("track(%d) s=%08x [NOT READY] on thread %p", trackId, cblk->mServer, this);
            if ((track->sharedBuffer() != 0) || track->isTerminated() ||
                    track->isStopped() || track->isPaused()) {
                // We have consumed all the buffers of this track.
                // Remove it from the list of active tracks.
                // TODO: use actual buffer filling status instead of latency when available from
                // audio HAL
                size_t audioHALFrames = (latency_l() * mSampleRate) / 1000;
                int64_t framesWritten = mBytesWritten / mFrameSize;
                if (mStandby || track->presentationComplete(framesWritten, audioHALFrames)) {
                    if (track->isStopped()) {
                        track->reset();
                    }
                    tracksToRemove->add(track);
                }
            } else {
                // No buffers for this track. Give it a few chances to
                // fill a buffer, then remove it from active list.
                if (--(track->mRetryCount) <= 0) {
                    ALOGI("BUFFER TIMEOUT: remove(%d) from active list on thread %p",
                            trackId, this);
                    tracksToRemove->add(track);
                    // indicate to client process that the track was disabled because of underrun;
                    // it will then automatically call start() when data is available
                    track->disable();
                // If one track is not ready, mark the mixer also not ready if:
                //  - the mixer was ready during previous round OR
                //  - no other track is ready
                } else if (mMixerStatusIgnoringFastTracks == MIXER_TRACKS_READY ||
                                mixerStatus != MIXER_TRACKS_READY) {
                    mixerStatus = MIXER_TRACKS_ENABLED;
                }
            }
            mAudioMixer->disable(trackId);
        }

        }   // local variable scope to avoid goto warning

    }

    if (mHapticChannelMask != AUDIO_CHANNEL_NONE && sq != NULL) {
        // When there is no fast track playing haptic and FastMixer exists,
        // enabling the first FastTrack, which provides mixed data from normal
        // tracks, to play haptic data.
        FastTrack *fastTrack = &state->mFastTracks[0];
        if (fastTrack->mHapticPlaybackEnabled != noFastHapticTrack) {
            fastTrack->mHapticPlaybackEnabled = noFastHapticTrack;
            didModify = true;
        }
    }

    // Push the new FastMixer state if necessary
    bool pauseAudioWatchdog = false;
    if (didModify) {
        state->mFastTracksGen++;
        // if the fast mixer was active, but now there are no fast tracks, then put it in cold idle
        if (kUseFastMixer == FastMixer_Dynamic &&
                state->mCommand == FastMixerState::MIX_WRITE && state->mTrackMask <= 1) {
            state->mCommand = FastMixerState::COLD_IDLE;
            state->mColdFutexAddr = &mFastMixerFutex;
            state->mColdGen++;
            mFastMixerFutex = 0;
            if (kUseFastMixer == FastMixer_Dynamic) {
                mNormalSink = mOutputSink;
            }
            // If we go into cold idle, need to wait for acknowledgement
            // so that fast mixer stops doing I/O.
            block = FastMixerStateQueue::BLOCK_UNTIL_ACKED;
            pauseAudioWatchdog = true;
        }
    }
    if (sq != NULL) {
        sq->end(didModify);
        // No need to block if the FastMixer is in COLD_IDLE as the FastThread
        // is not active. (We BLOCK_UNTIL_ACKED when entering COLD_IDLE
        // when bringing the output sink into standby.)
        //
        // We will get the latest FastMixer state when we come out of COLD_IDLE.
        //
        // This occurs with BT suspend when we idle the FastMixer with
        // active tracks, which may be added or removed.
        sq->push(coldIdle ? FastMixerStateQueue::BLOCK_NEVER : block);
    }
#ifdef AUDIO_WATCHDOG
    if (pauseAudioWatchdog && mAudioWatchdog != 0) {
        mAudioWatchdog->pause();
    }
#endif

    // Now perform the deferred reset on fast tracks that have stopped
    while (resetMask != 0) {
        size_t i = __builtin_ctz(resetMask);
        ALOG_ASSERT(i < count);
        resetMask &= ~(1 << i);
        sp<Track> track = mActiveTracks[i];
        ALOG_ASSERT(track->isFastTrack() && track->isStopped());
        track->reset();
    }

    // Track destruction may occur outside of threadLoop once it is removed from active tracks.
    // Ensure the AudioMixer doesn't have a raw "buffer provider" pointer to the track if
    // it ceases to be active, to allow safe removal from the AudioMixer at the start
    // of prepareTracks_l(); this releases any outstanding buffer back to the track.
    // See also the implementation of destroyTrack_l().
    for (const auto &track : *tracksToRemove) {
        const int trackId = track->id();
        if (mAudioMixer->exists(trackId)) { // Normal tracks here, fast tracks in FastMixer.
            mAudioMixer->setBufferProvider(trackId, nullptr /* bufferProvider */);
        }
    }

    // remove all the tracks that need to be...
    removeTracks_l(*tracksToRemove);

    if (getEffectChain_l(AUDIO_SESSION_OUTPUT_MIX) != 0) {
        mEffectBufferValid = true;
    }

    if (mEffectBufferValid) {
        // as long as there are effects we should clear the effects buffer, to avoid
        // passing a non-clean buffer to the effect chain
        memset(mEffectBuffer, 0, mEffectBufferSize);
    }
    // sink or mix buffer must be cleared if all tracks are connected to an
    // effect chain as in this case the mixer will not write to the sink or mix buffer
    // and track effects will accumulate into it
    if ((mBytesRemaining == 0) && ((mixedTracks != 0 && mixedTracks == tracksWithEffect) ||
            (mixedTracks == 0 && fastTracks > 0))) {
        // FIXME as a performance optimization, should remember previous zero status
        if (mMixerBufferValid) {
            memset(mMixerBuffer, 0, mMixerBufferSize);
            // TODO: In testing, mSinkBuffer below need not be cleared because
            // the PlaybackThread::threadLoop() copies mMixerBuffer into mSinkBuffer
            // after mixing.
            //
            // To enforce this guarantee:
            // ((mixedTracks != 0 && mixedTracks == tracksWithEffect) ||
            // (mixedTracks == 0 && fastTracks > 0))
            // must imply MIXER_TRACKS_READY.
            // Later, we may clear buffers regardless, and skip much of this logic.
        }
        // FIXME as a performance optimization, should remember previous zero status
        memset(mSinkBuffer, 0, mNormalFrameCount * mFrameSize);
    }

    // if any fast tracks, then status is ready
    mMixerStatusIgnoringFastTracks = mixerStatus;
    if (fastTracks > 0) {
        mixerStatus = MIXER_TRACKS_READY;
    }
    return mixerStatus;
}

// trackCountForUid_l() must be called with ThreadBase::mLock held
uint32_t AudioFlinger::PlaybackThread::trackCountForUid_l(uid_t uid) const
{
    uint32_t trackCount = 0;
    for (size_t i = 0; i < mTracks.size() ; i++) {
        if (mTracks[i]->uid() == uid) {
            trackCount++;
        }
    }
    return trackCount;
}

// isTrackAllowed_l() must be called with ThreadBase::mLock held
bool AudioFlinger::MixerThread::isTrackAllowed_l(
        audio_channel_mask_t channelMask, audio_format_t format,
        audio_session_t sessionId, uid_t uid) const
{
    if (!PlaybackThread::isTrackAllowed_l(channelMask, format, sessionId, uid)) {
        return false;
    }
    // Check validity as we don't call AudioMixer::create() here.
    if (!AudioMixer::isValidFormat(format)) {
        ALOGW("%s: invalid format: %#x", __func__, format);
        return false;
    }
    if (!AudioMixer::isValidChannelMask(channelMask)) {
        ALOGW("%s: invalid channelMask: %#x", __func__, channelMask);
        return false;
    }
    return true;
}

// checkForNewParameter_l() must be called with ThreadBase::mLock held
bool AudioFlinger::MixerThread::checkForNewParameter_l(const String8& keyValuePair,
                                                       status_t& status)
{
    bool reconfig = false;
    bool a2dpDeviceChanged = false;

    status = NO_ERROR;

    AutoPark<FastMixer> park(mFastMixer);

    AudioParameter param = AudioParameter(keyValuePair);
    int value;
    if (param.getInt(String8(AudioParameter::keySamplingRate), value) == NO_ERROR) {
        reconfig = true;
    }
    if (param.getInt(String8(AudioParameter::keyFormat), value) == NO_ERROR) {
        if (!isValidPcmSinkFormat((audio_format_t) value)) {
            status = BAD_VALUE;
        } else {
            // no need to save value, since it's constant
            reconfig = true;
        }
    }
    if (param.getInt(String8(AudioParameter::keyChannels), value) == NO_ERROR) {
        if (!isValidPcmSinkChannelMask((audio_channel_mask_t) value)) {
            status = BAD_VALUE;
        } else {
            // no need to save value, since it's constant
            reconfig = true;
        }
    }
    if (param.getInt(String8(AudioParameter::keyFrameCount), value) == NO_ERROR) {
        // do not accept frame count changes if tracks are open as the track buffer
        // size depends on frame count and correct behavior would not be guaranteed
        // if frame count is changed after track creation
        if (!mTracks.isEmpty()) {
            status = INVALID_OPERATION;
        } else {
            reconfig = true;
        }
    }
    if (param.getInt(String8(AudioParameter::keyRouting), value) == NO_ERROR) {
#ifdef ADD_BATTERY_DATA
        // when changing the audio output device, call addBatteryData to notify
        // the change
        if (mOutDevice != value) {
            uint32_t params = 0;
            // check whether speaker is on
            if (value & AUDIO_DEVICE_OUT_SPEAKER) {
                params |= IMediaPlayerService::kBatteryDataSpeakerOn;
            }

            audio_devices_t deviceWithoutSpeaker
                = AUDIO_DEVICE_OUT_ALL & ~AUDIO_DEVICE_OUT_SPEAKER;
            // check if any other device (except speaker) is on
            if (value & deviceWithoutSpeaker) {
                params |= IMediaPlayerService::kBatteryDataOtherAudioDeviceOn;
            }

            if (params != 0) {
                addBatteryData(params);
            }
        }
#endif

        // forward device change to effects that have requested to be
        // aware of attached audio device.
        if (value != AUDIO_DEVICE_NONE) {
            a2dpDeviceChanged =
                    (mOutDevice & AUDIO_DEVICE_OUT_ALL_A2DP) != (value & AUDIO_DEVICE_OUT_ALL_A2DP);
            mOutDevice = value;
            for (size_t i = 0; i < mEffectChains.size(); i++) {
                mEffectChains[i]->setDevice_l(mOutDevice);
            }
        }
    }

    if (status == NO_ERROR) {
        status = mOutput->stream->setParameters(keyValuePair);
        if (!mStandby && status == INVALID_OPERATION) {
            mOutput->standby();
            mStandby = true;
            mBytesWritten = 0;
            status = mOutput->stream->setParameters(keyValuePair);
        }
        if (status == NO_ERROR && reconfig) {
            readOutputParameters_l();
            delete mAudioMixer;
            mAudioMixer = new AudioMixer(mNormalFrameCount, mSampleRate);
            for (const auto &track : mTracks) {
                const int trackId = track->id();
                status_t status = mAudioMixer->create(
                        trackId,
                        track->mChannelMask,
                        track->mFormat,
                        track->mSessionId);
                ALOGW_IF(status != NO_ERROR,
                        "%s(): AudioMixer cannot create track(%d)"
                        " mask %#x, format %#x, sessionId %d",
                        __func__,
                        trackId, track->mChannelMask, track->mFormat, track->mSessionId);
            }
            sendIoConfigEvent_l(AUDIO_OUTPUT_CONFIG_CHANGED);
        }
    }

    return reconfig || a2dpDeviceChanged;
}


void AudioFlinger::MixerThread::dumpInternals(int fd, const Vector<String16>& args)
{
    PlaybackThread::dumpInternals(fd, args);
    dprintf(fd, "  Thread throttle time (msecs): %u\n", mThreadThrottleTimeMs);
    dprintf(fd, "  AudioMixer tracks: %s\n", mAudioMixer->trackNames().c_str());
    dprintf(fd, "  Master mono: %s\n", mMasterMono ? "on" : "off");
    dprintf(fd, "  Master balance: %f (%s)\n", mMasterBalance.load(),
            (hasFastMixer() ? std::to_string(mFastMixer->getMasterBalance())
                            : mBalance.toString()).c_str());
    const double latencyMs = mTimestamp.getOutputServerLatencyMs(mSampleRate);
    if (latencyMs != 0.) {
        dprintf(fd, "  NormalMixer latency ms: %.2lf\n", latencyMs);
    } else {
        dprintf(fd, "  NormalMixer latency ms: unavail\n");
    }

    if (hasFastMixer()) {
        dprintf(fd, "  FastMixer thread %p tid=%d", mFastMixer.get(), mFastMixer->getTid());

        // Make a non-atomic copy of fast mixer dump state so it won't change underneath us
        // while we are dumping it.  It may be inconsistent, but it won't mutate!
        // This is a large object so we place it on the heap.
        // FIXME 25972958: Need an intelligent copy constructor that does not touch unused pages.
        const std::unique_ptr<FastMixerDumpState> copy =
                std::make_unique<FastMixerDumpState>(mFastMixerDumpState);
        copy->dump(fd);

#ifdef STATE_QUEUE_DUMP
        // Similar for state queue
        StateQueueObserverDump observerCopy = mStateQueueObserverDump;
        observerCopy.dump(fd);
        StateQueueMutatorDump mutatorCopy = mStateQueueMutatorDump;
        mutatorCopy.dump(fd);
#endif

#ifdef AUDIO_WATCHDOG
        if (mAudioWatchdog != 0) {
            // Make a non-atomic copy of audio watchdog dump so it won't change underneath us
            AudioWatchdogDump wdCopy = mAudioWatchdogDump;
            wdCopy.dump(fd);
        }
#endif

    } else {
        dprintf(fd, "  No FastMixer\n");
    }
}

uint32_t AudioFlinger::MixerThread::idleSleepTimeUs() const
{
    return (uint32_t)(((mNormalFrameCount * 1000) / mSampleRate) * 1000) / 2;
}

uint32_t AudioFlinger::MixerThread::suspendSleepTimeUs() const
{
    return (uint32_t)(((mNormalFrameCount * 1000) / mSampleRate) * 1000);
}

void AudioFlinger::MixerThread::cacheParameters_l()
{
    PlaybackThread::cacheParameters_l();

    // FIXME: Relaxed timing because of a certain device that can't meet latency
    // Should be reduced to 2x after the vendor fixes the driver issue
    // increase threshold again due to low power audio mode. The way this warning
    // threshold is calculated and its usefulness should be reconsidered anyway.
    maxPeriod = seconds(mNormalFrameCount) / mSampleRate * 15;
}

// ----------------------------------------------------------------------------

AudioFlinger::DirectOutputThread::DirectOutputThread(const sp<AudioFlinger>& audioFlinger,
        AudioStreamOut* output, audio_io_handle_t id, audio_devices_t device,
        ThreadBase::type_t type, bool systemReady)
    :   PlaybackThread(audioFlinger, output, id, device, type, systemReady)
        , mVolumeShaperActive(false)
        , mFramesWrittenAtStandby(0)
        , mFramesWrittenForSleep(0)
{
    setMasterBalance(audioFlinger->getMasterBalance_l());
}

AudioFlinger::DirectOutputThread::~DirectOutputThread()
{
}

void AudioFlinger::DirectOutputThread::dumpInternals(int fd, const Vector<String16>& args)
{
    PlaybackThread::dumpInternals(fd, args);
    dprintf(fd, "  Master balance: %f  Left: %f  Right: %f\n",
            mMasterBalance.load(), mMasterBalanceLeft, mMasterBalanceRight);
}

void AudioFlinger::DirectOutputThread::setMasterBalance(float balance)
{
    Mutex::Autolock _l(mLock);
    if (mMasterBalance != balance) {
        mMasterBalance.store(balance);
        mBalance.computeStereoBalance(balance, &mMasterBalanceLeft, &mMasterBalanceRight);
        broadcast_l();
    }
}

void AudioFlinger::DirectOutputThread::processVolume_l(Track *track, bool lastTrack)
{
    float left, right;

    if (mMasterMute || mStreamTypes[track->streamType()].mute) {
        left = right = 0;
    } else {
        float typeVolume = mStreamTypes[track->streamType()].volume;
        float v = mMasterVolume * typeVolume;
        sp<AudioTrackServerProxy> proxy = track->mAudioTrackServerProxy;

        // Get volumeshaper scaling
        std::pair<float /* volume */, bool /* active */>
            vh = track->getVolumeHandler()->getVolume(
                    track->mAudioTrackServerProxy->framesReleased());
        v *= vh.first;
        mVolumeShaperActive = vh.second;

        gain_minifloat_packed_t vlr = proxy->getVolumeLR();
        left = float_from_gain(gain_minifloat_unpack_left(vlr));
        if (left > GAIN_FLOAT_UNITY) {
            left = GAIN_FLOAT_UNITY;
        }
        left *= v * mMasterBalanceLeft; // DirectOutputThread balance applied as track volume
        right = float_from_gain(gain_minifloat_unpack_right(vlr));
        if (right > GAIN_FLOAT_UNITY) {
            right = GAIN_FLOAT_UNITY;
        }
        right *= v * mMasterBalanceRight;
    }

    if (lastTrack) {
        track->setFinalVolume((left + right) / 2.f);
        if (left != mLeftVolFloat || right != mRightVolFloat) {
            mLeftVolFloat = left;
            mRightVolFloat = right;

            // Delegate volume control to effect in track effect chain if needed
            // only one effect chain can be present on DirectOutputThread, so if
            // there is one, the track is connected to it
            if (!mEffectChains.isEmpty()) {
                // if effect chain exists, volume is handled by it.
                // Convert volumes from float to 8.24
                uint32_t vl = (uint32_t)(left * (1 << 24));
                uint32_t vr = (uint32_t)(right * (1 << 24));
                // Direct/Offload effect chains set output volume in setVolume_l().
                (void)mEffectChains[0]->setVolume_l(&vl, &vr);
            } else {
                // otherwise we directly set the volume.
                setVolumeForOutput_l(left, right);
            }
        }
    }

}

void AudioFlinger::DirectOutputThread::onAddNewTrack_l()
{
    sp<Track> previousTrack = mPreviousTrack.promote();
    sp<Track> latestTrack = mActiveTracks.getLatest();

    if (previousTrack != 0 && latestTrack != 0) {
        if (mType == DIRECT) {
            if (previousTrack.get() != latestTrack.get()) {
                mFlushPending = true;
            }
        } else /* mType == OFFLOAD */ {
            if (previousTrack->sessionId() != latestTrack->sessionId()) {
                mFlushPending = true;
            }
        }
    } else if (previousTrack == 0) {
        // there could be an old track added back during track transition for direct
        // output, so always issues flush to flush data of the previous track if it
        // was already destroyed with HAL paused, then flush can resume the playback
        mFlushPending = true;
    }
    PlaybackThread::onAddNewTrack_l();
}

AudioFlinger::PlaybackThread::mixer_state AudioFlinger::DirectOutputThread::prepareTracks_l(
    Vector< sp<Track> > *tracksToRemove
)
{
    size_t count = mActiveTracks.size();
    mixer_state mixerStatus = MIXER_IDLE;
    bool doHwPause = false;
    bool doHwResume = false;

    // find out which tracks need to be processed
    for (const sp<Track> &t : mActiveTracks) {
        if (t->isInvalid()) {
            ALOGW("An invalidated track shouldn't be in active list");
            tracksToRemove->add(t);
            continue;
        }

        Track* const track = t.get();
#ifdef VERY_VERY_VERBOSE_LOGGING
        audio_track_cblk_t* cblk = track->cblk();
#endif
        // Only consider last track started for volume and mixer state control.
        // In theory an older track could underrun and restart after the new one starts
        // but as we only care about the transition phase between two tracks on a
        // direct output, it is not a problem to ignore the underrun case.
        sp<Track> l = mActiveTracks.getLatest();
        bool last = l.get() == track;

        if (track->isPausing()) {
            track->setPaused();
            if (mHwSupportsPause && last && !mHwPaused) {
                doHwPause = true;
                mHwPaused = true;
            }
        } else if (track->isFlushPending()) {
            track->flushAck();
            if (last) {
                mFlushPending = true;
            }
        } else if (track->isResumePending()) {
            track->resumeAck();
            if (last) {
                mLeftVolFloat = mRightVolFloat = -1.0;
                if (mHwPaused) {
                    doHwResume = true;
                    mHwPaused = false;
                }
            }
        }

        // The first time a track is added we wait
        // for all its buffers to be filled before processing it.
        // Allow draining the buffer in case the client
        // app does not call stop() and relies on underrun to stop:
        // hence the test on (track->mRetryCount > 1).
        // If retryCount<=1 then track is about to underrun and be removed.
        // Do not use a high threshold for compressed audio.
        uint32_t minFrames;
        if ((track->sharedBuffer() == 0) && !track->isStopping_1() && !track->isPausing()
            && (track->mRetryCount > 1) && audio_has_proportional_frames(mFormat)) {
            minFrames = mNormalFrameCount;
        } else {
            minFrames = 1;
        }

        if ((track->framesReady() >= minFrames) && track->isReady() && !track->isPaused() &&
                !track->isStopping_2() && !track->isStopped())
        {
            ALOGVV("track(%d) s=%08x [OK]", track->id(), cblk->mServer);

            if (track->mFillingUpStatus == Track::FS_FILLED) {
                track->mFillingUpStatus = Track::FS_ACTIVE;
                if (last) {
                    // make sure processVolume_l() will apply new volume even if 0
                    mLeftVolFloat = mRightVolFloat = -1.0;
                }
                if (!mHwSupportsPause) {
                    track->resumeAck();
                }
            }

            // compute volume for this track
            processVolume_l(track, last);
            if (last) {
                sp<Track> previousTrack = mPreviousTrack.promote();
                if (previousTrack != 0) {
                    if (track != previousTrack.get()) {
                        // Flush any data still being written from last track
                        mBytesRemaining = 0;
                        // Invalidate previous track to force a seek when resuming.
                        previousTrack->invalidate();
                    }
                }
                mPreviousTrack = track;

                // reset retry count
                track->mRetryCount = kMaxTrackRetriesDirect;
                mActiveTrack = t;
                mixerStatus = MIXER_TRACKS_READY;
                if (mHwPaused) {
                    doHwResume = true;
                    mHwPaused = false;
                }
            }
        } else {
            // clear effect chain input buffer if the last active track started underruns
            // to avoid sending previous audio buffer again to effects
            if (!mEffectChains.isEmpty() && last) {
                mEffectChains[0]->clearInputBuffer();
            }
            if (track->isStopping_1()) {
                track->mState = TrackBase::STOPPING_2;
                if (last && mHwPaused) {
                     doHwResume = true;
                     mHwPaused = false;
                 }
            }
            if ((track->sharedBuffer() != 0) || track->isStopped() ||
                    track->isStopping_2() || track->isPaused()) {
                // We have consumed all the buffers of this track.
                // Remove it from the list of active tracks.
                size_t audioHALFrames;
                if (audio_has_proportional_frames(mFormat)) {
                    audioHALFrames = (latency_l() * mSampleRate) / 1000;
                } else {
                    audioHALFrames = 0;
                }

                int64_t framesWritten = mBytesWritten / mFrameSize;
                if (mStandby || !last ||
                        track->presentationComplete(framesWritten, audioHALFrames) ||
<<<<<<< HEAD
                        (track->isStopped() && mHwPaused) || track->isPaused()) {
=======
                        track->isPaused()) {
>>>>>>> f1cef0a8
                    if (track->isStopping_2()) {
                        track->mState = TrackBase::STOPPED;
                    }
                    if (track->isStopped()) {
                        track->reset();
                        mFlushPending = true;
                    }
                    tracksToRemove->add(track);
                }
            } else {
                // No buffers for this track. Give it a few chances to
                // fill a buffer, then remove it from active list.
                // Only consider last track started for mixer state control
                if (--(track->mRetryCount) <= 0) {
                    ALOGV("BUFFER TIMEOUT: remove track(%d) from active list", track->id());
                    tracksToRemove->add(track);
                    // indicate to client process that the track was disabled because of underrun;
                    // it will then automatically call start() when data is available
                    track->disable();
                    // only do hw pause when track is going to be removed due to BUFFER TIMEOUT.
                    // unlike mixerthread, HAL can be paused for direct output, and as HAL can be
                    // paused at the first underrun, but track may be ready for the next loop and
                    // the playback is resumed, it will make the playback interrupted
                    ALOGW("pause because of UNDERRUN, framesReady = %zu,"
                            "minFrames = %u, mFormat = %#x",
                            track->framesReady(), minFrames, mFormat);
                    if (mHwSupportsPause && last && !mHwPaused && !mStandby) {
                        doHwPause = true;
                        mHwPaused = true;
                    }
                } else if (last) {
                    mixerStatus = MIXER_TRACKS_ENABLED;
                }
            }
        }
    }

    // if an active track did not command a flush, check for pending flush on stopped tracks
    if (!mFlushPending) {
        for (size_t i = 0; i < mTracks.size(); i++) {
            if (mTracks[i]->isFlushPending()) {
                mTracks[i]->flushAck();
                mFlushPending = true;
            }
        }
    }

    // make sure the pause/flush/resume sequence is executed in the right order.
    // If a flush is pending and a track is active but the HW is not paused, force a HW pause
    // before flush and then resume HW. This can happen in case of pause/flush/resume
    // if resume is received before pause is executed.
    if (mHwSupportsPause && !mStandby &&
            (doHwPause || (mFlushPending && !mHwPaused && (count != 0)))) {
        status_t result = mOutput->stream->pause();
        ALOGE_IF(result != OK, "Error when pausing output stream: %d", result);
    }
    if (mFlushPending) {
        flushHw_l();
    }
    if (mHwSupportsPause && !mStandby && doHwResume) {
        status_t result = mOutput->stream->resume();
        ALOGE_IF(result != OK, "Error when resuming output stream: %d", result);
    }
    // remove all the tracks that need to be...
    removeTracks_l(*tracksToRemove);

    return mixerStatus;
}

void AudioFlinger::DirectOutputThread::threadLoop_mix()
{
    size_t frameCount = mFrameCount;
    int8_t *curBuf = (int8_t *)mSinkBuffer;
    // output audio to hardware
    while (frameCount) {
        AudioBufferProvider::Buffer buffer;
        buffer.frameCount = frameCount;
        status_t status = mActiveTrack->getNextBuffer(&buffer);
        if (status != NO_ERROR || buffer.raw == NULL) {
            // no need to pad with 0 for compressed audio
            if (audio_has_proportional_frames(mFormat)) {
                memset(curBuf, 0, frameCount * mFrameSize);
            }
            break;
        }
        memcpy(curBuf, buffer.raw, buffer.frameCount * mFrameSize);
        frameCount -= buffer.frameCount;
        curBuf += buffer.frameCount * mFrameSize;
        mActiveTrack->releaseBuffer(&buffer);
    }
    mCurrentWriteLength = curBuf - (int8_t *)mSinkBuffer;
    mSleepTimeUs = 0;
    mStandbyTimeNs = systemTime() + mStandbyDelayNs;
    mActiveTrack.clear();
}

void AudioFlinger::DirectOutputThread::threadLoop_sleepTime()
{
    // do not write to HAL when paused
    if (mHwPaused || (usesHwAvSync() && mStandby)) {
        mSleepTimeUs = mIdleSleepTimeUs;
        return;
    }
    if (mSleepTimeUs == 0) {
        if (mMixerStatus == MIXER_TRACKS_ENABLED) {
            mSleepTimeUs = mActiveSleepTimeUs;
        } else {
            mSleepTimeUs = mIdleSleepTimeUs;
        }
    } else if (mBytesWritten != 0 && audio_has_proportional_frames(mFormat)) {
        memset(mSinkBuffer, 0, mFrameCount * mFrameSize);
        mSleepTimeUs = 0;
        mFramesWrittenForSleep += mFrameCount;
    }
}

void AudioFlinger::DirectOutputThread::threadLoop_exit()
{
    {
        Mutex::Autolock _l(mLock);
        for (size_t i = 0; i < mTracks.size(); i++) {
            if (mTracks[i]->isFlushPending()) {
                mTracks[i]->flushAck();
                mFlushPending = true;
            }
        }
        if (mFlushPending) {
            flushHw_l();
        }
    }
    PlaybackThread::threadLoop_exit();
}

// must be called with thread mutex locked
bool AudioFlinger::DirectOutputThread::shouldStandby_l()
{
    bool standbyForDirectPcm = false;
    bool standbyWhenIdle = false;

    bool trackPaused = false;
    bool trackStopped = false;

    if (mStandby) {
        return false; // already in standby
    }

    // allowing DIRECT linear pcm track to be in standby even when active
    standbyForDirectPcm = (mType == DIRECT) && audio_is_linear_pcm(mFormat) && !usesHwAvSync();

    // do not put the HAL in standby when paused. AwesomePlayer clear the offloaded AudioTrack
    // after a timeout and we will enter standby then.
    if (mTracks.size() > 0) {
        trackPaused = mTracks[mTracks.size() - 1]->isPaused();
        trackStopped = mTracks[mTracks.size() - 1]->isStopped() ||
                           mTracks[mTracks.size() - 1]->mState == TrackBase::IDLE;
    }
    standbyWhenIdle = trackStopped || (!trackPaused && !mHwPaused);
    // store position when entering standby in idle/stopped state for DIRECT linear pcm tracks.
    // This is required because presentation position for a DIRECT linear pcm track is not reset
    // on standby, and must be reset on track stop.
    if (standbyForDirectPcm && standbyWhenIdle) {
        uint64_t position64;
        struct timespec ts;
        if (NO_ERROR == mOutput->getPresentationPosition(&position64, &ts)) {
            mFramesWrittenAtStandby = position64;
            // reset mFramesWrittenForSleep as mFramesWrittenAtStandby includes it
            mFramesWrittenForSleep = 0;
        }
    }
    return standbyForDirectPcm || standbyWhenIdle;
}

// checkForNewParameter_l() must be called with ThreadBase::mLock held
bool AudioFlinger::DirectOutputThread::checkForNewParameter_l(const String8& keyValuePair,
                                                              status_t& status)
{
    bool reconfig = false;
    bool a2dpDeviceChanged = false;

    status = NO_ERROR;

    AudioParameter param = AudioParameter(keyValuePair);
    int value;
    if (param.getInt(String8(AudioParameter::keyRouting), value) == NO_ERROR) {
        // forward device change to effects that have requested to be
        // aware of attached audio device.
        if (value != AUDIO_DEVICE_NONE) {
            a2dpDeviceChanged =
                    (mOutDevice & AUDIO_DEVICE_OUT_ALL_A2DP) != (value & AUDIO_DEVICE_OUT_ALL_A2DP);
            mOutDevice = value;
            for (size_t i = 0; i < mEffectChains.size(); i++) {
                mEffectChains[i]->setDevice_l(mOutDevice);
            }
        }
    }
    if (param.getInt(String8(AudioParameter::keyFrameCount), value) == NO_ERROR) {
        // do not accept frame count changes if tracks are open as the track buffer
        // size depends on frame count and correct behavior would not be garantied
        // if frame count is changed after track creation
        if (!mTracks.isEmpty()) {
            status = INVALID_OPERATION;
        } else {
            reconfig = true;
        }
    }
    if (status == NO_ERROR) {
        status = mOutput->stream->setParameters(keyValuePair);
        if (!mStandby && status == INVALID_OPERATION) {
            mOutput->standby();
            mStandby = true;
            mBytesWritten = 0;
            status = mOutput->stream->setParameters(keyValuePair);
        }
        if (status == NO_ERROR && reconfig) {
            readOutputParameters_l();
            sendIoConfigEvent_l(AUDIO_OUTPUT_CONFIG_CHANGED);
        }
    }

    return reconfig || a2dpDeviceChanged;
}

uint32_t AudioFlinger::DirectOutputThread::activeSleepTimeUs() const
{
    uint32_t time;
    if (audio_has_proportional_frames(mFormat)) {
        time = PlaybackThread::activeSleepTimeUs();
    } else {
        time = kDirectMinSleepTimeUs;
    }
    return time;
}

uint32_t AudioFlinger::DirectOutputThread::idleSleepTimeUs() const
{
    uint32_t time;
    if (audio_has_proportional_frames(mFormat)) {
        time = (uint32_t)(((mFrameCount * 1000) / mSampleRate) * 1000) / 2;
    } else {
        time = kDirectMinSleepTimeUs;
    }
    return time;
}

uint32_t AudioFlinger::DirectOutputThread::suspendSleepTimeUs() const
{
    uint32_t time;
    if (audio_has_proportional_frames(mFormat)) {
        time = (uint32_t)(((mFrameCount * 1000) / mSampleRate) * 1000);
    } else {
        time = kDirectMinSleepTimeUs;
    }
    return time;
}

void AudioFlinger::DirectOutputThread::cacheParameters_l()
{
    PlaybackThread::cacheParameters_l();

    // use shorter standby delay as on normal output to release
    // hardware resources as soon as possible
    // no delay on outputs with HW A/V sync
    if (usesHwAvSync()) {
        mStandbyDelayNs = 0;
    } else if ((mType == OFFLOAD) && !audio_has_proportional_frames(mFormat)) {
        mStandbyDelayNs = kOffloadStandbyDelayNs;
    } else if (mType == DIRECT) {
        mStandbyDelayNs = kOffloadStandbyDelayNs;
    } else {
        mStandbyDelayNs = microseconds(mActiveSleepTimeUs*2);
    }
}

void AudioFlinger::DirectOutputThread::flushHw_l()
{
    mOutput->flush();
    mHwPaused = false;
    mFlushPending = false;
    mFramesWrittenAtStandby = 0;
    mFramesWrittenForSleep = 0;
    mTimestampVerifier.discontinuity(); // DIRECT and OFFLOADED flush resets frame count.
}

status_t AudioFlinger::DirectOutputThread::getTimestamp_l(AudioTimestamp& timestamp)
{
    if (mOutput != NULL) {
        uint64_t position64;
        if (mOutput->getPresentationPosition(&position64, &timestamp.mTime) == OK) {
            timestamp.mPosition = (position64 <= mFramesWrittenAtStandby) ?
                   0 : (uint32_t) (position64 - mFramesWrittenAtStandby-mFramesWrittenForSleep);
            return NO_ERROR;
        }
    }
    return INVALID_OPERATION;
}

int64_t AudioFlinger::DirectOutputThread::computeWaitTimeNs_l() const {
    // If a VolumeShaper is active, we must wake up periodically to update volume.
    const int64_t NS_PER_MS = 1000000;
    return mVolumeShaperActive ?
            kMinNormalSinkBufferSizeMs * NS_PER_MS : PlaybackThread::computeWaitTimeNs_l();
}

// ----------------------------------------------------------------------------

AudioFlinger::AsyncCallbackThread::AsyncCallbackThread(
        const wp<AudioFlinger::PlaybackThread>& playbackThread)
    :   Thread(false /*canCallJava*/),
        mPlaybackThread(playbackThread),
        mWriteAckSequence(0),
        mDrainSequence(0),
        mAsyncError(false)
{
}

AudioFlinger::AsyncCallbackThread::~AsyncCallbackThread()
{
}

void AudioFlinger::AsyncCallbackThread::onFirstRef()
{
    run("Offload Cbk", ANDROID_PRIORITY_URGENT_AUDIO);
}

bool AudioFlinger::AsyncCallbackThread::threadLoop()
{
    while (!exitPending()) {
        uint32_t writeAckSequence;
        uint32_t drainSequence;
        bool asyncError;

        {
            Mutex::Autolock _l(mLock);
            while (!((mWriteAckSequence & 1) ||
                     (mDrainSequence & 1) ||
                     mAsyncError ||
                     exitPending())) {
                mWaitWorkCV.wait(mLock);
            }

            if (exitPending()) {
                break;
            }
            ALOGV("AsyncCallbackThread mWriteAckSequence %d mDrainSequence %d",
                  mWriteAckSequence, mDrainSequence);
            writeAckSequence = mWriteAckSequence;
            mWriteAckSequence &= ~1;
            drainSequence = mDrainSequence;
            mDrainSequence &= ~1;
            asyncError = mAsyncError;
            mAsyncError = false;
        }
        {
            sp<AudioFlinger::PlaybackThread> playbackThread = mPlaybackThread.promote();
            if (playbackThread != 0) {
                if (writeAckSequence & 1) {
                    playbackThread->resetWriteBlocked(writeAckSequence >> 1);
                }
                if (drainSequence & 1) {
                    playbackThread->resetDraining(drainSequence >> 1);
                }
                if (asyncError) {
                    playbackThread->onAsyncError();
                }
            }
        }
    }
    return false;
}

void AudioFlinger::AsyncCallbackThread::exit()
{
    ALOGV("AsyncCallbackThread::exit");
    Mutex::Autolock _l(mLock);
    requestExit();
    mWaitWorkCV.broadcast();
}

void AudioFlinger::AsyncCallbackThread::setWriteBlocked(uint32_t sequence)
{
    Mutex::Autolock _l(mLock);
    // bit 0 is cleared
    mWriteAckSequence = sequence << 1;
}

void AudioFlinger::AsyncCallbackThread::resetWriteBlocked()
{
    Mutex::Autolock _l(mLock);
    // ignore unexpected callbacks
    if (mWriteAckSequence & 2) {
        mWriteAckSequence |= 1;
        mWaitWorkCV.signal();
    }
}

void AudioFlinger::AsyncCallbackThread::setDraining(uint32_t sequence)
{
    Mutex::Autolock _l(mLock);
    // bit 0 is cleared
    mDrainSequence = sequence << 1;
}

void AudioFlinger::AsyncCallbackThread::resetDraining()
{
    Mutex::Autolock _l(mLock);
    // ignore unexpected callbacks
    if (mDrainSequence & 2) {
        mDrainSequence |= 1;
        mWaitWorkCV.signal();
    }
}

void AudioFlinger::AsyncCallbackThread::setAsyncError()
{
    Mutex::Autolock _l(mLock);
    mAsyncError = true;
    mWaitWorkCV.signal();
}


// ----------------------------------------------------------------------------
AudioFlinger::OffloadThread::OffloadThread(const sp<AudioFlinger>& audioFlinger,
        AudioStreamOut* output, audio_io_handle_t id, uint32_t device, bool systemReady)
    :   DirectOutputThread(audioFlinger, output, id, device, OFFLOAD, systemReady),
        mPausedWriteLength(0), mPausedBytesRemaining(0), mKeepWakeLock(true),
        mOffloadUnderrunPosition(~0LL)
{
    //FIXME: mStandby should be set to true by ThreadBase constructo
    mStandby = true;
    mKeepWakeLock = property_get_bool("ro.audio.offload_wakelock", true /* default_value */);
}

void AudioFlinger::OffloadThread::threadLoop_exit()
{
    if (mFlushPending || mHwPaused) {
        // If a flush is pending or track was paused, just discard buffered data
        flushHw_l();
    } else {
        mMixerStatus = MIXER_DRAIN_ALL;
        threadLoop_drain();
    }
    if (mUseAsyncWrite) {
        ALOG_ASSERT(mCallbackThread != 0);
        mCallbackThread->exit();
    }
    PlaybackThread::threadLoop_exit();
}

AudioFlinger::PlaybackThread::mixer_state AudioFlinger::OffloadThread::prepareTracks_l(
    Vector< sp<Track> > *tracksToRemove
)
{
    size_t count = mActiveTracks.size();

    mixer_state mixerStatus = MIXER_IDLE;
    bool doHwPause = false;
    bool doHwResume = false;

    ALOGV("OffloadThread::prepareTracks_l active tracks %zu", count);

    // find out which tracks need to be processed
    for (const sp<Track> &t : mActiveTracks) {
        Track* const track = t.get();
#ifdef VERY_VERY_VERBOSE_LOGGING
        audio_track_cblk_t* cblk = track->cblk();
#endif
        // Only consider last track started for volume and mixer state control.
        // In theory an older track could underrun and restart after the new one starts
        // but as we only care about the transition phase between two tracks on a
        // direct output, it is not a problem to ignore the underrun case.
        sp<Track> l = mActiveTracks.getLatest();
        bool last = l.get() == track;

        if (track->isInvalid()) {
            ALOGW("An invalidated track shouldn't be in active list");
            tracksToRemove->add(track);
        } else if (track->mState == TrackBase::IDLE) {
            ALOGW("An idle track shouldn't be in active list");
        } else if (track->isPausing()) {
            track->setPaused();
            if (last) {
                if (mHwSupportsPause && !mHwPaused) {
                    doHwPause = true;
                    mHwPaused = true;
                }
                // If we were part way through writing the mixbuffer to
                // the HAL we must save this until we resume
                // BUG - this will be wrong if a different track is made active,
                // in that case we want to discard the pending data in the
                // mixbuffer and tell the client to present it again when the
                // track is resumed
                mPausedWriteLength = mCurrentWriteLength;
                mPausedBytesRemaining = mBytesRemaining;
                mBytesRemaining = 0;    // stop writing
            }
            tracksToRemove->add(track);
        } else if (track->isFlushPending()) {
            if (track->isStopping_1()) {
                track->mRetryCount = kMaxTrackStopRetriesOffload;
            } else {
                track->mRetryCount = kMaxTrackRetriesOffload;
            }
            track->flushAck();
            if (last) {
                mFlushPending = true;
            }
        } else if (track->isResumePending()){
            track->resumeAck();
            if (last) {
                if (mPausedBytesRemaining) {
                    // Need to continue write that was interrupted
                    mCurrentWriteLength = mPausedWriteLength;
                    mBytesRemaining = mPausedBytesRemaining;
                    mPausedBytesRemaining = 0;
                }
                if (mHwPaused) {
                    doHwResume = true;
                    mHwPaused = false;
                    // threadLoop_mix() will handle the case that we need to
                    // resume an interrupted write
                }
                // enable write to audio HAL
                mSleepTimeUs = 0;

                mLeftVolFloat = mRightVolFloat = -1.0;

                // Do not handle new data in this iteration even if track->framesReady()
                mixerStatus = MIXER_TRACKS_ENABLED;
            }
        }  else if (track->framesReady() && track->isReady() &&
                !track->isPaused() && !track->isTerminated() && !track->isStopping_2()) {
            ALOGVV("OffloadThread: track(%d) s=%08x [OK]", track->id(), cblk->mServer);
            if (track->mFillingUpStatus == Track::FS_FILLED) {
                track->mFillingUpStatus = Track::FS_ACTIVE;
                if (last) {
                    // make sure processVolume_l() will apply new volume even if 0
                    mLeftVolFloat = mRightVolFloat = -1.0;
                }
            }

            if (last) {
                sp<Track> previousTrack = mPreviousTrack.promote();
                if (previousTrack != 0) {
                    if (track != previousTrack.get()) {
                        // Flush any data still being written from last track
                        mBytesRemaining = 0;
                        if (mPausedBytesRemaining) {
                            // Last track was paused so we also need to flush saved
                            // mixbuffer state and invalidate track so that it will
                            // re-submit that unwritten data when it is next resumed
                            mPausedBytesRemaining = 0;
                            // Invalidate is a bit drastic - would be more efficient
                            // to have a flag to tell client that some of the
                            // previously written data was lost
                            previousTrack->invalidate();
                        }
                        // flush data already sent to the DSP if changing audio session as audio
                        // comes from a different source. Also invalidate previous track to force a
                        // seek when resuming.
                        if (previousTrack->sessionId() != track->sessionId()) {
                            previousTrack->invalidate();
                        }
                    }
                }
                mPreviousTrack = track;
                // reset retry count
                if (track->isStopping_1()) {
                    track->mRetryCount = kMaxTrackStopRetriesOffload;
                } else {
                    track->mRetryCount = kMaxTrackRetriesOffload;
                }
                mActiveTrack = t;
                mixerStatus = MIXER_TRACKS_READY;
            }
        } else {
            ALOGVV("OffloadThread: track(%d) s=%08x [NOT READY]", track->id(), cblk->mServer);
            if (track->isStopping_1()) {
                if (--(track->mRetryCount) <= 0) {
                    // Hardware buffer can hold a large amount of audio so we must
                    // wait for all current track's data to drain before we say
                    // that the track is stopped.
                    if (mBytesRemaining == 0) {
                        // Only start draining when all data in mixbuffer
                        // has been written
                        ALOGV("OffloadThread: underrun and STOPPING_1 -> draining, STOPPING_2");
                        track->mState = TrackBase::STOPPING_2; // so presentation completes after
                        // drain do not drain if no data was ever sent to HAL (mStandby == true)
                        if (last && !mStandby) {
                            // do not modify drain sequence if we are already draining. This happens
                            // when resuming from pause after drain.
                            if ((mDrainSequence & 1) == 0) {
                                mSleepTimeUs = 0;
                                mStandbyTimeNs = systemTime() + mStandbyDelayNs;
                                mixerStatus = MIXER_DRAIN_TRACK;
                                mDrainSequence += 2;
                            }
                            if (mHwPaused) {
                                // It is possible to move from PAUSED to STOPPING_1 without
                                // a resume so we must ensure hardware is running
                                doHwResume = true;
                                mHwPaused = false;
                            }
                        }
                    }
                } else if (last) {
                    ALOGV("stopping1 underrun retries left %d", track->mRetryCount);
                    mixerStatus = MIXER_TRACKS_ENABLED;
                }
            } else if (track->isStopping_2()) {
                // Drain has completed or we are in standby, signal presentation complete
                if (!(mDrainSequence & 1) || !last || mStandby) {
                    track->mState = TrackBase::STOPPED;
                    uint32_t latency = 0;
                    status_t result = mOutput->stream->getLatency(&latency);
                    ALOGE_IF(result != OK,
                            "Error when retrieving output stream latency: %d", result);
                    size_t audioHALFrames = (latency * mSampleRate) / 1000;
                    int64_t framesWritten =
                            mBytesWritten / mOutput->getFrameSize();
                    track->presentationComplete(framesWritten, audioHALFrames);
                    track->reset();
                    tracksToRemove->add(track);
                    // DIRECT and OFFLOADED stop resets frame counts.
                    if (!mUseAsyncWrite) {
                        // If we don't get explicit drain notification we must
                        // register discontinuity regardless of whether this is
                        // the previous (!last) or the upcoming (last) track
                        // to avoid skipping the discontinuity.
                        mTimestampVerifier.discontinuity();
                    }
                }
            } else {
                // No buffers for this track. Give it a few chances to
                // fill a buffer, then remove it from active list.
                if (--(track->mRetryCount) <= 0) {
                    bool running = false;
                    uint64_t position = 0;
                    struct timespec unused;
                    // The running check restarts the retry counter at least once.
                    status_t ret = mOutput->stream->getPresentationPosition(&position, &unused);
                    if (ret == NO_ERROR && position != mOffloadUnderrunPosition) {
                        running = true;
                        mOffloadUnderrunPosition = position;
                    }
                    if (ret == NO_ERROR) {
                        ALOGVV("underrun counter, running(%d): %lld vs %lld", running,
                                (long long)position, (long long)mOffloadUnderrunPosition);
                    }
                    if (running) { // still running, give us more time.
                        track->mRetryCount = kMaxTrackRetriesOffload;
                    } else {
                        ALOGV("OffloadThread: BUFFER TIMEOUT: remove track(%d) from active list",
                                track->id());
                        tracksToRemove->add(track);
                        // tell client process that the track was disabled because of underrun;
                        // it will then automatically call start() when data is available
                        track->disable();
                    }
                } else if (last){
                    mixerStatus = MIXER_TRACKS_ENABLED;
                }
            }
        }
        // compute volume for this track
        processVolume_l(track, last);
    }

    // make sure the pause/flush/resume sequence is executed in the right order.
    // If a flush is pending and a track is active but the HW is not paused, force a HW pause
    // before flush and then resume HW. This can happen in case of pause/flush/resume
    // if resume is received before pause is executed.
    if (!mStandby && (doHwPause || (mFlushPending && !mHwPaused && (count != 0)))) {
        status_t result = mOutput->stream->pause();
        ALOGE_IF(result != OK, "Error when pausing output stream: %d", result);
    }
    if (mFlushPending) {
        flushHw_l();
    }
    if (!mStandby && doHwResume) {
        status_t result = mOutput->stream->resume();
        ALOGE_IF(result != OK, "Error when resuming output stream: %d", result);
    }

    // remove all the tracks that need to be...
    removeTracks_l(*tracksToRemove);

    return mixerStatus;
}

// must be called with thread mutex locked
bool AudioFlinger::OffloadThread::waitingAsyncCallback_l()
{
    ALOGVV("waitingAsyncCallback_l mWriteAckSequence %d mDrainSequence %d",
          mWriteAckSequence, mDrainSequence);
    if (mUseAsyncWrite && ((mWriteAckSequence & 1) || (mDrainSequence & 1))) {
        return true;
    }
    return false;
}

bool AudioFlinger::OffloadThread::waitingAsyncCallback()
{
    Mutex::Autolock _l(mLock);
    return waitingAsyncCallback_l();
}

void AudioFlinger::OffloadThread::flushHw_l()
{
    DirectOutputThread::flushHw_l();
    // Flush anything still waiting in the mixbuffer
    mCurrentWriteLength = 0;
    mBytesRemaining = 0;
    mPausedWriteLength = 0;
    mPausedBytesRemaining = 0;
    // reset bytes written count to reflect that DSP buffers are empty after flush.
    mBytesWritten = 0;
    mOffloadUnderrunPosition = ~0LL;

    if (mUseAsyncWrite) {
        // discard any pending drain or write ack by incrementing sequence
        mWriteAckSequence = (mWriteAckSequence + 2) & ~1;
        mDrainSequence = (mDrainSequence + 2) & ~1;
        ALOG_ASSERT(mCallbackThread != 0);
        mCallbackThread->setWriteBlocked(mWriteAckSequence);
        mCallbackThread->setDraining(mDrainSequence);
    }
}

void AudioFlinger::OffloadThread::invalidateTracks(audio_stream_type_t streamType)
{
    Mutex::Autolock _l(mLock);
    if (PlaybackThread::invalidateTracks_l(streamType)) {
        mFlushPending = true;
    }
}

// ----------------------------------------------------------------------------

AudioFlinger::DuplicatingThread::DuplicatingThread(const sp<AudioFlinger>& audioFlinger,
        AudioFlinger::MixerThread* mainThread, audio_io_handle_t id, bool systemReady)
    :   MixerThread(audioFlinger, mainThread->getOutput(), id, mainThread->outDevice(),
                    systemReady, DUPLICATING),
        mWaitTimeMs(UINT_MAX)
{
    addOutputTrack(mainThread);
}

AudioFlinger::DuplicatingThread::~DuplicatingThread()
{
    for (size_t i = 0; i < mOutputTracks.size(); i++) {
        mOutputTracks[i]->destroy();
    }
}

void AudioFlinger::DuplicatingThread::threadLoop_mix()
{
    // mix buffers...
    if (outputsReady(outputTracks)) {
        mAudioMixer->process();
    } else {
        if (mMixerBufferValid) {
            memset(mMixerBuffer, 0, mMixerBufferSize);
        } else {
            memset(mSinkBuffer, 0, mSinkBufferSize);
        }
    }
    mSleepTimeUs = 0;
    writeFrames = mNormalFrameCount;
    mCurrentWriteLength = mSinkBufferSize;
    mStandbyTimeNs = systemTime() + mStandbyDelayNs;
}

void AudioFlinger::DuplicatingThread::threadLoop_sleepTime()
{
    if (mSleepTimeUs == 0) {
        if (mMixerStatus == MIXER_TRACKS_ENABLED) {
            mSleepTimeUs = mActiveSleepTimeUs;
        } else {
            mSleepTimeUs = mIdleSleepTimeUs;
        }
    } else if (mBytesWritten != 0) {
        if (mMixerStatus == MIXER_TRACKS_ENABLED) {
            writeFrames = mNormalFrameCount;
            memset(mSinkBuffer, 0, mSinkBufferSize);
        } else {
            // flush remaining overflow buffers in output tracks
            writeFrames = 0;
        }
        mSleepTimeUs = 0;
    }
}

ssize_t AudioFlinger::DuplicatingThread::threadLoop_write()
{
    for (size_t i = 0; i < outputTracks.size(); i++) {
        const ssize_t actualWritten = outputTracks[i]->write(mSinkBuffer, writeFrames);

        // Consider the first OutputTrack for timestamp and frame counting.

        // The threadLoop() generally assumes writing a full sink buffer size at a time.
        // Here, we correct for writeFrames of 0 (a stop) or underruns because
        // we always claim success.
        if (i == 0) {
            const ssize_t correction = mSinkBufferSize / mFrameSize - actualWritten;
            ALOGD_IF(correction != 0 && writeFrames != 0,
                    "%s: writeFrames:%u  actualWritten:%zd  correction:%zd  mFramesWritten:%lld",
                    __func__, writeFrames, actualWritten, correction, (long long)mFramesWritten);
            mFramesWritten -= correction;
        }

        // TODO: Report correction for the other output tracks and show in the dump.
    }
    mStandby = false;
    return (ssize_t)mSinkBufferSize;
}

void AudioFlinger::DuplicatingThread::threadLoop_standby()
{
    // DuplicatingThread implements standby by stopping all tracks
    for (size_t i = 0; i < outputTracks.size(); i++) {
        outputTracks[i]->stop();
    }
}

void AudioFlinger::DuplicatingThread::dumpInternals(int fd, const Vector<String16>& args __unused)
{
    MixerThread::dumpInternals(fd, args);

    std::stringstream ss;
    const size_t numTracks = mOutputTracks.size();
    ss << "  " << numTracks << " OutputTracks";
    if (numTracks > 0) {
        ss << ":";
        for (const auto &track : mOutputTracks) {
            const sp<ThreadBase> thread = track->thread().promote();
            ss << " (" << track->id() << " : ";
            if (thread.get() != nullptr) {
                ss << thread.get() << ", " << thread->id();
            } else {
                ss << "null";
            }
            ss << ")";
        }
    }
    ss << "\n";
    std::string result = ss.str();
    write(fd, result.c_str(), result.size());
}

void AudioFlinger::DuplicatingThread::saveOutputTracks()
{
    outputTracks = mOutputTracks;
}

void AudioFlinger::DuplicatingThread::clearOutputTracks()
{
    outputTracks.clear();
}

void AudioFlinger::DuplicatingThread::addOutputTrack(MixerThread *thread)
{
    Mutex::Autolock _l(mLock);
    // The downstream MixerThread consumes thread->frameCount() amount of frames per mix pass.
    // Adjust for thread->sampleRate() to determine minimum buffer frame count.
    // Then triple buffer because Threads do not run synchronously and may not be clock locked.
    const size_t frameCount =
            3 * sourceFramesNeeded(mSampleRate, thread->frameCount(), thread->sampleRate());
    // TODO: Consider asynchronous sample rate conversion to handle clock disparity
    // from different OutputTracks and their associated MixerThreads (e.g. one may
    // nearly empty and the other may be dropping data).

    sp<OutputTrack> outputTrack = new OutputTrack(thread,
                                            this,
                                            mSampleRate,
                                            mFormat,
                                            mChannelMask,
                                            frameCount,
                                            IPCThreadState::self()->getCallingUid());
    status_t status = outputTrack != 0 ? outputTrack->initCheck() : (status_t) NO_MEMORY;
    if (status != NO_ERROR) {
        ALOGE("addOutputTrack() initCheck failed %d", status);
        return;
    }
    thread->setStreamVolume(AUDIO_STREAM_PATCH, 1.0f);
    mOutputTracks.add(outputTrack);
    ALOGV("addOutputTrack() track %p, on thread %p", outputTrack.get(), thread);
    updateWaitTime_l();
}

void AudioFlinger::DuplicatingThread::removeOutputTrack(MixerThread *thread)
{
    Mutex::Autolock _l(mLock);
    for (size_t i = 0; i < mOutputTracks.size(); i++) {
        if (mOutputTracks[i]->thread() == thread) {
            mOutputTracks[i]->destroy();
            mOutputTracks.removeAt(i);
            updateWaitTime_l();
            if (thread->getOutput() == mOutput) {
                mOutput = NULL;
            }
            return;
        }
    }
    ALOGV("removeOutputTrack(): unknown thread: %p", thread);
}

// caller must hold mLock
void AudioFlinger::DuplicatingThread::updateWaitTime_l()
{
    mWaitTimeMs = UINT_MAX;
    for (size_t i = 0; i < mOutputTracks.size(); i++) {
        sp<ThreadBase> strong = mOutputTracks[i]->thread().promote();
        if (strong != 0) {
            uint32_t waitTimeMs = (strong->frameCount() * 2 * 1000) / strong->sampleRate();
            if (waitTimeMs < mWaitTimeMs) {
                mWaitTimeMs = waitTimeMs;
            }
        }
    }
}


bool AudioFlinger::DuplicatingThread::outputsReady(
        const SortedVector< sp<OutputTrack> > &outputTracks)
{
    for (size_t i = 0; i < outputTracks.size(); i++) {
        sp<ThreadBase> thread = outputTracks[i]->thread().promote();
        if (thread == 0) {
            ALOGW("DuplicatingThread::outputsReady() could not promote thread on output track %p",
                    outputTracks[i].get());
            return false;
        }
        PlaybackThread *playbackThread = (PlaybackThread *)thread.get();
        // see note at standby() declaration
        if (playbackThread->standby() && !playbackThread->isSuspended()) {
            ALOGV("DuplicatingThread output track %p on thread %p Not Ready", outputTracks[i].get(),
                    thread.get());
            return false;
        }
    }
    return true;
}

void AudioFlinger::DuplicatingThread::sendMetadataToBackend_l(
        const StreamOutHalInterface::SourceMetadata& metadata)
{
    for (auto& outputTrack : outputTracks) { // not mOutputTracks
        outputTrack->setMetadatas(metadata.tracks);
    }
}

uint32_t AudioFlinger::DuplicatingThread::activeSleepTimeUs() const
{
    return (mWaitTimeMs * 1000) / 2;
}

void AudioFlinger::DuplicatingThread::cacheParameters_l()
{
    // updateWaitTime_l() sets mWaitTimeMs, which affects activeSleepTimeUs(), so call it first
    updateWaitTime_l();

    MixerThread::cacheParameters_l();
}


// ----------------------------------------------------------------------------
//      Record
// ----------------------------------------------------------------------------

AudioFlinger::RecordThread::RecordThread(const sp<AudioFlinger>& audioFlinger,
                                         AudioStreamIn *input,
                                         audio_io_handle_t id,
                                         audio_devices_t outDevice,
                                         audio_devices_t inDevice,
                                         bool systemReady
                                         ) :
    ThreadBase(audioFlinger, id, outDevice, inDevice, RECORD, systemReady),
    mInput(input),
    mActiveTracks(&this->mLocalLog),
    mRsmpInBuffer(NULL),
    // mRsmpInFrames, mRsmpInFramesP2, and mRsmpInFramesOA are set by readInputParameters_l()
    mRsmpInRear(0)
    , mReadOnlyHeap(new MemoryDealer(kRecordThreadReadOnlyHeapSize,
            "RecordThreadRO", MemoryHeapBase::READ_ONLY))
    // mFastCapture below
    , mFastCaptureFutex(0)
    // mInputSource
    // mPipeSink
    // mPipeSource
    , mPipeFramesP2(0)
    // mPipeMemory
    // mFastCaptureNBLogWriter
    , mFastTrackAvail(false)
    , mBtNrecSuspended(false)
{
    snprintf(mThreadName, kThreadNameLength, "AudioIn_%X", id);
    mNBLogWriter = audioFlinger->newWriter_l(kLogSize, mThreadName);

    if (mInput != nullptr && mInput->audioHwDev != nullptr) {
        mIsMsdDevice = strcmp(
                mInput->audioHwDev->moduleName(), AUDIO_HARDWARE_MODULE_ID_MSD) == 0;
    }

    readInputParameters_l();

    // TODO: We may also match on address as well as device type for
    // AUDIO_DEVICE_IN_BUS, AUDIO_DEVICE_IN_BLUETOOTH_A2DP, AUDIO_DEVICE_IN_REMOTE_SUBMIX
    mTimestampCorrectedDevices = (audio_devices_t)property_get_int64(
            "audio.timestamp.corrected_input_devices",
            (int64_t)(mIsMsdDevice ? AUDIO_DEVICE_IN_BUS // turn on by default for MSD
                                   : AUDIO_DEVICE_NONE));

    // create an NBAIO source for the HAL input stream, and negotiate
    mInputSource = new AudioStreamInSource(input->stream);
    size_t numCounterOffers = 0;
    const NBAIO_Format offers[1] = {Format_from_SR_C(mSampleRate, mChannelCount, mFormat)};
#if !LOG_NDEBUG
    ssize_t index =
#else
    (void)
#endif
            mInputSource->negotiate(offers, 1, NULL, numCounterOffers);
    ALOG_ASSERT(index == 0);

    // initialize fast capture depending on configuration
    bool initFastCapture;
    switch (kUseFastCapture) {
    case FastCapture_Never:
        initFastCapture = false;
        ALOGV("%p kUseFastCapture = Never, initFastCapture = false", this);
        break;
    case FastCapture_Always:
        initFastCapture = true;
        ALOGV("%p kUseFastCapture = Always, initFastCapture = true", this);
        break;
    case FastCapture_Static:
        initFastCapture = (mFrameCount * 1000) / mSampleRate < kMinNormalCaptureBufferSizeMs;
        ALOGV("%p kUseFastCapture = Static, (%lld * 1000) / %u vs %u, initFastCapture = %d",
                this, (long long)mFrameCount, mSampleRate, kMinNormalCaptureBufferSizeMs,
                initFastCapture);
        break;
    // case FastCapture_Dynamic:
    }

    if (initFastCapture) {
        // create a Pipe for FastCapture to write to, and for us and fast tracks to read from
        NBAIO_Format format = mInputSource->format();
        // quadruple-buffering of 20 ms each; this ensures we can sleep for 20ms in RecordThread
        size_t pipeFramesP2 = roundup(4 * FMS_20 * mSampleRate / 1000);
        size_t pipeSize = pipeFramesP2 * Format_frameSize(format);
        void *pipeBuffer = nullptr;
        const sp<MemoryDealer> roHeap(readOnlyHeap());
        sp<IMemory> pipeMemory;
        if ((roHeap == 0) ||
                (pipeMemory = roHeap->allocate(pipeSize)) == 0 ||
                (pipeBuffer = pipeMemory->pointer()) == nullptr) {
            ALOGE("not enough memory for pipe buffer size=%zu; "
                    "roHeap=%p, pipeMemory=%p, pipeBuffer=%p; roHeapSize: %lld",
                    pipeSize, roHeap.get(), pipeMemory.get(), pipeBuffer,
                    (long long)kRecordThreadReadOnlyHeapSize);
            goto failed;
        }
        // pipe will be shared directly with fast clients, so clear to avoid leaking old information
        memset(pipeBuffer, 0, pipeSize);
        Pipe *pipe = new Pipe(pipeFramesP2, format, pipeBuffer);
        const NBAIO_Format offers[1] = {format};
        size_t numCounterOffers = 0;
        ssize_t index = pipe->negotiate(offers, 1, NULL, numCounterOffers);
        ALOG_ASSERT(index == 0);
        mPipeSink = pipe;
        PipeReader *pipeReader = new PipeReader(*pipe);
        numCounterOffers = 0;
        index = pipeReader->negotiate(offers, 1, NULL, numCounterOffers);
        ALOG_ASSERT(index == 0);
        mPipeSource = pipeReader;
        mPipeFramesP2 = pipeFramesP2;
        mPipeMemory = pipeMemory;

        // create fast capture
        mFastCapture = new FastCapture();
        FastCaptureStateQueue *sq = mFastCapture->sq();
#ifdef STATE_QUEUE_DUMP
        // FIXME
#endif
        FastCaptureState *state = sq->begin();
        state->mCblk = NULL;
        state->mInputSource = mInputSource.get();
        state->mInputSourceGen++;
        state->mPipeSink = pipe;
        state->mPipeSinkGen++;
        state->mFrameCount = mFrameCount;
        state->mCommand = FastCaptureState::COLD_IDLE;
        // already done in constructor initialization list
        //mFastCaptureFutex = 0;
        state->mColdFutexAddr = &mFastCaptureFutex;
        state->mColdGen++;
        state->mDumpState = &mFastCaptureDumpState;
#ifdef TEE_SINK
        // FIXME
#endif
        mFastCaptureNBLogWriter = audioFlinger->newWriter_l(kFastCaptureLogSize, "FastCapture");
        state->mNBLogWriter = mFastCaptureNBLogWriter.get();
        sq->end();
        sq->push(FastCaptureStateQueue::BLOCK_UNTIL_PUSHED);

        // start the fast capture
        mFastCapture->run("FastCapture", ANDROID_PRIORITY_URGENT_AUDIO);
        pid_t tid = mFastCapture->getTid();
        sendPrioConfigEvent(getpid(), tid, kPriorityFastCapture, false /*forApp*/);
        stream()->setHalThreadPriority(kPriorityFastCapture);
#ifdef AUDIO_WATCHDOG
        // FIXME
#endif

        mFastTrackAvail = true;
    }
#ifdef TEE_SINK
    mTee.set(mInputSource->format(), NBAIO_Tee::TEE_FLAG_INPUT_THREAD);
    mTee.setId(std::string("_") + std::to_string(mId) + "_C");
#endif
failed: ;

    // FIXME mNormalSource
}

AudioFlinger::RecordThread::~RecordThread()
{
    if (mFastCapture != 0) {
        FastCaptureStateQueue *sq = mFastCapture->sq();
        FastCaptureState *state = sq->begin();
        if (state->mCommand == FastCaptureState::COLD_IDLE) {
            int32_t old = android_atomic_inc(&mFastCaptureFutex);
            if (old == -1) {
                (void) syscall(__NR_futex, &mFastCaptureFutex, FUTEX_WAKE_PRIVATE, 1);
            }
        }
        state->mCommand = FastCaptureState::EXIT;
        sq->end();
        sq->push(FastCaptureStateQueue::BLOCK_UNTIL_PUSHED);
        mFastCapture->join();
        mFastCapture.clear();
    }
    mAudioFlinger->unregisterWriter(mFastCaptureNBLogWriter);
    mAudioFlinger->unregisterWriter(mNBLogWriter);
    free(mRsmpInBuffer);
}

void AudioFlinger::RecordThread::onFirstRef()
{
    run(mThreadName, PRIORITY_URGENT_AUDIO);
}

void AudioFlinger::RecordThread::preExit()
{
    ALOGV("  preExit()");
    Mutex::Autolock _l(mLock);
    for (size_t i = 0; i < mTracks.size(); i++) {
        sp<RecordTrack> track = mTracks[i];
        track->invalidate();
    }
    mActiveTracks.clear();
    mStartStopCond.broadcast();
}

bool AudioFlinger::RecordThread::threadLoop()
{
    nsecs_t lastWarning = 0;

    inputStandBy();

reacquire_wakelock:
    sp<RecordTrack> activeTrack;
    {
        Mutex::Autolock _l(mLock);
        acquireWakeLock_l();
    }

    // used to request a deferred sleep, to be executed later while mutex is unlocked
    uint32_t sleepUs = 0;

    // loop while there is work to do
    for (;;) {
        Vector< sp<EffectChain> > effectChains;

        // activeTracks accumulates a copy of a subset of mActiveTracks
        Vector< sp<RecordTrack> > activeTracks;

        // reference to the (first and only) active fast track
        sp<RecordTrack> fastTrack;

        // reference to a fast track which is about to be removed
        sp<RecordTrack> fastTrackToRemove;

        { // scope for mLock
            Mutex::Autolock _l(mLock);

            processConfigEvents_l();

            // check exitPending here because checkForNewParameters_l() and
            // checkForNewParameters_l() can temporarily release mLock
            if (exitPending()) {
                break;
            }

            // sleep with mutex unlocked
            if (sleepUs > 0) {
                ATRACE_BEGIN("sleepC");
                mWaitWorkCV.waitRelative(mLock, microseconds((nsecs_t)sleepUs));
                ATRACE_END();
                sleepUs = 0;
                continue;
            }

            // if no active track(s), then standby and release wakelock
            size_t size = mActiveTracks.size();
            if (size == 0) {
                standbyIfNotAlreadyInStandby();
                // exitPending() can't become true here
                releaseWakeLock_l();
                ALOGV("RecordThread: loop stopping");
                // go to sleep
                mWaitWorkCV.wait(mLock);
                ALOGV("RecordThread: loop starting");
                goto reacquire_wakelock;
            }

            bool doBroadcast = false;
            bool allStopped = true;
            for (size_t i = 0; i < size; ) {

                activeTrack = mActiveTracks[i];
                if (activeTrack->isTerminated()) {
                    if (activeTrack->isFastTrack()) {
                        ALOG_ASSERT(fastTrackToRemove == 0);
                        fastTrackToRemove = activeTrack;
                    }
                    removeTrack_l(activeTrack);
                    mActiveTracks.remove(activeTrack);
                    size--;
                    continue;
                }

                TrackBase::track_state activeTrackState = activeTrack->mState;
                switch (activeTrackState) {

                case TrackBase::PAUSING:
                    mActiveTracks.remove(activeTrack);
                    activeTrack->mState = TrackBase::PAUSED;
                    doBroadcast = true;
                    size--;
                    continue;

                case TrackBase::STARTING_1:
                    sleepUs = 10000;
                    i++;
                    allStopped = false;
                    continue;

                case TrackBase::STARTING_2:
                    doBroadcast = true;
                    mStandby = false;
                    activeTrack->mState = TrackBase::ACTIVE;
                    allStopped = false;
                    break;

                case TrackBase::ACTIVE:
                    allStopped = false;
                    break;

                case TrackBase::IDLE:    // cannot be on ActiveTracks if idle
                case TrackBase::PAUSED:  // cannot be on ActiveTracks if paused
                case TrackBase::STOPPED: // cannot be on ActiveTracks if destroyed/terminated
                default:
                    LOG_ALWAYS_FATAL("%s: Unexpected active track state:%d, id:%d, tracks:%zu",
                            __func__, activeTrackState, activeTrack->id(), size);
                }

                activeTracks.add(activeTrack);
                i++;

                if (activeTrack->isFastTrack()) {
                    ALOG_ASSERT(!mFastTrackAvail);
                    ALOG_ASSERT(fastTrack == 0);
                    fastTrack = activeTrack;
                }
            }

            mActiveTracks.updatePowerState(this);

            updateMetadata_l();

            if (allStopped) {
                standbyIfNotAlreadyInStandby();
            }
            if (doBroadcast) {
                mStartStopCond.broadcast();
            }

            // sleep if there are no active tracks to process
            if (activeTracks.isEmpty()) {
                if (sleepUs == 0) {
                    sleepUs = kRecordThreadSleepUs;
                }
                continue;
            }
            sleepUs = 0;

            lockEffectChains_l(effectChains);
        }

        // thread mutex is now unlocked, mActiveTracks unknown, activeTracks.size() > 0

        size_t size = effectChains.size();
        for (size_t i = 0; i < size; i++) {
            // thread mutex is not locked, but effect chain is locked
            effectChains[i]->process_l();
        }

        // Push a new fast capture state if fast capture is not already running, or cblk change
        if (mFastCapture != 0) {
            FastCaptureStateQueue *sq = mFastCapture->sq();
            FastCaptureState *state = sq->begin();
            bool didModify = false;
            FastCaptureStateQueue::block_t block = FastCaptureStateQueue::BLOCK_UNTIL_PUSHED;
            if (state->mCommand != FastCaptureState::READ_WRITE /* FIXME &&
                    (kUseFastMixer != FastMixer_Dynamic || state->mTrackMask > 1)*/) {
                if (state->mCommand == FastCaptureState::COLD_IDLE) {
                    int32_t old = android_atomic_inc(&mFastCaptureFutex);
                    if (old == -1) {
                        (void) syscall(__NR_futex, &mFastCaptureFutex, FUTEX_WAKE_PRIVATE, 1);
                    }
                }
                state->mCommand = FastCaptureState::READ_WRITE;
#if 0   // FIXME
                mFastCaptureDumpState.increaseSamplingN(mAudioFlinger->isLowRamDevice() ?
                        FastThreadDumpState::kSamplingNforLowRamDevice :
                        FastThreadDumpState::kSamplingN);
#endif
                didModify = true;
            }
            audio_track_cblk_t *cblkOld = state->mCblk;
            audio_track_cblk_t *cblkNew = fastTrack != 0 ? fastTrack->cblk() : NULL;
            if (cblkNew != cblkOld) {
                state->mCblk = cblkNew;
                // block until acked if removing a fast track
                if (cblkOld != NULL) {
                    block = FastCaptureStateQueue::BLOCK_UNTIL_ACKED;
                }
                didModify = true;
            }
            AudioBufferProvider* abp = (fastTrack != 0 && fastTrack->isPatchTrack()) ?
                    reinterpret_cast<AudioBufferProvider*>(fastTrack.get()) : nullptr;
            if (state->mFastPatchRecordBufferProvider != abp) {
                state->mFastPatchRecordBufferProvider = abp;
                state->mFastPatchRecordFormat = fastTrack == 0 ?
                        AUDIO_FORMAT_INVALID : fastTrack->format();
                didModify = true;
            }
            sq->end(didModify);
            if (didModify) {
                sq->push(block);
#if 0
                if (kUseFastCapture == FastCapture_Dynamic) {
                    mNormalSource = mPipeSource;
                }
#endif
            }
        }

        // now run the fast track destructor with thread mutex unlocked
        fastTrackToRemove.clear();

        // Read from HAL to keep up with fastest client if multiple active tracks, not slowest one.
        // Only the client(s) that are too slow will overrun. But if even the fastest client is too
        // slow, then this RecordThread will overrun by not calling HAL read often enough.
        // If destination is non-contiguous, first read past the nominal end of buffer, then
        // copy to the right place.  Permitted because mRsmpInBuffer was over-allocated.

        int32_t rear = mRsmpInRear & (mRsmpInFramesP2 - 1);
        ssize_t framesRead;

        // If an NBAIO source is present, use it to read the normal capture's data
        if (mPipeSource != 0) {
            size_t framesToRead = min(mRsmpInFramesOA - rear, mRsmpInFramesP2 / 2);

            // The audio fifo read() returns OVERRUN on overflow, and advances the read pointer
            // to the full buffer point (clearing the overflow condition).  Upon OVERRUN error,
            // we immediately retry the read() to get data and prevent another overflow.
            for (int retries = 0; retries <= 2; ++retries) {
                ALOGW_IF(retries > 0, "overrun on read from pipe, retry #%d", retries);
                framesRead = mPipeSource->read((uint8_t*)mRsmpInBuffer + rear * mFrameSize,
                        framesToRead);
                if (framesRead != OVERRUN) break;
            }

            const ssize_t availableToRead = mPipeSource->availableToRead();
            if (availableToRead >= 0) {
                // PipeSource is the master clock.  It is up to the AudioRecord client to keep up.
                LOG_ALWAYS_FATAL_IF((size_t)availableToRead > mPipeFramesP2,
                        "more frames to read than fifo size, %zd > %zu",
                        availableToRead, mPipeFramesP2);
                const size_t pipeFramesFree = mPipeFramesP2 - availableToRead;
                const size_t sleepFrames = min(pipeFramesFree, mRsmpInFramesP2) / 2;
                ALOGVV("mPipeFramesP2:%zu mRsmpInFramesP2:%zu sleepFrames:%zu availableToRead:%zd",
                        mPipeFramesP2, mRsmpInFramesP2, sleepFrames, availableToRead);
                sleepUs = (sleepFrames * 1000000LL) / mSampleRate;
            }
            if (framesRead < 0) {
                status_t status = (status_t) framesRead;
                switch (status) {
                case OVERRUN:
                    ALOGW("overrun on read from pipe");
                    framesRead = 0;
                    break;
                case NEGOTIATE:
                    ALOGE("re-negotiation is needed");
                    framesRead = -1;  // Will cause an attempt to recover.
                    break;
                default:
                    ALOGE("unknown error %d on read from pipe", status);
                    break;
                }
            }
        // otherwise use the HAL / AudioStreamIn directly
        } else {
            ATRACE_BEGIN("read");
            size_t bytesRead;
            status_t result = mInput->stream->read(
                    (uint8_t*)mRsmpInBuffer + rear * mFrameSize, mBufferSize, &bytesRead);
            ATRACE_END();
            if (result < 0) {
                framesRead = result;
            } else {
                framesRead = bytesRead / mFrameSize;
            }
        }

        // Update server timestamp with server stats
        // systemTime() is optional if the hardware supports timestamps.
        mTimestamp.mPosition[ExtendedTimestamp::LOCATION_SERVER] += framesRead;
        mTimestamp.mTimeNs[ExtendedTimestamp::LOCATION_SERVER] = systemTime();

        // Update server timestamp with kernel stats
        if (mPipeSource.get() == nullptr /* don't obtain for FastCapture, could block */) {
            int64_t position, time;
            if (mStandby) {
                mTimestampVerifier.discontinuity();
            } else if (mInput->stream->getCapturePosition(&position, &time) == NO_ERROR
                    && time > mTimestamp.mTimeNs[ExtendedTimestamp::LOCATION_KERNEL]) {

                mTimestampVerifier.add(position, time, mSampleRate);

                // Correct timestamps
                if (isTimestampCorrectionEnabled()) {
                    ALOGV("TS_BEFORE: %d %lld %lld",
                            id(), (long long)time, (long long)position);
                    auto correctedTimestamp = mTimestampVerifier.getLastCorrectedTimestamp();
                    position = correctedTimestamp.mFrames;
                    time = correctedTimestamp.mTimeNs;
                    ALOGV("TS_AFTER: %d %lld %lld",
                            id(), (long long)time, (long long)position);
                }

                mTimestamp.mPosition[ExtendedTimestamp::LOCATION_KERNEL] = position;
                mTimestamp.mTimeNs[ExtendedTimestamp::LOCATION_KERNEL] = time;
                // Note: In general record buffers should tend to be empty in
                // a properly running pipeline.
                //
                // Also, it is not advantageous to call get_presentation_position during the read
                // as the read obtains a lock, preventing the timestamp call from executing.
            } else {
                mTimestampVerifier.error();
            }
        }
        // Use this to track timestamp information
        // ALOGD("%s", mTimestamp.toString().c_str());

        if (framesRead < 0 || (framesRead == 0 && mPipeSource == 0)) {
            ALOGE("read failed: framesRead=%zd", framesRead);
            // Force input into standby so that it tries to recover at next read attempt
            inputStandBy();
            sleepUs = kRecordThreadSleepUs;
        }
        if (framesRead <= 0) {
            goto unlock;
        }
        ALOG_ASSERT(framesRead > 0);
        mFramesRead += framesRead;

#ifdef TEE_SINK
        (void)mTee.write((uint8_t*)mRsmpInBuffer + rear * mFrameSize, framesRead);
#endif
        // If destination is non-contiguous, we now correct for reading past end of buffer.
        {
            size_t part1 = mRsmpInFramesP2 - rear;
            if ((size_t) framesRead > part1) {
                memcpy(mRsmpInBuffer, (uint8_t*)mRsmpInBuffer + mRsmpInFramesP2 * mFrameSize,
                        (framesRead - part1) * mFrameSize);
            }
        }
        rear = mRsmpInRear += framesRead;

        size = activeTracks.size();

        // loop over each active track
        for (size_t i = 0; i < size; i++) {
            activeTrack = activeTracks[i];

            // skip fast tracks, as those are handled directly by FastCapture
            if (activeTrack->isFastTrack()) {
                continue;
            }

            // TODO: This code probably should be moved to RecordTrack.
            // TODO: Update the activeTrack buffer converter in case of reconfigure.

            enum {
                OVERRUN_UNKNOWN,
                OVERRUN_TRUE,
                OVERRUN_FALSE
            } overrun = OVERRUN_UNKNOWN;

            // loop over getNextBuffer to handle circular sink
            for (;;) {

                activeTrack->mSink.frameCount = ~0;
                status_t status = activeTrack->getNextBuffer(&activeTrack->mSink);
                size_t framesOut = activeTrack->mSink.frameCount;
                LOG_ALWAYS_FATAL_IF((status == OK) != (framesOut > 0));

                // check available frames and handle overrun conditions
                // if the record track isn't draining fast enough.
                bool hasOverrun;
                size_t framesIn;
                activeTrack->mResamplerBufferProvider->sync(&framesIn, &hasOverrun);
                if (hasOverrun) {
                    overrun = OVERRUN_TRUE;
                }
                if (framesOut == 0 || framesIn == 0) {
                    break;
                }

                // Don't allow framesOut to be larger than what is possible with resampling
                // from framesIn.
                // This isn't strictly necessary but helps limit buffer resizing in
                // RecordBufferConverter.  TODO: remove when no longer needed.
                framesOut = min(framesOut,
                        destinationFramesPossible(
                                framesIn, mSampleRate, activeTrack->mSampleRate));

                if (activeTrack->isDirect()) {
                    // No RecordBufferConverter used for direct streams. Pass
                    // straight from RecordThread buffer to RecordTrack buffer.
                    AudioBufferProvider::Buffer buffer;
                    buffer.frameCount = framesOut;
                    status_t status = activeTrack->mResamplerBufferProvider->getNextBuffer(&buffer);
                    if (status == OK && buffer.frameCount != 0) {
                        ALOGV_IF(buffer.frameCount != framesOut,
                                "%s() read less than expected (%zu vs %zu)",
                                __func__, buffer.frameCount, framesOut);
                        framesOut = buffer.frameCount;
                        memcpy(activeTrack->mSink.raw, buffer.raw, buffer.frameCount * mFrameSize);
                        activeTrack->mResamplerBufferProvider->releaseBuffer(&buffer);
                    } else {
                        framesOut = 0;
                        ALOGE("%s() cannot fill request, status: %d, frameCount: %zu",
                            __func__, status, buffer.frameCount);
                    }
                } else {
                    // process frames from the RecordThread buffer provider to the RecordTrack
                    // buffer
                    framesOut = activeTrack->mRecordBufferConverter->convert(
                            activeTrack->mSink.raw,
                            activeTrack->mResamplerBufferProvider,
                            framesOut);
                }

                if (framesOut > 0 && (overrun == OVERRUN_UNKNOWN)) {
                    overrun = OVERRUN_FALSE;
                }

                if (activeTrack->mFramesToDrop == 0) {
                    if (framesOut > 0) {
                        activeTrack->mSink.frameCount = framesOut;
                        // Sanitize before releasing if the track has no access to the source data
                        // An idle UID receives silence from non virtual devices until active
                        if (activeTrack->isSilenced()) {
                            memset(activeTrack->mSink.raw, 0, framesOut * mFrameSize);
                        }
                        activeTrack->releaseBuffer(&activeTrack->mSink);
                    }
                } else {
                    // FIXME could do a partial drop of framesOut
                    if (activeTrack->mFramesToDrop > 0) {
                        activeTrack->mFramesToDrop -= framesOut;
                        if (activeTrack->mFramesToDrop <= 0) {
                            activeTrack->clearSyncStartEvent();
                        }
                    } else {
                        activeTrack->mFramesToDrop += framesOut;
                        if (activeTrack->mFramesToDrop >= 0 || activeTrack->mSyncStartEvent == 0 ||
                                activeTrack->mSyncStartEvent->isCancelled()) {
                            ALOGW("Synced record %s, session %d, trigger session %d",
                                  (activeTrack->mFramesToDrop >= 0) ? "timed out" : "cancelled",
                                  activeTrack->sessionId(),
                                  (activeTrack->mSyncStartEvent != 0) ?
                                          activeTrack->mSyncStartEvent->triggerSession() :
                                          AUDIO_SESSION_NONE);
                            activeTrack->clearSyncStartEvent();
                        }
                    }
                }

                if (framesOut == 0) {
                    break;
                }
            }

            switch (overrun) {
            case OVERRUN_TRUE:
                // client isn't retrieving buffers fast enough
                if (!activeTrack->setOverflow()) {
                    nsecs_t now = systemTime();
                    // FIXME should lastWarning per track?
                    if ((now - lastWarning) > kWarningThrottleNs) {
                        ALOGW("RecordThread: buffer overflow");
                        lastWarning = now;
                    }
                }
                break;
            case OVERRUN_FALSE:
                activeTrack->clearOverflow();
                break;
            case OVERRUN_UNKNOWN:
                break;
            }

            // update frame information and push timestamp out
            activeTrack->updateTrackFrameInfo(
                    activeTrack->mServerProxy->framesReleased(),
                    mTimestamp.mPosition[ExtendedTimestamp::LOCATION_SERVER],
                    mSampleRate, mTimestamp);
        }

unlock:
        // enable changes in effect chain
        unlockEffectChains(effectChains);
        // effectChains doesn't need to be cleared, since it is cleared by destructor at scope end
    }

    standbyIfNotAlreadyInStandby();

    {
        Mutex::Autolock _l(mLock);
        for (size_t i = 0; i < mTracks.size(); i++) {
            sp<RecordTrack> track = mTracks[i];
            track->invalidate();
        }
        mActiveTracks.clear();
        mStartStopCond.broadcast();
    }

    releaseWakeLock();

    ALOGV("RecordThread %p exiting", this);
    return false;
}

void AudioFlinger::RecordThread::standbyIfNotAlreadyInStandby()
{
    if (!mStandby) {
        inputStandBy();
        mStandby = true;
    }
}

void AudioFlinger::RecordThread::inputStandBy()
{
    // Idle the fast capture if it's currently running
    if (mFastCapture != 0) {
        FastCaptureStateQueue *sq = mFastCapture->sq();
        FastCaptureState *state = sq->begin();
        if (!(state->mCommand & FastCaptureState::IDLE)) {
            state->mCommand = FastCaptureState::COLD_IDLE;
            state->mColdFutexAddr = &mFastCaptureFutex;
            state->mColdGen++;
            mFastCaptureFutex = 0;
            sq->end();
            // BLOCK_UNTIL_PUSHED would be insufficient, as we need it to stop doing I/O now
            sq->push(FastCaptureStateQueue::BLOCK_UNTIL_ACKED);
#if 0
            if (kUseFastCapture == FastCapture_Dynamic) {
                // FIXME
            }
#endif
#ifdef AUDIO_WATCHDOG
            // FIXME
#endif
        } else {
            sq->end(false /*didModify*/);
        }
    }
    status_t result = mInput->stream->standby();
    ALOGE_IF(result != OK, "Error when putting input stream into standby: %d", result);

    // If going into standby, flush the pipe source.
    if (mPipeSource.get() != nullptr) {
        const ssize_t flushed = mPipeSource->flush();
        if (flushed > 0) {
            ALOGV("Input standby flushed PipeSource %zd frames", flushed);
            mTimestamp.mPosition[ExtendedTimestamp::LOCATION_SERVER] += flushed;
            mTimestamp.mTimeNs[ExtendedTimestamp::LOCATION_SERVER] = systemTime();
        }
    }
}

// RecordThread::createRecordTrack_l() must be called with AudioFlinger::mLock held
sp<AudioFlinger::RecordThread::RecordTrack> AudioFlinger::RecordThread::createRecordTrack_l(
        const sp<AudioFlinger::Client>& client,
        const audio_attributes_t& attr,
        uint32_t *pSampleRate,
        audio_format_t format,
        audio_channel_mask_t channelMask,
        size_t *pFrameCount,
        audio_session_t sessionId,
        size_t *pNotificationFrameCount,
        uid_t uid,
        audio_input_flags_t *flags,
        pid_t tid,
        status_t *status,
        audio_port_handle_t portId)
{
    size_t frameCount = *pFrameCount;
    size_t notificationFrameCount = *pNotificationFrameCount;
    sp<RecordTrack> track;
    status_t lStatus;
    audio_input_flags_t inputFlags = mInput->flags;
    audio_input_flags_t requestedFlags = *flags;
    uint32_t sampleRate;

    lStatus = initCheck();
    if (lStatus != NO_ERROR) {
        ALOGE("createRecordTrack_l() audio driver not initialized");
        goto Exit;
    }

    if (!audio_is_linear_pcm(mFormat) && (*flags & AUDIO_INPUT_FLAG_DIRECT) == 0) {
        ALOGE("createRecordTrack_l() on an encoded stream requires AUDIO_INPUT_FLAG_DIRECT");
        lStatus = BAD_VALUE;
        goto Exit;
    }

    if (*pSampleRate == 0) {
        *pSampleRate = mSampleRate;
    }
    sampleRate = *pSampleRate;

    // special case for FAST flag considered OK if fast capture is present
    if (hasFastCapture()) {
        inputFlags = (audio_input_flags_t)(inputFlags | AUDIO_INPUT_FLAG_FAST);
    }

    // Check if requested flags are compatible with input stream flags
    if ((*flags & inputFlags) != *flags) {
        ALOGW("createRecordTrack_l(): mismatch between requested flags (%08x) and"
                " input flags (%08x)",
              *flags, inputFlags);
        *flags = (audio_input_flags_t)(*flags & inputFlags);
    }

    // client expresses a preference for FAST, but we get the final say
    if (*flags & AUDIO_INPUT_FLAG_FAST) {
      if (
            // we formerly checked for a callback handler (non-0 tid),
            // but that is no longer required for TRANSFER_OBTAIN mode
            //
            // frame count is not specified, or is exactly the pipe depth
            ((frameCount == 0) || (frameCount == mPipeFramesP2)) &&
            // PCM data
            audio_is_linear_pcm(format) &&
            // hardware format
            (format == mFormat) &&
            // hardware channel mask
            (channelMask == mChannelMask) &&
            // hardware sample rate
            (sampleRate == mSampleRate) &&
            // record thread has an associated fast capture
            hasFastCapture() &&
            // there are sufficient fast track slots available
            mFastTrackAvail
        ) {
          // check compatibility with audio effects.
          Mutex::Autolock _l(mLock);
          // Do not accept FAST flag if the session has software effects
          sp<EffectChain> chain = getEffectChain_l(sessionId);
          if (chain != 0) {
              audio_input_flags_t old = *flags;
              chain->checkInputFlagCompatibility(flags);
              if (old != *flags) {
                  ALOGV("%p AUDIO_INPUT_FLAGS denied by effect old=%#x new=%#x",
                          this, (int)old, (int)*flags);
              }
          }
          ALOGV_IF((*flags & AUDIO_INPUT_FLAG_FAST) != 0,
                   "%p AUDIO_INPUT_FLAG_FAST accepted: frameCount=%zu mFrameCount=%zu",
                   this, frameCount, mFrameCount);
      } else {
        ALOGV("%p AUDIO_INPUT_FLAG_FAST denied: frameCount=%zu mFrameCount=%zu mPipeFramesP2=%zu "
                "format=%#x isLinear=%d mFormat=%#x channelMask=%#x sampleRate=%u mSampleRate=%u "
                "hasFastCapture=%d tid=%d mFastTrackAvail=%d",
                this, frameCount, mFrameCount, mPipeFramesP2,
                format, audio_is_linear_pcm(format), mFormat, channelMask, sampleRate, mSampleRate,
                hasFastCapture(), tid, mFastTrackAvail);
        *flags = (audio_input_flags_t)(*flags & ~AUDIO_INPUT_FLAG_FAST);
      }
    }

    // If FAST or RAW flags were corrected, ask caller to request new input from audio policy
    if ((*flags & AUDIO_INPUT_FLAG_FAST) !=
            (requestedFlags & AUDIO_INPUT_FLAG_FAST)) {
        *flags = (audio_input_flags_t) (*flags & ~(AUDIO_INPUT_FLAG_FAST | AUDIO_INPUT_FLAG_RAW));
        lStatus = BAD_TYPE;
        goto Exit;
    }

    // compute track buffer size in frames, and suggest the notification frame count
    if (*flags & AUDIO_INPUT_FLAG_FAST) {
        // fast track: frame count is exactly the pipe depth
        frameCount = mPipeFramesP2;
        // ignore requested notificationFrames, and always notify exactly once every HAL buffer
        notificationFrameCount = mFrameCount;
    } else {
        // not fast track: max notification period is resampled equivalent of one HAL buffer time
        //                 or 20 ms if there is a fast capture
        // TODO This could be a roundupRatio inline, and const
        size_t maxNotificationFrames = ((int64_t) (hasFastCapture() ? mSampleRate/50 : mFrameCount)
                * sampleRate + mSampleRate - 1) / mSampleRate;
        // minimum number of notification periods is at least kMinNotifications,
        // and at least kMinMs rounded up to a whole notification period (minNotificationsByMs)
        static const size_t kMinNotifications = 3;
        static const uint32_t kMinMs = 30;
        // TODO This could be a roundupRatio inline
        const size_t minFramesByMs = (sampleRate * kMinMs + 1000 - 1) / 1000;
        // TODO This could be a roundupRatio inline
        const size_t minNotificationsByMs = (minFramesByMs + maxNotificationFrames - 1) /
                maxNotificationFrames;
        const size_t minFrameCount = maxNotificationFrames *
                max(kMinNotifications, minNotificationsByMs);
        frameCount = max(frameCount, minFrameCount);
        if (notificationFrameCount == 0 || notificationFrameCount > maxNotificationFrames) {
            notificationFrameCount = maxNotificationFrames;
        }
    }
    *pFrameCount = frameCount;
    *pNotificationFrameCount = notificationFrameCount;

    { // scope for mLock
        Mutex::Autolock _l(mLock);

        track = new RecordTrack(this, client, attr, sampleRate,
                      format, channelMask, frameCount,
                      nullptr /* buffer */, (size_t)0 /* bufferSize */, sessionId, uid,
                      *flags, TrackBase::TYPE_DEFAULT, portId);

        lStatus = track->initCheck();
        if (lStatus != NO_ERROR) {
            ALOGE("createRecordTrack_l() initCheck failed %d; no control block?", lStatus);
            // track must be cleared from the caller as the caller has the AF lock
            goto Exit;
        }
        mTracks.add(track);

        if ((*flags & AUDIO_INPUT_FLAG_FAST) && (tid != -1)) {
            pid_t callingPid = IPCThreadState::self()->getCallingPid();
            // we don't have CAP_SYS_NICE, nor do we want to have it as it's too powerful,
            // so ask activity manager to do this on our behalf
            sendPrioConfigEvent_l(callingPid, tid, kPriorityAudioApp, true /*forApp*/);
        }
    }

    lStatus = NO_ERROR;

Exit:
    *status = lStatus;
    return track;
}

status_t AudioFlinger::RecordThread::start(RecordThread::RecordTrack* recordTrack,
                                           AudioSystem::sync_event_t event,
                                           audio_session_t triggerSession)
{
    ALOGV("RecordThread::start event %d, triggerSession %d", event, triggerSession);
    sp<ThreadBase> strongMe = this;
    status_t status = NO_ERROR;

    if (event == AudioSystem::SYNC_EVENT_NONE) {
        recordTrack->clearSyncStartEvent();
    } else if (event != AudioSystem::SYNC_EVENT_SAME) {
        recordTrack->mSyncStartEvent = mAudioFlinger->createSyncEvent(event,
                                       triggerSession,
                                       recordTrack->sessionId(),
                                       syncStartEventCallback,
                                       recordTrack);
        // Sync event can be cancelled by the trigger session if the track is not in a
        // compatible state in which case we start record immediately
        if (recordTrack->mSyncStartEvent->isCancelled()) {
            recordTrack->clearSyncStartEvent();
        } else {
            // do not wait for the event for more than AudioSystem::kSyncRecordStartTimeOutMs
            recordTrack->mFramesToDrop = -(ssize_t)
                    ((AudioSystem::kSyncRecordStartTimeOutMs * recordTrack->mSampleRate) / 1000);
        }
    }

    {
        // This section is a rendezvous between binder thread executing start() and RecordThread
        AutoMutex lock(mLock);
        if (recordTrack->isInvalid()) {
            recordTrack->clearSyncStartEvent();
            return INVALID_OPERATION;
        }
        if (mActiveTracks.indexOf(recordTrack) >= 0) {
            if (recordTrack->mState == TrackBase::PAUSING) {
                // We haven't stopped yet (moved to PAUSED and not in mActiveTracks)
                // so no need to startInput().
                ALOGV("active record track PAUSING -> ACTIVE");
                recordTrack->mState = TrackBase::ACTIVE;
            } else {
                ALOGV("active record track state %d", recordTrack->mState);
            }
            return status;
        }

        // TODO consider other ways of handling this, such as changing the state to :STARTING and
        //      adding the track to mActiveTracks after returning from AudioSystem::startInput(),
        //      or using a separate command thread
        recordTrack->mState = TrackBase::STARTING_1;
        mActiveTracks.add(recordTrack);
        status_t status = NO_ERROR;
        if (recordTrack->isExternalTrack()) {
            mLock.unlock();
            status = AudioSystem::startInput(recordTrack->portId());
            mLock.lock();
            if (recordTrack->isInvalid()) {
                recordTrack->clearSyncStartEvent();
                if (status == NO_ERROR && recordTrack->mState == TrackBase::STARTING_1) {
                    recordTrack->mState = TrackBase::STARTING_2;
                    // STARTING_2 forces destroy to call stopInput.
                }
                return INVALID_OPERATION;
            }
            if (recordTrack->mState != TrackBase::STARTING_1) {
                ALOGW("%s(%d): unsynchronized mState:%d change",
                    __func__, recordTrack->id(), recordTrack->mState);
                // Someone else has changed state, let them take over,
                // leave mState in the new state.
                recordTrack->clearSyncStartEvent();
                return INVALID_OPERATION;
            }
            // we're ok, but perhaps startInput has failed
            if (status != NO_ERROR) {
                ALOGW("%s(%d): startInput failed, status %d",
                    __func__, recordTrack->id(), status);
                // We are in ActiveTracks if STARTING_1 and valid, so remove from ActiveTracks,
                // leave in STARTING_1, so destroy() will not call stopInput.
                mActiveTracks.remove(recordTrack);
                recordTrack->clearSyncStartEvent();
                return status;
            }
        }
        // Catch up with current buffer indices if thread is already running.
        // This is what makes a new client discard all buffered data.  If the track's mRsmpInFront
        // was initialized to some value closer to the thread's mRsmpInFront, then the track could
        // see previously buffered data before it called start(), but with greater risk of overrun.

        recordTrack->mResamplerBufferProvider->reset();
        if (!recordTrack->isDirect()) {
            // clear any converter state as new data will be discontinuous
            recordTrack->mRecordBufferConverter->reset();
        }
        recordTrack->mState = TrackBase::STARTING_2;
        // signal thread to start
        mWaitWorkCV.broadcast();
        return status;
    }
}

void AudioFlinger::RecordThread::syncStartEventCallback(const wp<SyncEvent>& event)
{
    sp<SyncEvent> strongEvent = event.promote();

    if (strongEvent != 0) {
        sp<RefBase> ptr = strongEvent->cookie().promote();
        if (ptr != 0) {
            RecordTrack *recordTrack = (RecordTrack *)ptr.get();
            recordTrack->handleSyncStartEvent(strongEvent);
        }
    }
}

bool AudioFlinger::RecordThread::stop(RecordThread::RecordTrack* recordTrack) {
    ALOGV("RecordThread::stop");
    AutoMutex _l(mLock);
    // if we're invalid, we can't be on the ActiveTracks.
    if (mActiveTracks.indexOf(recordTrack) < 0 || recordTrack->mState == TrackBase::PAUSING) {
        return false;
    }
    // note that threadLoop may still be processing the track at this point [without lock]
    recordTrack->mState = TrackBase::PAUSING;

    while (recordTrack->mState == TrackBase::PAUSING && !recordTrack->isInvalid()) {
        mWaitWorkCV.broadcast(); // signal thread to stop
        mStartStopCond.wait(mLock);
    }

    if (recordTrack->mState == TrackBase::PAUSED) { // successful stop
        ALOGV("Record stopped OK");
        return true;
    }

    // don't handle anything - we've been invalidated or restarted and in a different state
    ALOGW_IF("%s(%d): unsynchronized stop, state: %d",
            __func__, recordTrack->id(), recordTrack->mState);
    return false;
}

bool AudioFlinger::RecordThread::isValidSyncEvent(const sp<SyncEvent>& event __unused) const
{
    return false;
}

status_t AudioFlinger::RecordThread::setSyncEvent(const sp<SyncEvent>& event __unused)
{
#if 0   // This branch is currently dead code, but is preserved in case it will be needed in future
    if (!isValidSyncEvent(event)) {
        return BAD_VALUE;
    }

    audio_session_t eventSession = event->triggerSession();
    status_t ret = NAME_NOT_FOUND;

    Mutex::Autolock _l(mLock);

    for (size_t i = 0; i < mTracks.size(); i++) {
        sp<RecordTrack> track = mTracks[i];
        if (eventSession == track->sessionId()) {
            (void) track->setSyncEvent(event);
            ret = NO_ERROR;
        }
    }
    return ret;
#else
    return BAD_VALUE;
#endif
}

status_t AudioFlinger::RecordThread::getActiveMicrophones(
        std::vector<media::MicrophoneInfo>* activeMicrophones)
{
    ALOGV("RecordThread::getActiveMicrophones");
    AutoMutex _l(mLock);
    status_t status = mInput->stream->getActiveMicrophones(activeMicrophones);
    return status;
}

status_t AudioFlinger::RecordThread::setMicrophoneDirection(audio_microphone_direction_t direction)
{
    ALOGV("RecordThread::setMicrophoneDirection");
    AutoMutex _l(mLock);
    return mInput->stream->setMicrophoneDirection(direction);
}

status_t AudioFlinger::RecordThread::setMicrophoneFieldDimension(float zoom)
{
    ALOGV("RecordThread::setMicrophoneFieldDimension");
    AutoMutex _l(mLock);
    return mInput->stream->setMicrophoneFieldDimension(zoom);
}

void AudioFlinger::RecordThread::updateMetadata_l()
{
    if (mInput == nullptr || mInput->stream == nullptr ||
            !mActiveTracks.readAndClearHasChanged()) {
        return;
    }
    StreamInHalInterface::SinkMetadata metadata;
    for (const sp<RecordTrack> &track : mActiveTracks) {
        // No track is invalid as this is called after prepareTrack_l in the same critical section
        metadata.tracks.push_back({
                .source = track->attributes().source,
                .gain = 1, // capture tracks do not have volumes
        });
    }
    mInput->stream->updateSinkMetadata(metadata);
}

// destroyTrack_l() must be called with ThreadBase::mLock held
void AudioFlinger::RecordThread::destroyTrack_l(const sp<RecordTrack>& track)
{
    track->terminate();
    track->mState = TrackBase::STOPPED;
    // active tracks are removed by threadLoop()
    if (mActiveTracks.indexOf(track) < 0) {
        removeTrack_l(track);
    }
}

void AudioFlinger::RecordThread::removeTrack_l(const sp<RecordTrack>& track)
{
    String8 result;
    track->appendDump(result, false /* active */);
    mLocalLog.log("removeTrack_l (%p) %s", track.get(), result.string());

    mTracks.remove(track);
    // need anything related to effects here?
    if (track->isFastTrack()) {
        ALOG_ASSERT(!mFastTrackAvail);
        mFastTrackAvail = true;
    }
}

void AudioFlinger::RecordThread::dump(int fd, const Vector<String16>& args)
{
    dumpInternals(fd, args);
    dumpTracks(fd, args);
    dumpEffectChains(fd, args);
    dprintf(fd, "  Local log:\n");
    mLocalLog.dump(fd, "   " /* prefix */, 40 /* lines */);
}

void AudioFlinger::RecordThread::dumpInternals(int fd, const Vector<String16>& args)
{
    dumpBase(fd, args);

    AudioStreamIn *input = mInput;
    audio_input_flags_t flags = input != NULL ? input->flags : AUDIO_INPUT_FLAG_NONE;
    dprintf(fd, "  AudioStreamIn: %p flags %#x (%s)\n",
            input, flags, inputFlagsToString(flags).c_str());
    dprintf(fd, "  Frames read: %lld\n", (long long)mFramesRead);
    if (mActiveTracks.isEmpty()) {
        dprintf(fd, "  No active record clients\n");
    }

    if (input != nullptr) {
        dprintf(fd, "  Hal stream dump:\n");
        (void)input->stream->dump(fd);
    }

    const double latencyMs = RecordTrack::checkServerLatencySupported(mFormat, flags)
            ? - mTimestamp.getOutputServerLatencyMs(mSampleRate) : 0.;
    if (latencyMs != 0.) {
        dprintf(fd, "  NormalRecord latency ms: %.2lf\n", latencyMs);
    } else {
        dprintf(fd, "  NormalRecord latency ms: unavail\n");
    }

    dprintf(fd, "  Fast capture thread: %s\n", hasFastCapture() ? "yes" : "no");
    dprintf(fd, "  Fast track available: %s\n", mFastTrackAvail ? "yes" : "no");

    // Make a non-atomic copy of fast capture dump state so it won't change underneath us
    // while we are dumping it.  It may be inconsistent, but it won't mutate!
    // This is a large object so we place it on the heap.
    // FIXME 25972958: Need an intelligent copy constructor that does not touch unused pages.
    const std::unique_ptr<FastCaptureDumpState> copy =
            std::make_unique<FastCaptureDumpState>(mFastCaptureDumpState);
    copy->dump(fd);
}

void AudioFlinger::RecordThread::dumpTracks(int fd, const Vector<String16>& args __unused)
{
    String8 result;
    size_t numtracks = mTracks.size();
    size_t numactive = mActiveTracks.size();
    size_t numactiveseen = 0;
    dprintf(fd, "  %zu Tracks", numtracks);
    const char *prefix = "    ";
    if (numtracks) {
        dprintf(fd, " of which %zu are active\n", numactive);
        result.append(prefix);
        mTracks[0]->appendDumpHeader(result);
        for (size_t i = 0; i < numtracks ; ++i) {
            sp<RecordTrack> track = mTracks[i];
            if (track != 0) {
                bool active = mActiveTracks.indexOf(track) >= 0;
                if (active) {
                    numactiveseen++;
                }
                result.append(prefix);
                track->appendDump(result, active);
            }
        }
    } else {
        dprintf(fd, "\n");
    }

    if (numactiveseen != numactive) {
        result.append("  The following tracks are in the active list but"
                " not in the track list\n");
        result.append(prefix);
        mActiveTracks[0]->appendDumpHeader(result);
        for (size_t i = 0; i < numactive; ++i) {
            sp<RecordTrack> track = mActiveTracks[i];
            if (mTracks.indexOf(track) < 0) {
                result.append(prefix);
                track->appendDump(result, true /* active */);
            }
        }

    }
    write(fd, result.string(), result.size());
}

void AudioFlinger::RecordThread::setRecordSilenced(uid_t uid, bool silenced)
{
    Mutex::Autolock _l(mLock);
    for (size_t i = 0; i < mTracks.size() ; i++) {
        sp<RecordTrack> track = mTracks[i];
        if (track != 0 && track->uid() == uid) {
            track->setSilenced(silenced);
        }
    }
}

void AudioFlinger::RecordThread::ResamplerBufferProvider::reset()
{
    sp<ThreadBase> threadBase = mRecordTrack->mThread.promote();
    RecordThread *recordThread = (RecordThread *) threadBase.get();
    mRsmpInFront = recordThread->mRsmpInRear;
    mRsmpInUnrel = 0;
}

void AudioFlinger::RecordThread::ResamplerBufferProvider::sync(
        size_t *framesAvailable, bool *hasOverrun)
{
    sp<ThreadBase> threadBase = mRecordTrack->mThread.promote();
    RecordThread *recordThread = (RecordThread *) threadBase.get();
    const int32_t rear = recordThread->mRsmpInRear;
    const int32_t front = mRsmpInFront;
    const ssize_t filled = rear - front;

    size_t framesIn;
    bool overrun = false;
    if (filled < 0) {
        // should not happen, but treat like a massive overrun and re-sync
        framesIn = 0;
        mRsmpInFront = rear;
        overrun = true;
    } else if ((size_t) filled <= recordThread->mRsmpInFrames) {
        framesIn = (size_t) filled;
    } else {
        // client is not keeping up with server, but give it latest data
        framesIn = recordThread->mRsmpInFrames;
        mRsmpInFront = /* front = */ rear - framesIn;
        overrun = true;
    }
    if (framesAvailable != NULL) {
        *framesAvailable = framesIn;
    }
    if (hasOverrun != NULL) {
        *hasOverrun = overrun;
    }
}

// AudioBufferProvider interface
status_t AudioFlinger::RecordThread::ResamplerBufferProvider::getNextBuffer(
        AudioBufferProvider::Buffer* buffer)
{
    sp<ThreadBase> threadBase = mRecordTrack->mThread.promote();
    if (threadBase == 0) {
        buffer->frameCount = 0;
        buffer->raw = NULL;
        return NOT_ENOUGH_DATA;
    }
    RecordThread *recordThread = (RecordThread *) threadBase.get();
    int32_t rear = recordThread->mRsmpInRear;
    int32_t front = mRsmpInFront;
    ssize_t filled = rear - front;
    // FIXME should not be P2 (don't want to increase latency)
    // FIXME if client not keeping up, discard
    LOG_ALWAYS_FATAL_IF(!(0 <= filled && (size_t) filled <= recordThread->mRsmpInFrames));
    // 'filled' may be non-contiguous, so return only the first contiguous chunk
    front &= recordThread->mRsmpInFramesP2 - 1;
    size_t part1 = recordThread->mRsmpInFramesP2 - front;
    if (part1 > (size_t) filled) {
        part1 = filled;
    }
    size_t ask = buffer->frameCount;
    ALOG_ASSERT(ask > 0);
    if (part1 > ask) {
        part1 = ask;
    }
    if (part1 == 0) {
        // out of data is fine since the resampler will return a short-count.
        buffer->raw = NULL;
        buffer->frameCount = 0;
        mRsmpInUnrel = 0;
        return NOT_ENOUGH_DATA;
    }

    buffer->raw = (uint8_t*)recordThread->mRsmpInBuffer + front * recordThread->mFrameSize;
    buffer->frameCount = part1;
    mRsmpInUnrel = part1;
    return NO_ERROR;
}

// AudioBufferProvider interface
void AudioFlinger::RecordThread::ResamplerBufferProvider::releaseBuffer(
        AudioBufferProvider::Buffer* buffer)
{
    size_t stepCount = buffer->frameCount;
    if (stepCount == 0) {
        return;
    }
    ALOG_ASSERT(stepCount <= mRsmpInUnrel);
    mRsmpInUnrel -= stepCount;
    mRsmpInFront += stepCount;
    buffer->raw = NULL;
    buffer->frameCount = 0;
}

void AudioFlinger::RecordThread::checkBtNrec()
{
    Mutex::Autolock _l(mLock);
    checkBtNrec_l();
}

void AudioFlinger::RecordThread::checkBtNrec_l()
{
    // disable AEC and NS if the device is a BT SCO headset supporting those
    // pre processings
    bool suspend = audio_is_bluetooth_sco_device(mInDevice) &&
                        mAudioFlinger->btNrecIsOff();
    if (mBtNrecSuspended.exchange(suspend) != suspend) {
        for (size_t i = 0; i < mEffectChains.size(); i++) {
            setEffectSuspended_l(FX_IID_AEC, suspend, mEffectChains[i]->sessionId());
            setEffectSuspended_l(FX_IID_NS, suspend, mEffectChains[i]->sessionId());
        }
    }
}


bool AudioFlinger::RecordThread::checkForNewParameter_l(const String8& keyValuePair,
                                                        status_t& status)
{
    bool reconfig = false;

    status = NO_ERROR;

    audio_format_t reqFormat = mFormat;
    uint32_t samplingRate = mSampleRate;
    // TODO this may change if we want to support capture from HDMI PCM multi channel (e.g on TVs).
    audio_channel_mask_t channelMask = audio_channel_in_mask_from_count(mChannelCount);

    AudioParameter param = AudioParameter(keyValuePair);
    int value;

    // scope for AutoPark extends to end of method
    AutoPark<FastCapture> park(mFastCapture);

    // TODO Investigate when this code runs. Check with audio policy when a sample rate and
    //      channel count change can be requested. Do we mandate the first client defines the
    //      HAL sampling rate and channel count or do we allow changes on the fly?
    if (param.getInt(String8(AudioParameter::keySamplingRate), value) == NO_ERROR) {
        samplingRate = value;
        reconfig = true;
    }
    if (param.getInt(String8(AudioParameter::keyFormat), value) == NO_ERROR) {
        if (!audio_is_linear_pcm((audio_format_t) value)) {
            status = BAD_VALUE;
        } else {
            reqFormat = (audio_format_t) value;
            reconfig = true;
        }
    }
    if (param.getInt(String8(AudioParameter::keyChannels), value) == NO_ERROR) {
        audio_channel_mask_t mask = (audio_channel_mask_t) value;
        if (!audio_is_input_channel(mask) ||
                audio_channel_count_from_in_mask(mask) > FCC_8) {
            status = BAD_VALUE;
        } else {
            channelMask = mask;
            reconfig = true;
        }
    }
    if (param.getInt(String8(AudioParameter::keyFrameCount), value) == NO_ERROR) {
        // do not accept frame count changes if tracks are open as the track buffer
        // size depends on frame count and correct behavior would not be guaranteed
        // if frame count is changed after track creation
        if (mActiveTracks.size() > 0) {
            status = INVALID_OPERATION;
        } else {
            reconfig = true;
        }
    }
    if (param.getInt(String8(AudioParameter::keyRouting), value) == NO_ERROR) {
        // forward device change to effects that have requested to be
        // aware of attached audio device.
        for (size_t i = 0; i < mEffectChains.size(); i++) {
            mEffectChains[i]->setDevice_l(value);
        }

        // store input device and output device but do not forward output device to audio HAL.
        // Note that status is ignored by the caller for output device
        // (see AudioFlinger::setParameters()
        if (audio_is_output_devices(value)) {
            mOutDevice = value;
            status = BAD_VALUE;
        } else {
            mInDevice = value;
            if (value != AUDIO_DEVICE_NONE) {
                mPrevInDevice = value;
            }
            checkBtNrec_l();
        }
    }
    if (param.getInt(String8(AudioParameter::keyInputSource), value) == NO_ERROR &&
            mAudioSource != (audio_source_t)value) {
        // forward device change to effects that have requested to be
        // aware of attached audio device.
        for (size_t i = 0; i < mEffectChains.size(); i++) {
            mEffectChains[i]->setAudioSource_l((audio_source_t)value);
        }
        mAudioSource = (audio_source_t)value;
    }

    if (status == NO_ERROR) {
        status = mInput->stream->setParameters(keyValuePair);
        if (status == INVALID_OPERATION) {
            inputStandBy();
            status = mInput->stream->setParameters(keyValuePair);
        }
        if (reconfig) {
            if (status == BAD_VALUE) {
                uint32_t sRate;
                audio_channel_mask_t channelMask;
                audio_format_t format;
                if (mInput->stream->getAudioProperties(&sRate, &channelMask, &format) == OK &&
                        audio_is_linear_pcm(format) && audio_is_linear_pcm(reqFormat) &&
                        sRate <= (AUDIO_RESAMPLER_DOWN_RATIO_MAX * samplingRate) &&
                        audio_channel_count_from_in_mask(channelMask) <= FCC_8) {
                    status = NO_ERROR;
                }
            }
            if (status == NO_ERROR) {
                readInputParameters_l();
                sendIoConfigEvent_l(AUDIO_INPUT_CONFIG_CHANGED);
            }
        }
    }

    return reconfig;
}

String8 AudioFlinger::RecordThread::getParameters(const String8& keys)
{
    Mutex::Autolock _l(mLock);
    if (initCheck() == NO_ERROR) {
        String8 out_s8;
        if (mInput->stream->getParameters(keys, &out_s8) == OK) {
            return out_s8;
        }
    }
    return String8();
}

void AudioFlinger::RecordThread::ioConfigChanged(audio_io_config_event event, pid_t pid) {
    sp<AudioIoDescriptor> desc = new AudioIoDescriptor();

    desc->mIoHandle = mId;

    switch (event) {
    case AUDIO_INPUT_OPENED:
    case AUDIO_INPUT_REGISTERED:
    case AUDIO_INPUT_CONFIG_CHANGED:
        desc->mPatch = mPatch;
        desc->mChannelMask = mChannelMask;
        desc->mSamplingRate = mSampleRate;
        desc->mFormat = mFormat;
        desc->mFrameCount = mFrameCount;
        desc->mFrameCountHAL = mFrameCount;
        desc->mLatency = 0;
        break;

    case AUDIO_INPUT_CLOSED:
    default:
        break;
    }
    mAudioFlinger->ioConfigChanged(event, desc, pid);
}

void AudioFlinger::RecordThread::readInputParameters_l()
{
    status_t result = mInput->stream->getAudioProperties(&mSampleRate, &mChannelMask, &mHALFormat);
    LOG_ALWAYS_FATAL_IF(result != OK, "Error retrieving audio properties from HAL: %d", result);
    mFormat = mHALFormat;
    mChannelCount = audio_channel_count_from_in_mask(mChannelMask);
    if (audio_is_linear_pcm(mFormat)) {
        LOG_ALWAYS_FATAL_IF(mChannelCount > FCC_8, "HAL channel count %d > %d",
                mChannelCount, FCC_8);
    } else {
        // Can have more that FCC_8 channels in encoded streams.
        ALOGI("HAL format %#x is not linear pcm", mFormat);
    }
    result = mInput->stream->getFrameSize(&mFrameSize);
    LOG_ALWAYS_FATAL_IF(result != OK, "Error retrieving frame size from HAL: %d", result);
    result = mInput->stream->getBufferSize(&mBufferSize);
    LOG_ALWAYS_FATAL_IF(result != OK, "Error retrieving buffer size from HAL: %d", result);
    mFrameCount = mBufferSize / mFrameSize;
    ALOGV("%p RecordThread params: mChannelCount=%u, mFormat=%#x, mFrameSize=%lld, "
            "mBufferSize=%lld, mFrameCount=%lld",
            this, mChannelCount, mFormat, (long long)mFrameSize, (long long)mBufferSize,
            (long long)mFrameCount);
    // This is the formula for calculating the temporary buffer size.
    // With 7 HAL buffers, we can guarantee ability to down-sample the input by ratio of 6:1 to
    // 1 full output buffer, regardless of the alignment of the available input.
    // The value is somewhat arbitrary, and could probably be even larger.
    // A larger value should allow more old data to be read after a track calls start(),
    // without increasing latency.
    //
    // Note this is independent of the maximum downsampling ratio permitted for capture.
    mRsmpInFrames = mFrameCount * 7;
    mRsmpInFramesP2 = roundup(mRsmpInFrames);
    free(mRsmpInBuffer);
    mRsmpInBuffer = NULL;

    // TODO optimize audio capture buffer sizes ...
    // Here we calculate the size of the sliding buffer used as a source
    // for resampling.  mRsmpInFramesP2 is currently roundup(mFrameCount * 7).
    // For current HAL frame counts, this is usually 2048 = 40 ms.  It would
    // be better to have it derived from the pipe depth in the long term.
    // The current value is higher than necessary.  However it should not add to latency.

    // Over-allocate beyond mRsmpInFramesP2 to permit a HAL read past end of buffer
    mRsmpInFramesOA = mRsmpInFramesP2 + mFrameCount - 1;
    (void)posix_memalign(&mRsmpInBuffer, 32, mRsmpInFramesOA * mFrameSize);
    // if posix_memalign fails, will segv here.
    memset(mRsmpInBuffer, 0, mRsmpInFramesOA * mFrameSize);

    // AudioRecord mSampleRate and mChannelCount are constant due to AudioRecord API constraints.
    // But if thread's mSampleRate or mChannelCount changes, how will that affect active tracks?
}

uint32_t AudioFlinger::RecordThread::getInputFramesLost()
{
    Mutex::Autolock _l(mLock);
    uint32_t result;
    if (initCheck() == NO_ERROR && mInput->stream->getInputFramesLost(&result) == OK) {
        return result;
    }
    return 0;
}

// hasAudioSession_l() must be called with ThreadBase::mLock held
uint32_t AudioFlinger::RecordThread::hasAudioSession_l(audio_session_t sessionId) const
{
    uint32_t result = 0;
    if (getEffectChain_l(sessionId) != 0) {
        result = EFFECT_SESSION;
    }

    for (size_t i = 0; i < mTracks.size(); ++i) {
        if (sessionId == mTracks[i]->sessionId()) {
            result |= TRACK_SESSION;
            if (mTracks[i]->isFastTrack()) {
                result |= FAST_SESSION;
            }
            break;
        }
    }

    return result;
}

KeyedVector<audio_session_t, bool> AudioFlinger::RecordThread::sessionIds() const
{
    KeyedVector<audio_session_t, bool> ids;
    Mutex::Autolock _l(mLock);
    for (size_t j = 0; j < mTracks.size(); ++j) {
        sp<RecordThread::RecordTrack> track = mTracks[j];
        audio_session_t sessionId = track->sessionId();
        if (ids.indexOfKey(sessionId) < 0) {
            ids.add(sessionId, true);
        }
    }
    return ids;
}

AudioFlinger::AudioStreamIn* AudioFlinger::RecordThread::clearInput()
{
    Mutex::Autolock _l(mLock);
    AudioStreamIn *input = mInput;
    mInput = NULL;
    return input;
}

// this method must always be called either with ThreadBase mLock held or inside the thread loop
sp<StreamHalInterface> AudioFlinger::RecordThread::stream() const
{
    if (mInput == NULL) {
        return NULL;
    }
    return mInput->stream;
}

status_t AudioFlinger::RecordThread::addEffectChain_l(const sp<EffectChain>& chain)
{
    // only one chain per input thread
    if (!mEffectChains.isEmpty()) {
        ALOGW("addEffectChain_l() already one chain %p on thread %p", chain.get(), this);
        return INVALID_OPERATION;
    }
    ALOGV("addEffectChain_l() %p on thread %p", chain.get(), this);
    chain->setThread(this);
    chain->setInBuffer(NULL);
    chain->setOutBuffer(NULL);

    checkSuspendOnAddEffectChain_l(chain);

    // make sure enabled pre processing effects state is communicated to the HAL as we
    // just moved them to a new input stream.
    chain->syncHalEffectsState();

    mEffectChains.add(chain);

    return NO_ERROR;
}

size_t AudioFlinger::RecordThread::removeEffectChain_l(const sp<EffectChain>& chain)
{
    ALOGV("removeEffectChain_l() %p from thread %p", chain.get(), this);
    ALOGW_IF(mEffectChains.size() != 1,
            "removeEffectChain_l() %p invalid chain size %zu on thread %p",
            chain.get(), mEffectChains.size(), this);
    if (mEffectChains.size() == 1) {
        mEffectChains.removeAt(0);
    }
    return 0;
}

status_t AudioFlinger::RecordThread::createAudioPatch_l(const struct audio_patch *patch,
                                                          audio_patch_handle_t *handle)
{
    status_t status = NO_ERROR;

    // store new device and send to effects
    mInDevice = patch->sources[0].ext.device.type;
    audio_port_handle_t deviceId = patch->sources[0].id;
    mPatch = *patch;
    for (size_t i = 0; i < mEffectChains.size(); i++) {
        mEffectChains[i]->setDevice_l(mInDevice);
    }

    checkBtNrec_l();

    // store new source and send to effects
    if (mAudioSource != patch->sinks[0].ext.mix.usecase.source) {
        mAudioSource = patch->sinks[0].ext.mix.usecase.source;
        for (size_t i = 0; i < mEffectChains.size(); i++) {
            mEffectChains[i]->setAudioSource_l(mAudioSource);
        }
    }

    if (mInput->audioHwDev->supportsAudioPatches()) {
        sp<DeviceHalInterface> hwDevice = mInput->audioHwDev->hwDevice();
        status = hwDevice->createAudioPatch(patch->num_sources,
                                            patch->sources,
                                            patch->num_sinks,
                                            patch->sinks,
                                            handle);
    } else {
        char *address;
        if (strcmp(patch->sources[0].ext.device.address, "") != 0) {
            address = audio_device_address_to_parameter(
                                                patch->sources[0].ext.device.type,
                                                patch->sources[0].ext.device.address);
        } else {
            address = (char *)calloc(1, 1);
        }
        AudioParameter param = AudioParameter(String8(address));
        free(address);
        param.addInt(String8(AudioParameter::keyRouting),
                     (int)patch->sources[0].ext.device.type);
        param.addInt(String8(AudioParameter::keyInputSource),
                                         (int)patch->sinks[0].ext.mix.usecase.source);
        status = mInput->stream->setParameters(param.toString());
        *handle = AUDIO_PATCH_HANDLE_NONE;
    }

    if ((mInDevice != mPrevInDevice) || (mDeviceId != deviceId)) {
        sendIoConfigEvent_l(AUDIO_INPUT_CONFIG_CHANGED);
        mPrevInDevice = mInDevice;
        mDeviceId = deviceId;
    }

    return status;
}

status_t AudioFlinger::RecordThread::releaseAudioPatch_l(const audio_patch_handle_t handle)
{
    status_t status = NO_ERROR;

    mInDevice = AUDIO_DEVICE_NONE;

    if (mInput->audioHwDev->supportsAudioPatches()) {
        sp<DeviceHalInterface> hwDevice = mInput->audioHwDev->hwDevice();
        status = hwDevice->releaseAudioPatch(handle);
    } else {
        AudioParameter param;
        param.addInt(String8(AudioParameter::keyRouting), 0);
        status = mInput->stream->setParameters(param.toString());
    }
    return status;
}

void AudioFlinger::RecordThread::addPatchTrack(const sp<PatchRecord>& record)
{
    Mutex::Autolock _l(mLock);
    mTracks.add(record);
}

void AudioFlinger::RecordThread::deletePatchTrack(const sp<PatchRecord>& record)
{
    Mutex::Autolock _l(mLock);
    destroyTrack_l(record);
}

void AudioFlinger::RecordThread::toAudioPortConfig(struct audio_port_config *config)
{
    ThreadBase::toAudioPortConfig(config);
    config->role = AUDIO_PORT_ROLE_SINK;
    config->ext.mix.hw_module = mInput->audioHwDev->handle();
    config->ext.mix.usecase.source = mAudioSource;
    if (mInput && mInput->flags != AUDIO_INPUT_FLAG_NONE) {
        config->config_mask |= AUDIO_PORT_CONFIG_FLAGS;
        config->flags.input = mInput->flags;
    }
}

// ----------------------------------------------------------------------------
//      Mmap
// ----------------------------------------------------------------------------

AudioFlinger::MmapThreadHandle::MmapThreadHandle(const sp<MmapThread>& thread)
    : mThread(thread)
{
    assert(thread != 0); // thread must start non-null and stay non-null
}

AudioFlinger::MmapThreadHandle::~MmapThreadHandle()
{
    mThread->disconnect();
}

status_t AudioFlinger::MmapThreadHandle::createMmapBuffer(int32_t minSizeFrames,
                                  struct audio_mmap_buffer_info *info)
{
    return mThread->createMmapBuffer(minSizeFrames, info);
}

status_t AudioFlinger::MmapThreadHandle::getMmapPosition(struct audio_mmap_position *position)
{
    return mThread->getMmapPosition(position);
}

status_t AudioFlinger::MmapThreadHandle::start(const AudioClient& client,
        audio_port_handle_t *handle)

{
    return mThread->start(client, handle);
}

status_t AudioFlinger::MmapThreadHandle::stop(audio_port_handle_t handle)
{
    return mThread->stop(handle);
}

status_t AudioFlinger::MmapThreadHandle::standby()
{
    return mThread->standby();
}


AudioFlinger::MmapThread::MmapThread(
        const sp<AudioFlinger>& audioFlinger, audio_io_handle_t id,
        AudioHwDevice *hwDev, sp<StreamHalInterface> stream,
        audio_devices_t outDevice, audio_devices_t inDevice, bool systemReady)
    : ThreadBase(audioFlinger, id, outDevice, inDevice, MMAP, systemReady),
      mSessionId(AUDIO_SESSION_NONE),
      mPortId(AUDIO_PORT_HANDLE_NONE),
      mHalStream(stream), mHalDevice(hwDev->hwDevice()), mAudioHwDev(hwDev),
      mActiveTracks(&this->mLocalLog),
      mHalVolFloat(-1.0f), // Initialize to illegal value so it always gets set properly later.
      mNoCallbackWarningCount(0)
{
    mStandby = true;
    readHalParameters_l();
}

AudioFlinger::MmapThread::~MmapThread()
{
    releaseWakeLock_l();
}

void AudioFlinger::MmapThread::onFirstRef()
{
    run(mThreadName, ANDROID_PRIORITY_URGENT_AUDIO);
}

void AudioFlinger::MmapThread::disconnect()
{
    ActiveTracks<MmapTrack> activeTracks;
    {
        Mutex::Autolock _l(mLock);
        for (const sp<MmapTrack> &t : mActiveTracks) {
            activeTracks.add(t);
        }
    }
    for (const sp<MmapTrack> &t : activeTracks) {
        stop(t->portId());
    }
    // This will decrement references and may cause the destruction of this thread.
    if (isOutput()) {
        AudioSystem::releaseOutput(mPortId);
    } else {
        AudioSystem::releaseInput(mPortId);
    }
}


void AudioFlinger::MmapThread::configure(const audio_attributes_t *attr,
                                                audio_stream_type_t streamType __unused,
                                                audio_session_t sessionId,
                                                const sp<MmapStreamCallback>& callback,
                                                audio_port_handle_t deviceId,
                                                audio_port_handle_t portId)
{
    mAttr = *attr;
    mSessionId = sessionId;
    mCallback = callback;
    mDeviceId = deviceId;
    mPortId = portId;
}

status_t AudioFlinger::MmapThread::createMmapBuffer(int32_t minSizeFrames,
                                  struct audio_mmap_buffer_info *info)
{
    if (mHalStream == 0) {
        return NO_INIT;
    }
    mStandby = true;
    acquireWakeLock();
    return mHalStream->createMmapBuffer(minSizeFrames, info);
}

status_t AudioFlinger::MmapThread::getMmapPosition(struct audio_mmap_position *position)
{
    if (mHalStream == 0) {
        return NO_INIT;
    }
    return mHalStream->getMmapPosition(position);
}

status_t AudioFlinger::MmapThread::exitStandby()
{
    status_t ret = mHalStream->start();
    if (ret != NO_ERROR) {
        ALOGE("%s: error mHalStream->start() = %d for first track", __FUNCTION__, ret);
        return ret;
    }
    mStandby = false;
    return NO_ERROR;
}

status_t AudioFlinger::MmapThread::start(const AudioClient& client,
                                         audio_port_handle_t *handle)
{
    ALOGV("%s clientUid %d mStandby %d mPortId %d *handle %d", __FUNCTION__,
          client.clientUid, mStandby, mPortId, *handle);
    if (mHalStream == 0) {
        return NO_INIT;
    }

    status_t ret;

    if (*handle == mPortId) {
        // for the first track, reuse portId and session allocated when the stream was opened
        return exitStandby();
    }

    audio_port_handle_t portId = AUDIO_PORT_HANDLE_NONE;

    audio_io_handle_t io = mId;
    if (isOutput()) {
        audio_config_t config = AUDIO_CONFIG_INITIALIZER;
        config.sample_rate = mSampleRate;
        config.channel_mask = mChannelMask;
        config.format = mFormat;
        audio_stream_type_t stream = streamType();
        audio_output_flags_t flags =
                (audio_output_flags_t)(AUDIO_OUTPUT_FLAG_MMAP_NOIRQ | AUDIO_OUTPUT_FLAG_DIRECT);
        audio_port_handle_t deviceId = mDeviceId;
        std::vector<audio_io_handle_t> secondaryOutputs;
        ret = AudioSystem::getOutputForAttr(&mAttr, &io,
                                            mSessionId,
                                            &stream,
                                            client.clientPid,
                                            client.clientUid,
                                            &config,
                                            flags,
                                            &deviceId,
                                            &portId,
                                            &secondaryOutputs);
        ALOGD_IF(!secondaryOutputs.empty(),
                 "MmapThread::start does not support secondary outputs, ignoring them");
    } else {
        audio_config_base_t config;
        config.sample_rate = mSampleRate;
        config.channel_mask = mChannelMask;
        config.format = mFormat;
        audio_port_handle_t deviceId = mDeviceId;
        ret = AudioSystem::getInputForAttr(&mAttr, &io,
                                              mSessionId,
                                              client.clientPid,
                                              client.clientUid,
                                              client.packageName,
                                              &config,
                                              AUDIO_INPUT_FLAG_MMAP_NOIRQ,
                                              &deviceId,
                                              &portId);
    }
    // APM should not chose a different input or output stream for the same set of attributes
    // and audo configuration
    if (ret != NO_ERROR || io != mId) {
        ALOGE("%s: error getting output or input from APM (error %d, io %d expected io %d)",
              __FUNCTION__, ret, io, mId);
        return BAD_VALUE;
    }

    if (isOutput()) {
        ret = AudioSystem::startOutput(portId);
    } else {
        ret = AudioSystem::startInput(portId);
    }

    Mutex::Autolock _l(mLock);
    // abort if start is rejected by audio policy manager
    if (ret != NO_ERROR) {
        ALOGE("%s: error start rejected by AudioPolicyManager = %d", __FUNCTION__, ret);
        if (!mActiveTracks.isEmpty()) {
            mLock.unlock();
            if (isOutput()) {
                AudioSystem::releaseOutput(portId);
            } else {
                AudioSystem::releaseInput(portId);
            }
            mLock.lock();
        } else {
            mHalStream->stop();
        }
        return PERMISSION_DENIED;
    }

    // Given that MmapThread::mAttr is mutable, should a MmapTrack have attributes ?
    sp<MmapTrack> track = new MmapTrack(this, mAttr, mSampleRate, mFormat, mChannelMask, mSessionId,
                                        isOutput(), client.clientUid, client.clientPid, portId);

    if (isOutput()) {
        // force volume update when a new track is added
        mHalVolFloat = -1.0f;
    } else if (!track->isSilenced_l()) {
        for (const sp<MmapTrack> &t : mActiveTracks) {
            if (t->isSilenced_l() && t->uid() != client.clientUid)
                t->invalidate();
        }
    }


    mActiveTracks.add(track);
    sp<EffectChain> chain = getEffectChain_l(mSessionId);
    if (chain != 0) {
        chain->setStrategy(AudioSystem::getStrategyForStream(streamType()));
        chain->incTrackCnt();
        chain->incActiveTrackCnt();
    }

    *handle = portId;
    broadcast_l();

    ALOGV("%s DONE handle %d stream %p", __FUNCTION__, *handle, mHalStream.get());

    return NO_ERROR;
}

status_t AudioFlinger::MmapThread::stop(audio_port_handle_t handle)
{
    ALOGV("%s handle %d", __FUNCTION__, handle);

    if (mHalStream == 0) {
        return NO_INIT;
    }

    if (handle == mPortId) {
        mHalStream->stop();
        return NO_ERROR;
    }

    Mutex::Autolock _l(mLock);

    sp<MmapTrack> track;
    for (const sp<MmapTrack> &t : mActiveTracks) {
        if (handle == t->portId()) {
            track = t;
            break;
        }
    }
    if (track == 0) {
        return BAD_VALUE;
    }

    mActiveTracks.remove(track);

    mLock.unlock();
    if (isOutput()) {
        AudioSystem::stopOutput(track->portId());
        AudioSystem::releaseOutput(track->portId());
    } else {
        AudioSystem::stopInput(track->portId());
        AudioSystem::releaseInput(track->portId());
    }
    mLock.lock();

    sp<EffectChain> chain = getEffectChain_l(track->sessionId());
    if (chain != 0) {
        chain->decActiveTrackCnt();
        chain->decTrackCnt();
    }

    broadcast_l();

    return NO_ERROR;
}

status_t AudioFlinger::MmapThread::standby()
{
    ALOGV("%s", __FUNCTION__);

    if (mHalStream == 0) {
        return NO_INIT;
    }
    if (!mActiveTracks.isEmpty()) {
        return INVALID_OPERATION;
    }
    mHalStream->standby();
    mStandby = true;
    releaseWakeLock();
    return NO_ERROR;
}


void AudioFlinger::MmapThread::readHalParameters_l()
{
    status_t result = mHalStream->getAudioProperties(&mSampleRate, &mChannelMask, &mHALFormat);
    LOG_ALWAYS_FATAL_IF(result != OK, "Error retrieving audio properties from HAL: %d", result);
    mFormat = mHALFormat;
    LOG_ALWAYS_FATAL_IF(!audio_is_linear_pcm(mFormat), "HAL format %#x is not linear pcm", mFormat);
    result = mHalStream->getFrameSize(&mFrameSize);
    LOG_ALWAYS_FATAL_IF(result != OK, "Error retrieving frame size from HAL: %d", result);
    result = mHalStream->getBufferSize(&mBufferSize);
    LOG_ALWAYS_FATAL_IF(result != OK, "Error retrieving buffer size from HAL: %d", result);
    mFrameCount = mBufferSize / mFrameSize;
}

bool AudioFlinger::MmapThread::threadLoop()
{
    checkSilentMode_l();

    const String8 myName(String8::format("thread %p type %d TID %d", this, mType, gettid()));

    while (!exitPending())
    {
        Mutex::Autolock _l(mLock);
        Vector< sp<EffectChain> > effectChains;

        if (mSignalPending) {
            // A signal was raised while we were unlocked
            mSignalPending = false;
        } else {
            if (mConfigEvents.isEmpty()) {
                // we're about to wait, flush the binder command buffer
                IPCThreadState::self()->flushCommands();

                if (exitPending()) {
                    break;
                }

                // wait until we have something to do...
                ALOGV("%s going to sleep", myName.string());
                mWaitWorkCV.wait(mLock);
                ALOGV("%s waking up", myName.string());

                checkSilentMode_l();

                continue;
            }
        }

        processConfigEvents_l();

        processVolume_l();

        checkInvalidTracks_l();

        mActiveTracks.updatePowerState(this);

        updateMetadata_l();

        lockEffectChains_l(effectChains);
        for (size_t i = 0; i < effectChains.size(); i ++) {
            effectChains[i]->process_l();
        }
        // enable changes in effect chain
        unlockEffectChains(effectChains);
        // Effect chains will be actually deleted here if they were removed from
        // mEffectChains list during mixing or effects processing
    }

    threadLoop_exit();

    if (!mStandby) {
        threadLoop_standby();
        mStandby = true;
    }

    ALOGV("Thread %p type %d exiting", this, mType);
    return false;
}

// checkForNewParameter_l() must be called with ThreadBase::mLock held
bool AudioFlinger::MmapThread::checkForNewParameter_l(const String8& keyValuePair,
                                                              status_t& status)
{
    AudioParameter param = AudioParameter(keyValuePair);
    int value;
    bool sendToHal = true;
    if (param.getInt(String8(AudioParameter::keyRouting), value) == NO_ERROR) {
        audio_devices_t device = (audio_devices_t)value;
        // forward device change to effects that have requested to be
        // aware of attached audio device.
        if (device != AUDIO_DEVICE_NONE) {
            for (size_t i = 0; i < mEffectChains.size(); i++) {
                mEffectChains[i]->setDevice_l(device);
            }
        }
        if (audio_is_output_devices(device)) {
            mOutDevice = device;
            if (!isOutput()) {
                sendToHal = false;
            }
        } else {
            mInDevice = device;
            if (device != AUDIO_DEVICE_NONE) {
                mPrevInDevice = value;
            }
            // TODO: implement and call checkBtNrec_l();
        }
    }
    if (sendToHal) {
        status = mHalStream->setParameters(keyValuePair);
    } else {
        status = NO_ERROR;
    }

    return false;
}

String8 AudioFlinger::MmapThread::getParameters(const String8& keys)
{
    Mutex::Autolock _l(mLock);
    String8 out_s8;
    if (initCheck() == NO_ERROR && mHalStream->getParameters(keys, &out_s8) == OK) {
        return out_s8;
    }
    return String8();
}

void AudioFlinger::MmapThread::ioConfigChanged(audio_io_config_event event, pid_t pid) {
    sp<AudioIoDescriptor> desc = new AudioIoDescriptor();

    desc->mIoHandle = mId;

    switch (event) {
    case AUDIO_INPUT_OPENED:
    case AUDIO_INPUT_REGISTERED:
    case AUDIO_INPUT_CONFIG_CHANGED:
    case AUDIO_OUTPUT_OPENED:
    case AUDIO_OUTPUT_REGISTERED:
    case AUDIO_OUTPUT_CONFIG_CHANGED:
        desc->mPatch = mPatch;
        desc->mChannelMask = mChannelMask;
        desc->mSamplingRate = mSampleRate;
        desc->mFormat = mFormat;
        desc->mFrameCount = mFrameCount;
        desc->mFrameCountHAL = mFrameCount;
        desc->mLatency = 0;
        break;

    case AUDIO_INPUT_CLOSED:
    case AUDIO_OUTPUT_CLOSED:
    default:
        break;
    }
    mAudioFlinger->ioConfigChanged(event, desc, pid);
}

status_t AudioFlinger::MmapThread::createAudioPatch_l(const struct audio_patch *patch,
                                                          audio_patch_handle_t *handle)
{
    status_t status = NO_ERROR;

    // store new device and send to effects
    audio_devices_t type = AUDIO_DEVICE_NONE;
    audio_port_handle_t deviceId;
    if (isOutput()) {
        for (unsigned int i = 0; i < patch->num_sinks; i++) {
            type |= patch->sinks[i].ext.device.type;
        }
        deviceId = patch->sinks[0].id;
    } else {
        type = patch->sources[0].ext.device.type;
        deviceId = patch->sources[0].id;
    }

    for (size_t i = 0; i < mEffectChains.size(); i++) {
        mEffectChains[i]->setDevice_l(type);
    }

    if (isOutput()) {
        mOutDevice = type;
    } else {
        mInDevice = type;
        // store new source and send to effects
        if (mAudioSource != patch->sinks[0].ext.mix.usecase.source) {
            mAudioSource = patch->sinks[0].ext.mix.usecase.source;
            for (size_t i = 0; i < mEffectChains.size(); i++) {
                mEffectChains[i]->setAudioSource_l(mAudioSource);
            }
        }
    }

    if (mAudioHwDev->supportsAudioPatches()) {
        status = mHalDevice->createAudioPatch(patch->num_sources,
                                            patch->sources,
                                            patch->num_sinks,
                                            patch->sinks,
                                            handle);
    } else {
        char *address;
        if (strcmp(patch->sinks[0].ext.device.address, "") != 0) {
            //FIXME: we only support address on first sink with HAL version < 3.0
            address = audio_device_address_to_parameter(
                                                        patch->sinks[0].ext.device.type,
                                                        patch->sinks[0].ext.device.address);
        } else {
            address = (char *)calloc(1, 1);
        }
        AudioParameter param = AudioParameter(String8(address));
        free(address);
        param.addInt(String8(AudioParameter::keyRouting), (int)type);
        if (!isOutput()) {
            param.addInt(String8(AudioParameter::keyInputSource),
                                         (int)patch->sinks[0].ext.mix.usecase.source);
        }
        status = mHalStream->setParameters(param.toString());
        *handle = AUDIO_PATCH_HANDLE_NONE;
    }

    if (isOutput() && (mPrevOutDevice != mOutDevice || mDeviceId != deviceId)) {
        mPrevOutDevice = type;
        sendIoConfigEvent_l(AUDIO_OUTPUT_CONFIG_CHANGED);
        sp<MmapStreamCallback> callback = mCallback.promote();
        if (mDeviceId != deviceId && callback != 0) {
            mLock.unlock();
            callback->onRoutingChanged(deviceId);
            mLock.lock();
        }
        mDeviceId = deviceId;
    }
    if (!isOutput() && (mPrevInDevice != mInDevice || mDeviceId != deviceId)) {
        mPrevInDevice = type;
        sendIoConfigEvent_l(AUDIO_INPUT_CONFIG_CHANGED);
        sp<MmapStreamCallback> callback = mCallback.promote();
        if (mDeviceId != deviceId && callback != 0) {
            mLock.unlock();
            callback->onRoutingChanged(deviceId);
            mLock.lock();
        }
        mDeviceId = deviceId;
    }
    return status;
}

status_t AudioFlinger::MmapThread::releaseAudioPatch_l(const audio_patch_handle_t handle)
{
    status_t status = NO_ERROR;

    mInDevice = AUDIO_DEVICE_NONE;

    bool supportsAudioPatches = mHalDevice->supportsAudioPatches(&supportsAudioPatches) == OK ?
                                        supportsAudioPatches : false;

    if (supportsAudioPatches) {
        status = mHalDevice->releaseAudioPatch(handle);
    } else {
        AudioParameter param;
        param.addInt(String8(AudioParameter::keyRouting), 0);
        status = mHalStream->setParameters(param.toString());
    }
    return status;
}

void AudioFlinger::MmapThread::toAudioPortConfig(struct audio_port_config *config)
{
    ThreadBase::toAudioPortConfig(config);
    if (isOutput()) {
        config->role = AUDIO_PORT_ROLE_SOURCE;
        config->ext.mix.hw_module = mAudioHwDev->handle();
        config->ext.mix.usecase.stream = AUDIO_STREAM_DEFAULT;
    } else {
        config->role = AUDIO_PORT_ROLE_SINK;
        config->ext.mix.hw_module = mAudioHwDev->handle();
        config->ext.mix.usecase.source = mAudioSource;
    }
}

status_t AudioFlinger::MmapThread::addEffectChain_l(const sp<EffectChain>& chain)
{
    audio_session_t session = chain->sessionId();

    ALOGV("addEffectChain_l() %p on thread %p for session %d", chain.get(), this, session);
    // Attach all tracks with same session ID to this chain.
    // indicate all active tracks in the chain
    for (const sp<MmapTrack> &track : mActiveTracks) {
        if (session == track->sessionId()) {
            chain->incTrackCnt();
            chain->incActiveTrackCnt();
        }
    }

    chain->setThread(this);
    chain->setInBuffer(nullptr);
    chain->setOutBuffer(nullptr);
    chain->syncHalEffectsState();

    mEffectChains.add(chain);
    checkSuspendOnAddEffectChain_l(chain);
    return NO_ERROR;
}

size_t AudioFlinger::MmapThread::removeEffectChain_l(const sp<EffectChain>& chain)
{
    audio_session_t session = chain->sessionId();

    ALOGV("removeEffectChain_l() %p from thread %p for session %d", chain.get(), this, session);

    for (size_t i = 0; i < mEffectChains.size(); i++) {
        if (chain == mEffectChains[i]) {
            mEffectChains.removeAt(i);
            // detach all active tracks from the chain
            // detach all tracks with same session ID from this chain
            for (const sp<MmapTrack> &track : mActiveTracks) {
                if (session == track->sessionId()) {
                    chain->decActiveTrackCnt();
                    chain->decTrackCnt();
                }
            }
            break;
        }
    }
    return mEffectChains.size();
}

// hasAudioSession_l() must be called with ThreadBase::mLock held
uint32_t AudioFlinger::MmapThread::hasAudioSession_l(audio_session_t sessionId) const
{
    uint32_t result = 0;
    if (getEffectChain_l(sessionId) != 0) {
        result = EFFECT_SESSION;
    }

    for (size_t i = 0; i < mActiveTracks.size(); i++) {
        sp<MmapTrack> track = mActiveTracks[i];
        if (sessionId == track->sessionId()) {
            result |= TRACK_SESSION;
            if (track->isFastTrack()) {
                result |= FAST_SESSION;
            }
            break;
        }
    }

    return result;
}

void AudioFlinger::MmapThread::threadLoop_standby()
{
    mHalStream->standby();
}

void AudioFlinger::MmapThread::threadLoop_exit()
{
    // Do not call callback->onTearDown() because it is redundant for thread exit
    // and because it can cause a recursive mutex lock on stop().
}

status_t AudioFlinger::MmapThread::setSyncEvent(const sp<SyncEvent>& event __unused)
{
    return BAD_VALUE;
}

bool AudioFlinger::MmapThread::isValidSyncEvent(const sp<SyncEvent>& event __unused) const
{
    return false;
}

status_t AudioFlinger::MmapThread::checkEffectCompatibility_l(
        const effect_descriptor_t *desc, audio_session_t sessionId)
{
    // No global effect sessions on mmap threads
    if (sessionId == AUDIO_SESSION_OUTPUT_MIX || sessionId == AUDIO_SESSION_OUTPUT_STAGE) {
        ALOGW("checkEffectCompatibility_l(): global effect %s on record thread %s",
                desc->name, mThreadName);
        return BAD_VALUE;
    }

    if (!isOutput() && ((desc->flags & EFFECT_FLAG_TYPE_MASK) != EFFECT_FLAG_TYPE_PRE_PROC)) {
        ALOGW("checkEffectCompatibility_l(): non pre processing effect %s on capture mmap thread",
                desc->name);
        return BAD_VALUE;
    }
    if (isOutput() && ((desc->flags & EFFECT_FLAG_TYPE_MASK) == EFFECT_FLAG_TYPE_PRE_PROC)) {
        ALOGW("checkEffectCompatibility_l(): pre processing effect %s created on playback mmap "
              "thread", desc->name);
        return BAD_VALUE;
    }

    // Only allow effects without processing load or latency
    if ((desc->flags & EFFECT_FLAG_NO_PROCESS_MASK) != EFFECT_FLAG_NO_PROCESS) {
        return BAD_VALUE;
    }

    return NO_ERROR;

}

void AudioFlinger::MmapThread::checkInvalidTracks_l()
{
    for (const sp<MmapTrack> &track : mActiveTracks) {
        if (track->isInvalid()) {
            sp<MmapStreamCallback> callback = mCallback.promote();
            if (callback != 0) {
                mLock.unlock();
                callback->onTearDown(track->portId());
                mLock.lock();
            } else if (mNoCallbackWarningCount < kMaxNoCallbackWarnings) {
                ALOGW("Could not notify MMAP stream tear down: no onTearDown callback!");
                mNoCallbackWarningCount++;
            }
        }
    }
}

void AudioFlinger::MmapThread::dump(int fd, const Vector<String16>& args)
{
    dumpInternals(fd, args);
    dumpTracks(fd, args);
    dumpEffectChains(fd, args);
    dprintf(fd, "  Local log:\n");
    mLocalLog.dump(fd, "   " /* prefix */, 40 /* lines */);
}

void AudioFlinger::MmapThread::dumpInternals(int fd, const Vector<String16>& args)
{
    dumpBase(fd, args);

    dprintf(fd, "  Attributes: content type %d usage %d source %d\n",
            mAttr.content_type, mAttr.usage, mAttr.source);
    dprintf(fd, "  Session: %d port Id: %d\n", mSessionId, mPortId);
    if (mActiveTracks.isEmpty()) {
        dprintf(fd, "  No active clients\n");
    }
}

void AudioFlinger::MmapThread::dumpTracks(int fd, const Vector<String16>& args __unused)
{
    String8 result;
    size_t numtracks = mActiveTracks.size();
    dprintf(fd, "  %zu Tracks\n", numtracks);
    const char *prefix = "    ";
    if (numtracks) {
        result.append(prefix);
        mActiveTracks[0]->appendDumpHeader(result);
        for (size_t i = 0; i < numtracks ; ++i) {
            sp<MmapTrack> track = mActiveTracks[i];
            result.append(prefix);
            track->appendDump(result, true /* active */);
        }
    } else {
        dprintf(fd, "\n");
    }
    write(fd, result.string(), result.size());
}

AudioFlinger::MmapPlaybackThread::MmapPlaybackThread(
        const sp<AudioFlinger>& audioFlinger, audio_io_handle_t id,
        AudioHwDevice *hwDev,  AudioStreamOut *output,
        audio_devices_t outDevice, audio_devices_t inDevice, bool systemReady)
    : MmapThread(audioFlinger, id, hwDev, output->stream, outDevice, inDevice, systemReady),
      mStreamType(AUDIO_STREAM_MUSIC),
      mStreamVolume(1.0),
      mStreamMute(false),
      mOutput(output)
{
    snprintf(mThreadName, kThreadNameLength, "AudioMmapOut_%X", id);
    mChannelCount = audio_channel_count_from_out_mask(mChannelMask);
    mMasterVolume = audioFlinger->masterVolume_l();
    mMasterMute = audioFlinger->masterMute_l();
    if (mAudioHwDev) {
        if (mAudioHwDev->canSetMasterVolume()) {
            mMasterVolume = 1.0;
        }

        if (mAudioHwDev->canSetMasterMute()) {
            mMasterMute = false;
        }
    }
}

void AudioFlinger::MmapPlaybackThread::configure(const audio_attributes_t *attr,
                                                audio_stream_type_t streamType,
                                                audio_session_t sessionId,
                                                const sp<MmapStreamCallback>& callback,
                                                audio_port_handle_t deviceId,
                                                audio_port_handle_t portId)
{
    MmapThread::configure(attr, streamType, sessionId, callback, deviceId, portId);
    mStreamType = streamType;
}

AudioStreamOut* AudioFlinger::MmapPlaybackThread::clearOutput()
{
    Mutex::Autolock _l(mLock);
    AudioStreamOut *output = mOutput;
    mOutput = NULL;
    return output;
}

void AudioFlinger::MmapPlaybackThread::setMasterVolume(float value)
{
    Mutex::Autolock _l(mLock);
    // Don't apply master volume in SW if our HAL can do it for us.
    if (mAudioHwDev &&
            mAudioHwDev->canSetMasterVolume()) {
        mMasterVolume = 1.0;
    } else {
        mMasterVolume = value;
    }
}

void AudioFlinger::MmapPlaybackThread::setMasterMute(bool muted)
{
    Mutex::Autolock _l(mLock);
    // Don't apply master mute in SW if our HAL can do it for us.
    if (mAudioHwDev && mAudioHwDev->canSetMasterMute()) {
        mMasterMute = false;
    } else {
        mMasterMute = muted;
    }
}

void AudioFlinger::MmapPlaybackThread::setStreamVolume(audio_stream_type_t stream, float value)
{
    Mutex::Autolock _l(mLock);
    if (stream == mStreamType) {
        mStreamVolume = value;
        broadcast_l();
    }
}

float AudioFlinger::MmapPlaybackThread::streamVolume(audio_stream_type_t stream) const
{
    Mutex::Autolock _l(mLock);
    if (stream == mStreamType) {
        return mStreamVolume;
    }
    return 0.0f;
}

void AudioFlinger::MmapPlaybackThread::setStreamMute(audio_stream_type_t stream, bool muted)
{
    Mutex::Autolock _l(mLock);
    if (stream == mStreamType) {
        mStreamMute= muted;
        broadcast_l();
    }
}

void AudioFlinger::MmapPlaybackThread::invalidateTracks(audio_stream_type_t streamType)
{
    Mutex::Autolock _l(mLock);
    if (streamType == mStreamType) {
        for (const sp<MmapTrack> &track : mActiveTracks) {
            track->invalidate();
        }
        broadcast_l();
    }
}

void AudioFlinger::MmapPlaybackThread::processVolume_l()
{
    float volume;

    if (mMasterMute || mStreamMute) {
        volume = 0;
    } else {
        volume = mMasterVolume * mStreamVolume;
    }

    if (volume != mHalVolFloat) {

        // Convert volumes from float to 8.24
        uint32_t vol = (uint32_t)(volume * (1 << 24));

        // Delegate volume control to effect in track effect chain if needed
        // only one effect chain can be present on DirectOutputThread, so if
        // there is one, the track is connected to it
        if (!mEffectChains.isEmpty()) {
            mEffectChains[0]->setVolume_l(&vol, &vol);
            volume = (float)vol / (1 << 24);
        }
        // Try to use HW volume control and fall back to SW control if not implemented
        if (mOutput->stream->setVolume(volume, volume) == NO_ERROR) {
            mHalVolFloat = volume; // HW volume control worked, so update value.
            mNoCallbackWarningCount = 0;
        } else {
            sp<MmapStreamCallback> callback = mCallback.promote();
            if (callback != 0) {
                int channelCount;
                if (isOutput()) {
                    channelCount = audio_channel_count_from_out_mask(mChannelMask);
                } else {
                    channelCount = audio_channel_count_from_in_mask(mChannelMask);
                }
                Vector<float> values;
                for (int i = 0; i < channelCount; i++) {
                    values.add(volume);
                }
                mHalVolFloat = volume; // SW volume control worked, so update value.
                mNoCallbackWarningCount = 0;
                mLock.unlock();
                callback->onVolumeChanged(mChannelMask, values);
                mLock.lock();
            } else {
                if (mNoCallbackWarningCount < kMaxNoCallbackWarnings) {
                    ALOGW("Could not set MMAP stream volume: no volume callback!");
                    mNoCallbackWarningCount++;
                }
            }
        }
    }
}

void AudioFlinger::MmapPlaybackThread::updateMetadata_l()
{
    if (mOutput == nullptr || mOutput->stream == nullptr ||
            !mActiveTracks.readAndClearHasChanged()) {
        return;
    }
    StreamOutHalInterface::SourceMetadata metadata;
    for (const sp<MmapTrack> &track : mActiveTracks) {
        // No track is invalid as this is called after prepareTrack_l in the same critical section
        metadata.tracks.push_back({
                .usage = track->attributes().usage,
                .content_type = track->attributes().content_type,
                .gain = mHalVolFloat, // TODO: propagate from aaudio pre-mix volume
        });
    }
    mOutput->stream->updateSourceMetadata(metadata);
}

void AudioFlinger::MmapPlaybackThread::checkSilentMode_l()
{
    if (!mMasterMute) {
        char value[PROPERTY_VALUE_MAX];
        if (property_get("ro.audio.silent", value, "0") > 0) {
            char *endptr;
            unsigned long ul = strtoul(value, &endptr, 0);
            if (*endptr == '\0' && ul != 0) {
                ALOGD("Silence is golden");
                // The setprop command will not allow a property to be changed after
                // the first time it is set, so we don't have to worry about un-muting.
                setMasterMute_l(true);
            }
        }
    }
}

void AudioFlinger::MmapPlaybackThread::toAudioPortConfig(struct audio_port_config *config)
{
    MmapThread::toAudioPortConfig(config);
    if (mOutput && mOutput->flags != AUDIO_OUTPUT_FLAG_NONE) {
        config->config_mask |= AUDIO_PORT_CONFIG_FLAGS;
        config->flags.output = mOutput->flags;
    }
}

void AudioFlinger::MmapPlaybackThread::dumpInternals(int fd, const Vector<String16>& args)
{
    MmapThread::dumpInternals(fd, args);

    dprintf(fd, "  Stream type: %d Stream volume: %f HAL volume: %f Stream mute %d\n",
            mStreamType, mStreamVolume, mHalVolFloat, mStreamMute);
    dprintf(fd, "  Master volume: %f Master mute %d\n", mMasterVolume, mMasterMute);
}

AudioFlinger::MmapCaptureThread::MmapCaptureThread(
        const sp<AudioFlinger>& audioFlinger, audio_io_handle_t id,
        AudioHwDevice *hwDev,  AudioStreamIn *input,
        audio_devices_t outDevice, audio_devices_t inDevice, bool systemReady)
    : MmapThread(audioFlinger, id, hwDev, input->stream, outDevice, inDevice, systemReady),
      mInput(input)
{
    snprintf(mThreadName, kThreadNameLength, "AudioMmapIn_%X", id);
    mChannelCount = audio_channel_count_from_in_mask(mChannelMask);
}

status_t AudioFlinger::MmapCaptureThread::exitStandby()
{
    {
        // mInput might have been cleared by clearInput()
        Mutex::Autolock _l(mLock);
        if (mInput != nullptr && mInput->stream != nullptr) {
            mInput->stream->setGain(1.0f);
        }
    }
    return MmapThread::exitStandby();
}

AudioFlinger::AudioStreamIn* AudioFlinger::MmapCaptureThread::clearInput()
{
    Mutex::Autolock _l(mLock);
    AudioStreamIn *input = mInput;
    mInput = NULL;
    return input;
}


void AudioFlinger::MmapCaptureThread::processVolume_l()
{
    bool changed = false;
    bool silenced = false;

    sp<MmapStreamCallback> callback = mCallback.promote();
    if (callback == 0) {
        if (mNoCallbackWarningCount < kMaxNoCallbackWarnings) {
            ALOGW("Could not set MMAP stream silenced: no onStreamSilenced callback!");
            mNoCallbackWarningCount++;
        }
    }

    // After a change occurred in track silenced state, mute capture in audio DSP if at least one
    // track is silenced and unmute otherwise
    for (size_t i = 0; i < mActiveTracks.size() && !silenced; i++) {
        if (!mActiveTracks[i]->getAndSetSilencedNotified_l()) {
            changed = true;
            silenced = mActiveTracks[i]->isSilenced_l();
        }
    }

    if (changed) {
        mInput->stream->setGain(silenced ? 0.0f: 1.0f);
    }
}

void AudioFlinger::MmapCaptureThread::updateMetadata_l()
{
    if (mInput == nullptr || mInput->stream == nullptr ||
            !mActiveTracks.readAndClearHasChanged()) {
        return;
    }
    StreamInHalInterface::SinkMetadata metadata;
    for (const sp<MmapTrack> &track : mActiveTracks) {
        // No track is invalid as this is called after prepareTrack_l in the same critical section
        metadata.tracks.push_back({
                .source = track->attributes().source,
                .gain = 1, // capture tracks do not have volumes
        });
    }
    mInput->stream->updateSinkMetadata(metadata);
}

void AudioFlinger::MmapCaptureThread::setRecordSilenced(uid_t uid, bool silenced)
{
    Mutex::Autolock _l(mLock);
    for (size_t i = 0; i < mActiveTracks.size() ; i++) {
        if (mActiveTracks[i]->uid() == uid) {
            mActiveTracks[i]->setSilenced_l(silenced);
            broadcast_l();
        }
    }
}

void AudioFlinger::MmapCaptureThread::toAudioPortConfig(struct audio_port_config *config)
{
    MmapThread::toAudioPortConfig(config);
    if (mInput && mInput->flags != AUDIO_INPUT_FLAG_NONE) {
        config->config_mask |= AUDIO_PORT_CONFIG_FLAGS;
        config->flags.input = mInput->flags;
    }
}

} // namespace android<|MERGE_RESOLUTION|>--- conflicted
+++ resolved
@@ -4807,10 +4807,7 @@
                 track->mFillingUpStatus = Track::FS_ACTIVE;
                 if (track->mState == TrackBase::RESUMING) {
                     track->mState = TrackBase::ACTIVE;
-<<<<<<< HEAD
-=======
                     // If a new track is paused immediately after start, do not ramp on resume.
->>>>>>> f1cef0a8
                     if (cblk->mServer != 0) {
                         param = AudioMixer::RAMP_VOLUME;
                     }
@@ -5635,11 +5632,7 @@
                 int64_t framesWritten = mBytesWritten / mFrameSize;
                 if (mStandby || !last ||
                         track->presentationComplete(framesWritten, audioHALFrames) ||
-<<<<<<< HEAD
                         (track->isStopped() && mHwPaused) || track->isPaused()) {
-=======
-                        track->isPaused()) {
->>>>>>> f1cef0a8
                     if (track->isStopping_2()) {
                         track->mState = TrackBase::STOPPED;
                     }
