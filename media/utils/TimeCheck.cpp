/*
 * Copyright (C) 2018 The Android Open Source Project
 *
 * Licensed under the Apache License, Version 2.0 (the "License");
 * you may not use this file except in compliance with the License.
 * You may obtain a copy of the License at
 *
 *      http://www.apache.org/licenses/LICENSE-2.0
 *
 * Unless required by applicable law or agreed to in writing, software
 * distributed under the License is distributed on an "AS IS" BASIS,
 * WITHOUT WARRANTIES OR CONDITIONS OF ANY KIND, either express or implied.
 * See the License for the specific language governing permissions and
 * limitations under the License.
 */


#include <utils/Log.h>
#include <media/TimeCheck.h>
#include <media/EventLog.h>
#include <cutils/properties.h>

namespace android {

/* static */
sp<TimeCheck::TimeCheckThread> TimeCheck::getTimeCheckThread()
{
    static sp<TimeCheck::TimeCheckThread> sTimeCheckThread = new TimeCheck::TimeCheckThread();
    return sTimeCheckThread;
}

static uint32_t timeOutMs = TimeCheck::kDefaultTimeOutMs;

void TimeCheck::setSystemReadyTimeoutMs(uint32_t timeout_ms)
{
    timeOutMs = timeout_ms;
}
<<<<<<< HEAD
TimeCheck::TimeCheck(const char *tag, bool systemReady)
=======
TimeCheck::TimeCheck(const char *tag)
>>>>>>> 4f8b4450
{
    mEndTimeNs = getTimeCheckThread()->startMonitoring(tag, timeOutMs);
}

TimeCheck::~TimeCheck() {
    getTimeCheckThread()->stopMonitoring(mEndTimeNs);
}

TimeCheck::TimeCheckThread::~TimeCheckThread()
{
    AutoMutex _l(mMutex);
    requestExit();
    mMonitorRequests.clear();
    mCond.signal();
}

nsecs_t TimeCheck::TimeCheckThread::startMonitoring(const char *tag, uint32_t timeoutMs) {
    Mutex::Autolock _l(mMutex);
    nsecs_t endTimeNs = systemTime() + milliseconds(timeoutMs);
    for (; mMonitorRequests.indexOfKey(endTimeNs) >= 0; ++endTimeNs);
    mMonitorRequests.add(endTimeNs, tag);
    mCond.signal();
    return endTimeNs;
}

void TimeCheck::TimeCheckThread::stopMonitoring(nsecs_t endTimeNs) {
    Mutex::Autolock _l(mMutex);
    mMonitorRequests.removeItem(endTimeNs);
    mCond.signal();
}

bool TimeCheck::TimeCheckThread::threadLoop()
{
    status_t status = TIMED_OUT;
    {
        AutoMutex _l(mMutex);

        if (exitPending()) {
            return false;
        }

        nsecs_t endTimeNs = INT64_MAX;
        const char *tag = "<unspecified>";
        // KeyedVector mMonitorRequests is ordered so take first entry as next timeout
        if (mMonitorRequests.size() != 0) {
            endTimeNs = mMonitorRequests.keyAt(0);
            tag = mMonitorRequests.valueAt(0);
        }

        const nsecs_t waitTimeNs = endTimeNs - systemTime();
        if (waitTimeNs > 0) {
            status = mCond.waitRelative(mMutex, waitTimeNs);
        }
        if (status != NO_ERROR) {
            LOG_EVENT_STRING(LOGTAG_AUDIO_BINDER_TIMEOUT, tag);
        }
    }
    return true;
}

}; // namespace android<|MERGE_RESOLUTION|>--- conflicted
+++ resolved
@@ -35,11 +35,7 @@
 {
     timeOutMs = timeout_ms;
 }
-<<<<<<< HEAD
-TimeCheck::TimeCheck(const char *tag, bool systemReady)
-=======
 TimeCheck::TimeCheck(const char *tag)
->>>>>>> 4f8b4450
 {
     mEndTimeNs = getTimeCheckThread()->startMonitoring(tag, timeOutMs);
 }
