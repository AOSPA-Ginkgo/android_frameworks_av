--- conflicted
+++ resolved
@@ -23,17 +23,12 @@
 #include <mediautils/EventLog.h>
 #include <mediautils/FixedString.h>
 #include <mediautils/MethodStatistics.h>
-<<<<<<< HEAD
 #include <cutils/properties.h>
-#include <utils/Log.h>
-#include <mediautils/TimeCheck.h>
-=======
 #include <mediautils/TimeCheck.h>
 #include <mediautils/TidWrapper.h>
 #include <utils/Log.h>
 
 #if defined(__BIONIC__)
->>>>>>> f8edb20e
 #include "debuggerd/handler.h"
 #endif
 
@@ -150,7 +145,7 @@
     return sTimeCheckThread;
 }
 
-static uint32_t timeOutMs = TimeCheck::kDefaultTimeOutMs;
+static uint32_t timeOutMs = TimeCheck::kDefaultTimeoutDuration.count();
 
 void TimeCheck::setSystemReadyTimeoutMs(uint32_t timeout_ms)
 {
@@ -164,15 +159,7 @@
     return getTimeCheckThread().toString();
 }
 
-<<<<<<< HEAD
 // BUG(b/214424164)
-TimeCheck::TimeCheck(std::string_view tag, OnTimerFunc&& onTimer,
-        bool crashOnTimeout)
-    : mTimeCheckHandler{ std::make_shared<TimeCheckHandler>(
-            tag, std::move(onTimer), crashOnTimeout,
-            std::chrono::system_clock::now(), gettid()) }
-    , mTimerHandle(timeOutMs == 0
-=======
 TimeCheck::TimeCheck(std::string_view tag, OnTimerFunc&& onTimer, Duration requestedTimeoutDuration,
         Duration secondChanceDuration, bool crashOnTimeout)
     : mTimeCheckHandler{ std::make_shared<TimeCheckHandler>(
@@ -180,7 +167,6 @@
             secondChanceDuration, std::chrono::system_clock::now(), getThreadIdWrapper()) }
     , mTimerHandle(requestedTimeoutDuration.count() == 0
               /* for TimeCheck we don't consider a non-zero secondChanceDuration here */
->>>>>>> f8edb20e
               ? getTimeCheckThread().trackTask(mTimeCheckHandler->tag)
               : getTimeCheckThread().scheduleTask(
                       mTimeCheckHandler->tag,
@@ -190,12 +176,8 @@
                       [ timeCheckHandler = mTimeCheckHandler ](TimerThread::Handle timerHandle) {
                           timeCheckHandler->onTimeout(timerHandle);
                       },
-<<<<<<< HEAD
-                      std::chrono::milliseconds(timeOutMs))) {}
-=======
                       requestedTimeoutDuration,
                       secondChanceDuration)) {}
->>>>>>> f8edb20e
 
 TimeCheck::~TimeCheck() {
     if (mTimeCheckHandler) {
