--- conflicted
+++ resolved
@@ -20,15 +20,12 @@
 
 #include <android-base/logging.h>
 #include <audio_utils/clock.h>
+#include <cutils/properties.h>
 #include <mediautils/EventLog.h>
-<<<<<<< HEAD
-#include <cutils/properties.h>
-=======
 #include <mediautils/FixedString.h>
->>>>>>> 2154c872
 #include <mediautils/MethodStatistics.h>
+#include <mediautils/TimeCheck.h>
 #include <utils/Log.h>
-#include <mediautils/TimeCheck.h>
 #include "debuggerd/handler.h"
 
 namespace android::mediautils {
@@ -150,15 +147,7 @@
     return getTimeCheckThread().toString();
 }
 
-<<<<<<< HEAD
 // BUG(b/214424164)
-TimeCheck::TimeCheck(std::string tag, OnTimerFunc&& onTimer, uint32_t timeoutMs,
-        bool crashOnTimeout)
-    : mTimeCheckHandler(new TimeCheckHandler{
-            std::move(tag), std::move(onTimer), crashOnTimeout,
-            std::chrono::system_clock::now(), gettid()})
-    , mTimerHandle(timeoutMs == 0
-=======
 TimeCheck::TimeCheck(std::string_view tag, OnTimerFunc&& onTimer, Duration requestedTimeoutDuration,
         Duration secondChanceDuration, bool crashOnTimeout)
     : mTimeCheckHandler{ std::make_shared<TimeCheckHandler>(
@@ -166,7 +155,6 @@
             secondChanceDuration, std::chrono::system_clock::now(), gettid()) }
     , mTimerHandle(requestedTimeoutDuration.count() == 0
               /* for TimeCheck we don't consider a non-zero secondChanceDuration here */
->>>>>>> 2154c872
               ? getTimeCheckThread().trackTask(mTimeCheckHandler->tag)
               : getTimeCheckThread().scheduleTask(
                       mTimeCheckHandler->tag,
