/*
 * Copyright (C) 2018 The Android Open Source Project
 *
 * Licensed under the Apache License, Version 2.0 (the "License");
 * you may not use this file except in compliance with the License.
 * You may obtain a copy of the License at
 *
 *      http://www.apache.org/licenses/LICENSE-2.0
 *
 * Unless required by applicable law or agreed to in writing, software
 * distributed under the License is distributed on an "AS IS" BASIS,
 * WITHOUT WARRANTIES OR CONDITIONS OF ANY KIND, either express or implied.
 * See the License for the specific language governing permissions and
 * limitations under the License.
 */

#pragma once

#include <chrono>
#include <vector>

#include <mediautils/TimerThread.h>

namespace android::mediautils {

// A class monitoring execution time for a code block (scoped variable) and causing an assert
// if it exceeds a certain time

class TimeCheck {
  public:

    // Duration for TimeCheck is based on steady_clock, typically nanoseconds.
    using Duration = std::chrono::steady_clock::duration;

    // Duration for printing is in milliseconds, using float for additional precision.
    using FloatMs = std::chrono::duration<float, std::milli>;

    // OnTimerFunc is the callback function with 2 parameters.
    //  bool timeout  (which is true when the TimeCheck object
    //                 times out, false when the TimeCheck object is
    //                 destroyed or leaves scope before the timer expires.)
    //  float elapsedMs (the elapsed time to this event).
    using OnTimerFunc = std::function<void(bool /* timeout */, float /* elapsedMs */ )>;

    // The default timeout is chosen to be less than system server watchdog timeout
    // Note: kDefaultTimeOutMs should be no less than 2 seconds, otherwise spurious timeouts
    // may occur with system suspend.
    static constexpr TimeCheck::Duration kDefaultTimeoutDuration = std::chrono::milliseconds(3000);

    // Due to suspend abort not incrementing the monotonic clock,
    // we allow another second chance timeout after the first timeout expires.
    //
    // The total timeout is therefore kDefaultTimeoutDuration + kDefaultSecondChanceDuration,
    // and the result is more stable when the monotonic clock increments during suspend.
    //
    static constexpr TimeCheck::Duration kDefaultSecondChanceDuration =
            std::chrono::milliseconds(2000);

    /**
     * TimeCheck is a RAII object which will notify a callback
     * on timer expiration or when the object is deallocated.
     *
     * TimeCheck is used as a watchdog and aborts by default on timer expiration.
     * When it aborts, it will also send a debugger signal to pids passed in through
     * setAudioHalPids().
     *
     * If the callback function returns for timeout it will not be called again for
     * the deallocation.
     *
     * \param tag       string associated with the TimeCheck object.
     * \param onTimer   callback function with 2 parameters (described above in OnTimerFunc).
     *                  The callback when timeout is true will be called on a different thread.
     *                  This will cancel the callback on the destructor but is not guaranteed
     *                  to block for callback completion if it is already in progress
     *                  (for maximum concurrency and reduced deadlock potential), so use proper
     *                  lifetime analysis (e.g. shared or weak pointers).
     * \param requestedTimeoutDuration timeout in milliseconds.
     *                  A zero timeout means no timeout is set -
     *                  the callback is called only when
     *                  the TimeCheck object is destroyed or leaves scope.
     * \param secondChanceDuration additional milliseconds to wait if the first timeout expires.
     *                  This is used to prevent false timeouts if the steady (monotonic)
     *                  clock advances on aborted suspend.
     * \param crashOnTimeout true if the object issues an abort on timeout.
     */
<<<<<<< HEAD
    explicit TimeCheck(std::string_view tag, OnTimerFunc&& onTimer = {},
            bool crashOnTimeout = true);
=======
    explicit TimeCheck(std::string_view tag, OnTimerFunc&& onTimer,
            Duration requestedTimeoutDuration, Duration secondChanceDuration,
            bool crashOnTimeout);
>>>>>>> f8edb20e

    TimeCheck() = default;
    // Remove copy constructors as there should only be one call to the destructor.
    // Move is kept implicitly disabled, but would be logically consistent if enabled.
    TimeCheck(const TimeCheck& other) = delete;
    TimeCheck& operator=(const TimeCheck&) = delete;

    ~TimeCheck();
    static std::string toString();
    static void setAudioHalPids(const std::vector<pid_t>& pids);
    static std::vector<pid_t> getAudioHalPids();
    static void setSystemReadyTimeoutMs(uint32_t timeoutMs);

  private:
    // Helper class for handling events.
    // The usage here is const safe.
    class TimeCheckHandler {
    public:
        template <typename S, typename F>
        TimeCheckHandler(S&& _tag, F&& _onTimer, bool _crashOnTimeout,
            Duration _timeoutDuration, Duration _secondChanceDuration,
            std::chrono::system_clock::time_point _startSystemTime,
            pid_t _tid)
            : tag(std::forward<S>(_tag))
            , onTimer(std::forward<F>(_onTimer))
            , crashOnTimeout(_crashOnTimeout)
            , timeoutDuration(_timeoutDuration)
            , secondChanceDuration(_secondChanceDuration)
            , startSystemTime(_startSystemTime)
            , tid(_tid)
            {}
        const FixedString62 tag;
        const OnTimerFunc onTimer;
        const bool crashOnTimeout;
        const Duration timeoutDuration;
        const Duration secondChanceDuration;
        const std::chrono::system_clock::time_point startSystemTime;
        const pid_t tid;

        void onCancel(TimerThread::Handle handle) const;
        void onTimeout(TimerThread::Handle handle) const;
    };

    // Returns a string that represents the timeout vs elapsed time,
    // and diagnostics if there are any potential issues.
    static std::string analyzeTimeouts(
            float timeoutMs, float elapsedSteadyMs, float elapsedSystemMs);

    static TimerThread& getTimeCheckThread();
    static void accessAudioHalPids(std::vector<pid_t>* pids, bool update);

    // mTimeCheckHandler is immutable, prefer to be first initialized, last destroyed.
    // Technically speaking, we do not need a shared_ptr here because TimerThread::cancelTask()
    // is mutually exclusive of the callback, but the price paid for lifetime safety is minimal.
    const std::shared_ptr<const TimeCheckHandler> mTimeCheckHandler;
    const TimerThread::Handle mTimerHandle = TimerThread::INVALID_HANDLE;
};

// Returns a TimeCheck object that sends info to MethodStatistics
// obtained from getStatisticsForClass(className).
TimeCheck makeTimeCheckStatsForClassMethod(
        std::string_view className, std::string_view methodName);

}  // namespace android::mediautils<|MERGE_RESOLUTION|>--- conflicted
+++ resolved
@@ -83,14 +83,9 @@
      *                  clock advances on aborted suspend.
      * \param crashOnTimeout true if the object issues an abort on timeout.
      */
-<<<<<<< HEAD
-    explicit TimeCheck(std::string_view tag, OnTimerFunc&& onTimer = {},
-            bool crashOnTimeout = true);
-=======
     explicit TimeCheck(std::string_view tag, OnTimerFunc&& onTimer,
             Duration requestedTimeoutDuration, Duration secondChanceDuration,
             bool crashOnTimeout);
->>>>>>> f8edb20e
 
     TimeCheck() = default;
     // Remove copy constructors as there should only be one call to the destructor.
