--- conflicted
+++ resolved
@@ -60,11 +60,7 @@
 CopyBufferProvider::~CopyBufferProvider()
 {
     ALOGV("%s(%p) %zu %p %p",
-<<<<<<< HEAD
-            __func__, this, mBuffer.frameCount, mTrackBufferProvider, mLocalBufferData);
-=======
            __func__, this, mBuffer.frameCount, mTrackBufferProvider, mLocalBufferData);
->>>>>>> 4fcae3a3
     if (mBuffer.frameCount != 0) {
         mTrackBufferProvider->releaseBuffer(&mBuffer);
     }
@@ -137,13 +133,9 @@
 void CopyBufferProvider::setBufferProvider(AudioBufferProvider *p) {
     ALOGV("%s(%p): mTrackBufferProvider:%p  mBuffer.frameCount:%zu",
             __func__, p, mTrackBufferProvider, mBuffer.frameCount);
-<<<<<<< HEAD
-    if (mTrackBufferProvider == p) return;
-=======
     if (mTrackBufferProvider == p) {
         return;
     }
->>>>>>> 4fcae3a3
     mBuffer.frameCount = 0;
     PassthruBufferProvider::setBufferProvider(p);
 }
@@ -546,13 +538,9 @@
 void TimestretchBufferProvider::setBufferProvider(AudioBufferProvider *p) {
     ALOGV("%s(%p): mTrackBufferProvider:%p  mBuffer.frameCount:%zu",
             __func__, p, mTrackBufferProvider, mBuffer.frameCount);
-<<<<<<< HEAD
-    if (mTrackBufferProvider == p) return;
-=======
     if (mTrackBufferProvider == p) {
         return;
     }
->>>>>>> 4fcae3a3
     mBuffer.frameCount = 0;
     PassthruBufferProvider::setBufferProvider(p);
 }
