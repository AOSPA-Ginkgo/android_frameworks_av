cc_library_static {

    srcs: [
        "AWakeLock.cpp",
        "GenericSource.cpp",
        "HTTPLiveSource.cpp",
        "NuPlayer.cpp",
        "NuPlayerCCDecoder.cpp",
        "NuPlayerDecoder.cpp",
        "NuPlayerDecoderBase.cpp",
        "NuPlayerDecoderPassThrough.cpp",
        "NuPlayerDriver.cpp",
        "NuPlayerDrm.cpp",
        "NuPlayerRenderer.cpp",
        "NuPlayerStreamListener.cpp",
        "RTSPSource.cpp",
        "RTPSource.cpp",
        "StreamingSource.cpp",
    ],

    header_libs: [
        "libmediadrm_headers",
        "libmediametrics_headers",
        "media_plugin_headers",
    ],

    include_dirs: [
        "frameworks/av/media/libstagefright",
        "frameworks/av/media/libstagefright/httplive",
        "frameworks/av/media/libstagefright/include",
        "frameworks/av/media/libstagefright/mpeg2ts",
        "frameworks/av/media/libstagefright/rtsp",
        "frameworks/av/media/libstagefright/timedtext",
<<<<<<< HEAD
        "frameworks/av/media/libavextensions",
        "frameworks/av/media/libmediaplayerservice",
        "frameworks/av/media/libmediaextractor",
=======
        "frameworks/native/include/android",
>>>>>>> 1960f8bb
    ],

    cflags: [
        "-Werror",
        "-Wall",
    ],

    product_variables: {
        debuggable: {
            cflags: [
                "-DENABLE_STAGEFRIGHT_EXPERIMENTS",
            ],
        }
    },

    shared_libs: [
        "libbinder",
        "libdatasource",
        "libui",
        "libgui",
        "libmedia",
        "libmediadrm",
        "libpowermanager",
        "libhidlmemory",
        "libcrypto",
        "libcamera_client",
    ],

    static_libs: [
        "libplayerservice_datasource",
    ],

    name: "libstagefright_nuplayer",

    sanitize: {
        cfi: true,
    },

}<|MERGE_RESOLUTION|>--- conflicted
+++ resolved
@@ -31,13 +31,10 @@
         "frameworks/av/media/libstagefright/mpeg2ts",
         "frameworks/av/media/libstagefright/rtsp",
         "frameworks/av/media/libstagefright/timedtext",
-<<<<<<< HEAD
+        "frameworks/native/include/android",
         "frameworks/av/media/libavextensions",
         "frameworks/av/media/libmediaplayerservice",
         "frameworks/av/media/libmediaextractor",
-=======
-        "frameworks/native/include/android",
->>>>>>> 1960f8bb
     ],
 
     cflags: [
