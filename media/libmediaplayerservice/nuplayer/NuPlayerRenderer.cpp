/*
 * Copyright (C) 2010 The Android Open Source Project
 *
 * Licensed under the Apache License, Version 2.0 (the "License");
 * you may not use this file except in compliance with the License.
 * You may obtain a copy of the License at
 *
 *      http://www.apache.org/licenses/LICENSE-2.0
 *
 * Unless required by applicable law or agreed to in writing, software
 * distributed under the License is distributed on an "AS IS" BASIS,
 * WITHOUT WARRANTIES OR CONDITIONS OF ANY KIND, either express or implied.
 * See the License for the specific language governing permissions and
 * limitations under the License.
 */

//#define LOG_NDEBUG 0
#define LOG_TAG "NuPlayerRenderer"
#include <utils/Log.h>

#include "NuPlayerRenderer.h"
#include <cutils/properties.h>
#include <media/stagefright/foundation/ABuffer.h>
#include <media/stagefright/foundation/ADebug.h>
#include <media/stagefright/foundation/AMessage.h>
#include <media/stagefright/foundation/AUtils.h>
#include <media/stagefright/foundation/AWakeLock.h>
#include <media/stagefright/MediaClock.h>
#include <media/stagefright/MediaErrors.h>
#include <media/stagefright/MetaData.h>
#include <media/stagefright/Utils.h>
#include <media/stagefright/VideoFrameScheduler.h>

#include <inttypes.h>
#include "mediaplayerservice/AVNuExtensions.h"
#include "stagefright/AVExtensions.h"

namespace android {

/*
 * Example of common configuration settings in shell script form

   #Turn offload audio off (use PCM for Play Music) -- AudioPolicyManager
   adb shell setprop audio.offload.disable 1

   #Allow offload audio with video (requires offloading to be enabled) -- AudioPolicyManager
   adb shell setprop audio.offload.video 1

   #Use audio callbacks for PCM data
   adb shell setprop media.stagefright.audio.cbk 1

   #Use deep buffer for PCM data with video (it is generally enabled for audio-only)
   adb shell setprop media.stagefright.audio.deep 1

   #Set size of buffers for pcm audio sink in msec (example: 1000 msec)
   adb shell setprop media.stagefright.audio.sink 1000

 * These configurations take effect for the next track played (not the current track).
 */

static inline bool getUseAudioCallbackSetting() {
    return property_get_bool("media.stagefright.audio.cbk", false /* default_value */);
}

static inline int32_t getAudioSinkPcmMsSetting() {
    return property_get_int32(
            "media.stagefright.audio.sink", 500 /* default_value */);
}

// Maximum time in paused state when offloading audio decompression. When elapsed, the AudioSink
// is closed to allow the audio DSP to power down.
static const int64_t kOffloadPauseMaxUs = 10000000ll;

// static
const NuPlayer::Renderer::PcmInfo NuPlayer::Renderer::AUDIO_PCMINFO_INITIALIZER = {
        AUDIO_CHANNEL_NONE,
        AUDIO_OUTPUT_FLAG_NONE,
        AUDIO_FORMAT_INVALID,
        0, // mNumChannels
        0 // mSampleRate
};

// static
const int64_t NuPlayer::Renderer::kMinPositionUpdateDelayUs = 100000ll;

static bool sFrameAccurateAVsync = false;

static void readProperties() {
    char value[PROPERTY_VALUE_MAX];
    if (property_get("persist.sys.media.avsync", value, NULL)) {
        sFrameAccurateAVsync =
            !strcmp("1", value) || !strcasecmp("true", value);
    }
}

NuPlayer::Renderer::Renderer(
        const sp<MediaPlayerBase::AudioSink> &sink,
        const sp<AMessage> &notify,
        uint32_t flags)
    : mAudioSink(sink),
      mNotify(notify),
      mFlags(flags),
      mNumFramesWritten(0),
      mDrainAudioQueuePending(false),
      mDrainVideoQueuePending(false),
      mAudioQueueGeneration(0),
      mVideoQueueGeneration(0),
      mAudioDrainGeneration(0),
      mVideoDrainGeneration(0),
      mPlaybackSettings(AUDIO_PLAYBACK_RATE_DEFAULT),
      mAudioFirstAnchorTimeMediaUs(-1),
      mAnchorTimeMediaUs(-1),
      mAnchorNumFramesWritten(-1),
      mVideoLateByUs(0ll),
      mHasAudio(false),
      mHasVideo(false),
      mFoundAudioEOS(false),
      mNotifyCompleteAudio(false),
      mNotifyCompleteVideo(false),
      mSyncQueues(false),
      mPaused(false),
      mPauseDrainAudioAllowedUs(0),
      mVideoSampleReceived(false),
      mVideoRenderingStarted(false),
      mVideoRenderingStartGeneration(0),
      mAudioRenderingStartGeneration(0),
      mAudioOffloadPauseTimeoutGeneration(0),
      mAudioTornDown(false),
      mCurrentOffloadInfo(AUDIO_INFO_INITIALIZER),
      mCurrentPcmInfo(AUDIO_PCMINFO_INITIALIZER),
      mTotalBuffersQueued(0),
      mLastAudioBufferDrained(0),
      mUseAudioCallback(false),
      mWakeLock(new AWakeLock()) {
    mMediaClock = new MediaClock;
    mPlaybackRate = mPlaybackSettings.mSpeed;
    mMediaClock->setPlaybackRate(mPlaybackRate);
    readProperties();
}

NuPlayer::Renderer::~Renderer() {
    if (offloadingAudio()) {
        mAudioSink->stop();
        mAudioSink->flush();
        mAudioSink->close();
    }
}

void NuPlayer::Renderer::queueBuffer(
        bool audio,
        const sp<ABuffer> &buffer,
        const sp<AMessage> &notifyConsumed) {
    sp<AMessage> msg = new AMessage(kWhatQueueBuffer, this);
    msg->setInt32("queueGeneration", getQueueGeneration(audio));
    msg->setInt32("audio", static_cast<int32_t>(audio));
    msg->setBuffer("buffer", buffer);
    msg->setMessage("notifyConsumed", notifyConsumed);
    msg->post();
}

void NuPlayer::Renderer::queueEOS(bool audio, status_t finalResult) {
    CHECK_NE(finalResult, (status_t)OK);

    sp<AMessage> msg = new AMessage(kWhatQueueEOS, this);
    msg->setInt32("queueGeneration", getQueueGeneration(audio));
    msg->setInt32("audio", static_cast<int32_t>(audio));
    msg->setInt32("finalResult", finalResult);
    msg->post();
}

status_t NuPlayer::Renderer::setPlaybackSettings(const AudioPlaybackRate &rate) {
    sp<AMessage> msg = new AMessage(kWhatConfigPlayback, this);
    writeToAMessage(msg, rate);
    sp<AMessage> response;
    status_t err = msg->postAndAwaitResponse(&response);
    if (err == OK && response != NULL) {
        CHECK(response->findInt32("err", &err));
    }
    return err;
}

status_t NuPlayer::Renderer::onConfigPlayback(const AudioPlaybackRate &rate /* sanitized */) {
    if (rate.mSpeed == 0.f) {
        onPause();
        // don't call audiosink's setPlaybackRate if pausing, as pitch does not
        // have to correspond to the any non-0 speed (e.g old speed). Keep
        // settings nonetheless, using the old speed, in case audiosink changes.
        AudioPlaybackRate newRate = rate;
        newRate.mSpeed = mPlaybackSettings.mSpeed;
        mPlaybackSettings = newRate;
        return OK;
    }

    if (mAudioSink != NULL && mAudioSink->ready()) {
        status_t err = mAudioSink->setPlaybackRate(rate);
        if (err != OK) {
            return err;
        }
    }
    mPlaybackSettings = rate;
    mPlaybackRate = rate.mSpeed;
    mMediaClock->setPlaybackRate(mPlaybackRate);
    return OK;
}

status_t NuPlayer::Renderer::getPlaybackSettings(AudioPlaybackRate *rate /* nonnull */) {
    sp<AMessage> msg = new AMessage(kWhatGetPlaybackSettings, this);
    sp<AMessage> response;
    status_t err = msg->postAndAwaitResponse(&response);
    if (err == OK && response != NULL) {
        CHECK(response->findInt32("err", &err));
        if (err == OK) {
            readFromAMessage(response, rate);
        }
    }
    return err;
}

status_t NuPlayer::Renderer::onGetPlaybackSettings(AudioPlaybackRate *rate /* nonnull */) {
    if (mAudioSink != NULL && mAudioSink->ready()) {
        status_t err = mAudioSink->getPlaybackRate(rate);
        if (err == OK) {
            if (!isAudioPlaybackRateEqual(*rate, mPlaybackSettings)) {
                ALOGW("correcting mismatch in internal/external playback rate");
            }
            // get playback settings used by audiosink, as it may be
            // slightly off due to audiosink not taking small changes.
            mPlaybackSettings = *rate;
            if (mPaused) {
                rate->mSpeed = 0.f;
            }
        }
        return err;
    }
    *rate = mPlaybackSettings;
    return OK;
}

status_t NuPlayer::Renderer::setSyncSettings(const AVSyncSettings &sync, float videoFpsHint) {
    sp<AMessage> msg = new AMessage(kWhatConfigSync, this);
    writeToAMessage(msg, sync, videoFpsHint);
    sp<AMessage> response;
    status_t err = msg->postAndAwaitResponse(&response);
    if (err == OK && response != NULL) {
        CHECK(response->findInt32("err", &err));
    }
    return err;
}

status_t NuPlayer::Renderer::onConfigSync(const AVSyncSettings &sync, float videoFpsHint __unused) {
    if (sync.mSource != AVSYNC_SOURCE_DEFAULT) {
        return BAD_VALUE;
    }
    // TODO: support sync sources
    return INVALID_OPERATION;
}

status_t NuPlayer::Renderer::getSyncSettings(AVSyncSettings *sync, float *videoFps) {
    sp<AMessage> msg = new AMessage(kWhatGetSyncSettings, this);
    sp<AMessage> response;
    status_t err = msg->postAndAwaitResponse(&response);
    if (err == OK && response != NULL) {
        CHECK(response->findInt32("err", &err));
        if (err == OK) {
            readFromAMessage(response, sync, videoFps);
        }
    }
    return err;
}

status_t NuPlayer::Renderer::onGetSyncSettings(
        AVSyncSettings *sync /* nonnull */, float *videoFps /* nonnull */) {
    *sync = mSyncSettings;
    *videoFps = -1.f;
    return OK;
}

void NuPlayer::Renderer::flush(bool audio, bool notifyComplete) {
    {
        Mutex::Autolock autoLock(mLock);
        if (audio) {
            mNotifyCompleteAudio |= notifyComplete;
            clearAudioFirstAnchorTime_l();
            ++mAudioQueueGeneration;
            ++mAudioDrainGeneration;
        } else {
            mNotifyCompleteVideo |= notifyComplete;
            ++mVideoQueueGeneration;
            ++mVideoDrainGeneration;
        }

        clearAnchorTime_l();
        mVideoLateByUs = 0;
        mSyncQueues = false;
    }

    sp<AMessage> msg = new AMessage(kWhatFlush, this);
    msg->setInt32("audio", static_cast<int32_t>(audio));
    msg->post();
}

void NuPlayer::Renderer::signalTimeDiscontinuity() {
}

void NuPlayer::Renderer::signalDisableOffloadAudio() {
    (new AMessage(kWhatDisableOffloadAudio, this))->post();
}

void NuPlayer::Renderer::signalEnableOffloadAudio() {
    (new AMessage(kWhatEnableOffloadAudio, this))->post();
}

void NuPlayer::Renderer::pause() {
    (new AMessage(kWhatPause, this))->post();
}

void NuPlayer::Renderer::resume() {
    (new AMessage(kWhatResume, this))->post();
}

void NuPlayer::Renderer::setVideoFrameRate(float fps) {
    sp<AMessage> msg = new AMessage(kWhatSetVideoFrameRate, this);
    msg->setFloat("frame-rate", fps);
    msg->post();
}

// Called on any threads.
status_t NuPlayer::Renderer::getCurrentPosition(int64_t *mediaUs) {
    return mMediaClock->getMediaTime(
            ALooper::GetNowUs(), mediaUs, (mHasAudio && mFoundAudioEOS));
}

void NuPlayer::Renderer::clearAudioFirstAnchorTime_l() {
    mAudioFirstAnchorTimeMediaUs = -1;
    mMediaClock->setStartingTimeMedia(-1);
}

void NuPlayer::Renderer::setAudioFirstAnchorTimeIfNeeded_l(int64_t mediaUs) {
    if (mAudioFirstAnchorTimeMediaUs == -1) {
        mAudioFirstAnchorTimeMediaUs = mediaUs;
        mMediaClock->setStartingTimeMedia(mediaUs);
    }
}

void NuPlayer::Renderer::clearAnchorTime_l() {
    mMediaClock->clearAnchor();
    mAnchorTimeMediaUs = -1;
    mAnchorNumFramesWritten = -1;
}

void NuPlayer::Renderer::setVideoLateByUs(int64_t lateUs) {
    Mutex::Autolock autoLock(mLock);
    mVideoLateByUs = lateUs;
}

int64_t NuPlayer::Renderer::getVideoLateByUs() {
    Mutex::Autolock autoLock(mLock);
    return mVideoLateByUs;
}

status_t NuPlayer::Renderer::openAudioSink(
        const sp<AMessage> &format,
        bool offloadOnly,
        bool hasVideo,
        uint32_t flags,
        bool *isOffloaded,
        bool isStreaming) {
    sp<AMessage> msg = new AMessage(kWhatOpenAudioSink, this);
    msg->setMessage("format", format);
    msg->setInt32("offload-only", offloadOnly);
    msg->setInt32("has-video", hasVideo);
    msg->setInt32("flags", flags);
    msg->setInt32("isStreaming", isStreaming);

    sp<AMessage> response;
    status_t postStatus = msg->postAndAwaitResponse(&response);

    int32_t err;
    if (postStatus != OK || !response->findInt32("err", &err)) {
        err = INVALID_OPERATION;
    } else if (err == OK && isOffloaded != NULL) {
        int32_t offload;
        CHECK(response->findInt32("offload", &offload));
        *isOffloaded = (offload != 0);
    }
    return err;
}

void NuPlayer::Renderer::closeAudioSink() {
    sp<AMessage> msg = new AMessage(kWhatCloseAudioSink, this);

    sp<AMessage> response;
    msg->postAndAwaitResponse(&response);
}

void NuPlayer::Renderer::onMessageReceived(const sp<AMessage> &msg) {
    switch (msg->what()) {
        case kWhatOpenAudioSink:
        {
            sp<AMessage> format;
            CHECK(msg->findMessage("format", &format));

            int32_t offloadOnly;
            CHECK(msg->findInt32("offload-only", &offloadOnly));

            int32_t hasVideo;
            CHECK(msg->findInt32("has-video", &hasVideo));

            uint32_t flags;
            CHECK(msg->findInt32("flags", (int32_t *)&flags));

            uint32_t isStreaming;
            CHECK(msg->findInt32("isStreaming", (int32_t *)&isStreaming));

            status_t err = onOpenAudioSink(format, offloadOnly, hasVideo, flags, isStreaming);

            sp<AMessage> response = new AMessage;
            response->setInt32("err", err);
            response->setInt32("offload", offloadingAudio());

            sp<AReplyToken> replyID;
            CHECK(msg->senderAwaitsResponse(&replyID));
            response->postReply(replyID);

            break;
        }

        case kWhatCloseAudioSink:
        {
            sp<AReplyToken> replyID;
            CHECK(msg->senderAwaitsResponse(&replyID));

            onCloseAudioSink();

            sp<AMessage> response = new AMessage;
            response->postReply(replyID);
            break;
        }

        case kWhatStopAudioSink:
        {
            mAudioSink->stop();
            break;
        }

        case kWhatDrainAudioQueue:
        {
            mDrainAudioQueuePending = false;

            int32_t generation;
            CHECK(msg->findInt32("drainGeneration", &generation));
            if (generation != getDrainGeneration(true /* audio */)) {
                break;
            }

            if (onDrainAudioQueue()) {
                uint32_t numFramesPlayed;
                if (mAudioSink->getPosition(&numFramesPlayed) != OK) {
                    ALOGW("mAudioSink->getPosition failed");
                    break;
                }
                uint32_t numFramesPendingPlayout =
                    mNumFramesWritten - numFramesPlayed;

                // This is how long the audio sink will have data to
                // play back.
                int64_t delayUs =
                    mAudioSink->msecsPerFrame()
                        * numFramesPendingPlayout * 1000ll;
                if (mPlaybackRate > 1.0f) {
                    delayUs /= mPlaybackRate;
                }

                // Let's give it more data after about half that time
                // has elapsed.
                Mutex::Autolock autoLock(mLock);
                postDrainAudioQueue_l(delayUs / 2);
            }
            break;
        }

        case kWhatDrainVideoQueue:
        {
            int32_t generation;
            CHECK(msg->findInt32("drainGeneration", &generation));
            if (generation != getDrainGeneration(false /* audio */)) {
                break;
            }

            mDrainVideoQueuePending = false;

            onDrainVideoQueue();

            postDrainVideoQueue();
            break;
        }

        case kWhatPostDrainVideoQueue:
        {
            int32_t generation;
            CHECK(msg->findInt32("drainGeneration", &generation));
            if (generation != getDrainGeneration(false /* audio */)) {
                break;
            }

            mDrainVideoQueuePending = false;
            postDrainVideoQueue();
            break;
        }

        case kWhatQueueBuffer:
        {
            onQueueBuffer(msg);
            break;
        }

        case kWhatQueueEOS:
        {
            onQueueEOS(msg);
            break;
        }

        case kWhatConfigPlayback:
        {
            sp<AReplyToken> replyID;
            CHECK(msg->senderAwaitsResponse(&replyID));
            AudioPlaybackRate rate;
            readFromAMessage(msg, &rate);
            status_t err = onConfigPlayback(rate);
            sp<AMessage> response = new AMessage;
            response->setInt32("err", err);
            response->postReply(replyID);
            break;
        }

        case kWhatGetPlaybackSettings:
        {
            sp<AReplyToken> replyID;
            CHECK(msg->senderAwaitsResponse(&replyID));
            AudioPlaybackRate rate = AUDIO_PLAYBACK_RATE_DEFAULT;
            status_t err = onGetPlaybackSettings(&rate);
            sp<AMessage> response = new AMessage;
            if (err == OK) {
                writeToAMessage(response, rate);
            }
            response->setInt32("err", err);
            response->postReply(replyID);
            break;
        }

        case kWhatConfigSync:
        {
            sp<AReplyToken> replyID;
            CHECK(msg->senderAwaitsResponse(&replyID));
            AVSyncSettings sync;
            float videoFpsHint;
            readFromAMessage(msg, &sync, &videoFpsHint);
            status_t err = onConfigSync(sync, videoFpsHint);
            sp<AMessage> response = new AMessage;
            response->setInt32("err", err);
            response->postReply(replyID);
            break;
        }

        case kWhatGetSyncSettings:
        {
            sp<AReplyToken> replyID;
            CHECK(msg->senderAwaitsResponse(&replyID));

            ALOGV("kWhatGetSyncSettings");
            AVSyncSettings sync;
            float videoFps = -1.f;
            status_t err = onGetSyncSettings(&sync, &videoFps);
            sp<AMessage> response = new AMessage;
            if (err == OK) {
                writeToAMessage(response, sync, videoFps);
            }
            response->setInt32("err", err);
            response->postReply(replyID);
            break;
        }

        case kWhatFlush:
        {
            onFlush(msg);
            break;
        }

        case kWhatDisableOffloadAudio:
        {
            onDisableOffloadAudio();
            break;
        }

        case kWhatEnableOffloadAudio:
        {
            onEnableOffloadAudio();
            break;
        }

        case kWhatPause:
        {
            onPause();
            break;
        }

        case kWhatResume:
        {
            onResume();
            break;
        }

        case kWhatSetVideoFrameRate:
        {
            float fps;
            CHECK(msg->findFloat("frame-rate", &fps));
            onSetVideoFrameRate(fps);
            break;
        }

        case kWhatAudioTearDown:
        {
            onAudioTearDown(kDueToError);
            break;
        }

        case kWhatAudioOffloadPauseTimeout:
        {
            int32_t generation;
            CHECK(msg->findInt32("drainGeneration", &generation));
            if (generation != mAudioOffloadPauseTimeoutGeneration) {
                break;
            }
            ALOGV("Audio Offload tear down due to pause timeout.");
            onAudioTearDown(kDueToTimeout);
            mWakeLock->release();
            break;
        }

        default:
            TRESPASS();
            break;
    }
}

void NuPlayer::Renderer::postDrainAudioQueue_l(int64_t delayUs) {
    if (mDrainAudioQueuePending || mSyncQueues || mUseAudioCallback) {
        return;
    }

    if (mAudioQueue.empty()) {
        return;
    }

    // FIXME: if paused, wait until AudioTrack stop() is complete before delivering data.
    if (mPaused) {
        const int64_t diffUs = mPauseDrainAudioAllowedUs - ALooper::GetNowUs();
        if (diffUs > delayUs) {
            delayUs = diffUs;
        }
    }

    mDrainAudioQueuePending = true;
    sp<AMessage> msg = new AMessage(kWhatDrainAudioQueue, this);
    msg->setInt32("drainGeneration", mAudioDrainGeneration);
    msg->post(delayUs);
}

void NuPlayer::Renderer::prepareForMediaRenderingStart_l() {
    mAudioRenderingStartGeneration = mAudioDrainGeneration;
    mVideoRenderingStartGeneration = mVideoDrainGeneration;
}

void NuPlayer::Renderer::notifyIfMediaRenderingStarted_l() {
    if (mVideoRenderingStartGeneration == mVideoDrainGeneration &&
        mAudioRenderingStartGeneration == mAudioDrainGeneration) {
        mVideoRenderingStartGeneration = -1;
        mAudioRenderingStartGeneration = -1;

        sp<AMessage> notify = mNotify->dup();
        notify->setInt32("what", kWhatMediaRenderingStart);
        notify->post();
    }
}

// static
size_t NuPlayer::Renderer::AudioSinkCallback(
        MediaPlayerBase::AudioSink * /* audioSink */,
        void *buffer,
        size_t size,
        void *cookie,
        MediaPlayerBase::AudioSink::cb_event_t event) {
    NuPlayer::Renderer *me = (NuPlayer::Renderer *)cookie;

    switch (event) {
        case MediaPlayerBase::AudioSink::CB_EVENT_FILL_BUFFER:
        {
            return me->fillAudioBuffer(buffer, size);
            break;
        }

        case MediaPlayerBase::AudioSink::CB_EVENT_STREAM_END:
        {
            ALOGV("AudioSink::CB_EVENT_STREAM_END");
            me->notifyEOS(true /* audio */, ERROR_END_OF_STREAM);
            break;
        }

        case MediaPlayerBase::AudioSink::CB_EVENT_TEAR_DOWN:
        {
            ALOGV("AudioSink::CB_EVENT_TEAR_DOWN");
            me->notifyAudioTearDown();
            break;
        }
    }

    return 0;
}

size_t NuPlayer::Renderer::fillAudioBuffer(void *buffer, size_t size) {
    Mutex::Autolock autoLock(mLock);

    if (!mUseAudioCallback) {
        return 0;
    }

    bool hasEOS = false;

    size_t sizeCopied = 0;
    bool firstEntry = true;
    QueueEntry *entry;  // will be valid after while loop if hasEOS is set.
    while (sizeCopied < size && !mAudioQueue.empty()) {
        entry = &*mAudioQueue.begin();

        if (entry->mBuffer == NULL) { // EOS
            hasEOS = true;
            mAudioQueue.erase(mAudioQueue.begin());
            break;
        }

        if (firstEntry && entry->mOffset == 0) {
            firstEntry = false;
            int64_t mediaTimeUs;
            CHECK(entry->mBuffer->meta()->findInt64("timeUs", &mediaTimeUs));
            ALOGV("fillAudioBuffer: rendering audio at media time %.2f secs", mediaTimeUs / 1E6);
            setAudioFirstAnchorTimeIfNeeded_l(mediaTimeUs);
        }

        size_t copy = entry->mBuffer->size() - entry->mOffset;
        size_t sizeRemaining = size - sizeCopied;
        if (copy > sizeRemaining) {
            copy = sizeRemaining;
        }

        memcpy((char *)buffer + sizeCopied,
               entry->mBuffer->data() + entry->mOffset,
               copy);

        entry->mOffset += copy;
        if (entry->mOffset == entry->mBuffer->size()) {
            entry->mNotifyConsumed->post();
            mAudioQueue.erase(mAudioQueue.begin());
            entry = NULL;
        }
        sizeCopied += copy;

        notifyIfMediaRenderingStarted_l();
    }

    if (mAudioFirstAnchorTimeMediaUs >= 0) {
        int64_t nowUs = ALooper::GetNowUs();
        int64_t nowMediaUs =
            mAudioFirstAnchorTimeMediaUs + getPlayedOutAudioDurationUs(nowUs);
        // we don't know how much data we are queueing for offloaded tracks.
        mMediaClock->updateAnchor(nowMediaUs, nowUs, INT64_MAX);
    }

    // for non-offloaded audio, we need to compute the frames written because
    // there is no EVENT_STREAM_END notification. The frames written gives
    // an estimate on the pending played out duration.
    if (!offloadingAudio()) {
        mNumFramesWritten += sizeCopied / mAudioSink->frameSize();
    }

    if (hasEOS) {
        (new AMessage(kWhatStopAudioSink, this))->post();
        // As there is currently no EVENT_STREAM_END callback notification for
        // non-offloaded audio tracks, we need to post the EOS ourselves.
        if (!offloadingAudio()) {
            int64_t postEOSDelayUs = 0;
            if (mAudioSink->needsTrailingPadding()) {
                postEOSDelayUs = getPendingAudioPlayoutDurationUs(ALooper::GetNowUs());
            }
            ALOGV("fillAudioBuffer: notifyEOS "
                    "mNumFramesWritten:%u  finalResult:%d  postEOSDelay:%lld",
                    mNumFramesWritten, entry->mFinalResult, (long long)postEOSDelayUs);
            notifyEOS(true /* audio */, entry->mFinalResult, postEOSDelayUs);
        }
    }
    return sizeCopied;
}

void NuPlayer::Renderer::drainAudioQueueUntilLastEOS() {
    List<QueueEntry>::iterator it = mAudioQueue.begin(), itEOS = it;
    bool foundEOS = false;
    while (it != mAudioQueue.end()) {
        int32_t eos;
        QueueEntry *entry = &*it++;
        if (entry->mBuffer == NULL
                || (entry->mNotifyConsumed->findInt32("eos", &eos) && eos != 0)) {
            itEOS = it;
            foundEOS = true;
        }
    }

    if (foundEOS) {
        // post all replies before EOS and drop the samples
        for (it = mAudioQueue.begin(); it != itEOS; it++) {
            if (it->mBuffer == NULL) {
                // delay doesn't matter as we don't even have an AudioTrack
                notifyEOS(true /* audio */, it->mFinalResult);
            } else {
                it->mNotifyConsumed->post();
            }
        }
        mAudioQueue.erase(mAudioQueue.begin(), itEOS);
    }
}

bool NuPlayer::Renderer::onDrainAudioQueue() {
    // do not drain audio during teardown as queued buffers may be invalid.
    if (mAudioTornDown) {
        return false;
    }
    // TODO: This call to getPosition checks if AudioTrack has been created
    // in AudioSink before draining audio. If AudioTrack doesn't exist, then
    // CHECKs on getPosition will fail.
    // We still need to figure out why AudioTrack is not created when
    // this function is called. One possible reason could be leftover
    // audio. Another possible place is to check whether decoder
    // has received INFO_FORMAT_CHANGED as the first buffer since
    // AudioSink is opened there, and possible interactions with flush
    // immediately after start. Investigate error message
    // "vorbis_dsp_synthesis returned -135", along with RTSP.
    uint32_t numFramesPlayed;
    if (mAudioSink->getPosition(&numFramesPlayed) != OK) {
        // When getPosition fails, renderer will not reschedule the draining
        // unless new samples are queued.
        // If we have pending EOS (or "eos" marker for discontinuities), we need
        // to post these now as NuPlayerDecoder might be waiting for it.
        drainAudioQueueUntilLastEOS();

        ALOGW("onDrainAudioQueue(): audio sink is not ready");
        return false;
    }

#if 0
    ssize_t numFramesAvailableToWrite =
        mAudioSink->frameCount() - (mNumFramesWritten - numFramesPlayed);

    if (numFramesAvailableToWrite == mAudioSink->frameCount()) {
        ALOGI("audio sink underrun");
    } else {
        ALOGV("audio queue has %d frames left to play",
             mAudioSink->frameCount() - numFramesAvailableToWrite);
    }
#endif

    uint32_t prevFramesWritten = mNumFramesWritten;
    while (!mAudioQueue.empty()) {
        QueueEntry *entry = &*mAudioQueue.begin();

        mLastAudioBufferDrained = entry->mBufferOrdinal;

        if (entry->mBuffer == NULL) {
            // EOS
            int64_t postEOSDelayUs = 0;
            if (mAudioSink->needsTrailingPadding()) {
                postEOSDelayUs = getPendingAudioPlayoutDurationUs(ALooper::GetNowUs());
            }
            notifyEOS(true /* audio */, entry->mFinalResult, postEOSDelayUs);

            mAudioQueue.erase(mAudioQueue.begin());
            entry = NULL;
            if (mAudioSink->needsTrailingPadding()) {
                // If we're not in gapless playback (i.e. through setNextPlayer), we
                // need to stop the track here, because that will play out the last
                // little bit at the end of the file. Otherwise short files won't play.
                mAudioSink->stop();
                mNumFramesWritten = 0;
            }
            return false;
        }

        // ignore 0-sized buffer which could be EOS marker with no data
        if (entry->mOffset == 0 && entry->mBuffer->size() > 0) {
            int64_t mediaTimeUs;
            CHECK(entry->mBuffer->meta()->findInt64("timeUs", &mediaTimeUs));
            ALOGV("onDrainAudioQueue: rendering audio at media time %.2f secs",
                    mediaTimeUs / 1E6);
            onNewAudioMediaTime(mediaTimeUs);
        }

        size_t copy = entry->mBuffer->size() - entry->mOffset;

        ssize_t written = mAudioSink->write(entry->mBuffer->data() + entry->mOffset,
                                            copy, false /* blocking */);
        if (written < 0) {
            // An error in AudioSink write. Perhaps the AudioSink was not properly opened.
            if (written == WOULD_BLOCK) {
                ALOGV("AudioSink write would block when writing %zu bytes", copy);
            } else {
                ALOGE("AudioSink write error(%zd) when writing %zu bytes", written, copy);
                // This can only happen when AudioSink was opened with doNotReconnect flag set to
                // true, in which case the NuPlayer will handle the reconnect.
                notifyAudioTearDown();
            }
            break;
        }

        entry->mOffset += written;
        if (entry->mOffset == entry->mBuffer->size()) {
            entry->mNotifyConsumed->post();
            mAudioQueue.erase(mAudioQueue.begin());

            entry = NULL;
        }

        size_t copiedFrames = written / mAudioSink->frameSize();
        mNumFramesWritten += copiedFrames;

        {
            Mutex::Autolock autoLock(mLock);
            notifyIfMediaRenderingStarted_l();
        }

        if (written != (ssize_t)copy) {
            // A short count was received from AudioSink::write()
            //
            // AudioSink write is called in non-blocking mode.
            // It may return with a short count when:
            //
            // 1) Size to be copied is not a multiple of the frame size. We consider this fatal.
            // 2) The data to be copied exceeds the available buffer in AudioSink.
            // 3) An error occurs and data has been partially copied to the buffer in AudioSink.
            // 4) AudioSink is an AudioCache for data retrieval, and the AudioCache is exceeded.

            // (Case 1)
            // Must be a multiple of the frame size.  If it is not a multiple of a frame size, it
            // needs to fail, as we should not carry over fractional frames between calls.
            CHECK_EQ(copy % mAudioSink->frameSize(), 0);

            // (Case 2, 3, 4)
            // Return early to the caller.
            // Beware of calling immediately again as this may busy-loop if you are not careful.
            ALOGV("AudioSink write short frame count %zd < %zu", written, copy);
            break;
        }
    }
    int64_t maxTimeMedia;
    {
        Mutex::Autolock autoLock(mLock);
        maxTimeMedia =
            mAnchorTimeMediaUs +
                    (int64_t)(max((long long)mNumFramesWritten - mAnchorNumFramesWritten, 0LL)
                            * 1000LL * mAudioSink->msecsPerFrame());
    }
    mMediaClock->updateMaxTimeMedia(maxTimeMedia);

    // calculate whether we need to reschedule another write.
    bool reschedule = !mAudioQueue.empty()
            && (!mPaused
                || prevFramesWritten != mNumFramesWritten); // permit pause to fill buffers
    //ALOGD("reschedule:%d  empty:%d  mPaused:%d  prevFramesWritten:%u  mNumFramesWritten:%u",
    //        reschedule, mAudioQueue.empty(), mPaused, prevFramesWritten, mNumFramesWritten);
    return reschedule;
}

int64_t NuPlayer::Renderer::getDurationUsIfPlayedAtSampleRate(uint32_t numFrames) {
    int32_t sampleRate = offloadingAudio() ?
            mCurrentOffloadInfo.sample_rate : mCurrentPcmInfo.mSampleRate;
    if (sampleRate == 0) {
        ALOGE("sampleRate is 0 in %s mode", offloadingAudio() ? "offload" : "non-offload");
        return 0;
    }
    // TODO: remove the (int32_t) casting below as it may overflow at 12.4 hours.
    return (int64_t)((int32_t)numFrames * 1000000LL / sampleRate);
}

// Calculate duration of pending samples if played at normal rate (i.e., 1.0).
int64_t NuPlayer::Renderer::getPendingAudioPlayoutDurationUs(int64_t nowUs) {
    int64_t writtenAudioDurationUs = getDurationUsIfPlayedAtSampleRate(mNumFramesWritten);
    return writtenAudioDurationUs - getPlayedOutAudioDurationUs(nowUs);
}

int64_t NuPlayer::Renderer::getRealTimeUs(int64_t mediaTimeUs, int64_t nowUs) {
    int64_t realUs;
    if (mMediaClock->getRealTimeFor(mediaTimeUs, &realUs) != OK) {
        // If failed to get current position, e.g. due to audio clock is
        // not ready, then just play out video immediately without delay.
        return nowUs;
    }
    return realUs;
}

void NuPlayer::Renderer::onNewAudioMediaTime(int64_t mediaTimeUs) {
    Mutex::Autolock autoLock(mLock);
    // TRICKY: vorbis decoder generates multiple frames with the same
    // timestamp, so only update on the first frame with a given timestamp
    if (mediaTimeUs == mAnchorTimeMediaUs) {
        return;
    }
    setAudioFirstAnchorTimeIfNeeded_l(mediaTimeUs);
    int64_t nowUs = ALooper::GetNowUs();
    int64_t nowMediaUs = mediaTimeUs - getPendingAudioPlayoutDurationUs(nowUs);
    mMediaClock->updateAnchor(nowMediaUs, nowUs, mediaTimeUs);
    mAnchorNumFramesWritten = mNumFramesWritten;
    mAnchorTimeMediaUs = mediaTimeUs;
}

// Called without mLock acquired.
void NuPlayer::Renderer::postDrainVideoQueue() {
    if (mDrainVideoQueuePending
            || getSyncQueues()
            || (mPaused && mVideoSampleReceived)) {
        return;
    }

    if (mVideoQueue.empty()) {
        return;
    }

    QueueEntry &entry = *mVideoQueue.begin();

    sp<AMessage> msg = new AMessage(kWhatDrainVideoQueue, this);
    msg->setInt32("drainGeneration", getDrainGeneration(false /* audio */));

    if (entry.mBuffer == NULL) {
        // EOS doesn't carry a timestamp.
        msg->post();
        mDrainVideoQueuePending = true;
        return;
    }

    int64_t delayUs;
    int64_t nowUs = ALooper::GetNowUs();
    int64_t realTimeUs;
    if (mFlags & FLAG_REAL_TIME) {
        int64_t mediaTimeUs;
        CHECK(entry.mBuffer->meta()->findInt64("timeUs", &mediaTimeUs));
        realTimeUs = mediaTimeUs;
    } else {
        int64_t mediaTimeUs;
        CHECK(entry.mBuffer->meta()->findInt64("timeUs", &mediaTimeUs));

        {
            Mutex::Autolock autoLock(mLock);
            if (mAnchorTimeMediaUs < 0) {
                mMediaClock->updateAnchor(mediaTimeUs, nowUs, mediaTimeUs);
                mAnchorTimeMediaUs = mediaTimeUs;
                realTimeUs = nowUs;
            } else {
                realTimeUs = getRealTimeUs(mediaTimeUs, nowUs);
            }
        }
        if (!mHasAudio) {
            // smooth out videos >= 10fps
            mMediaClock->updateMaxTimeMedia(mediaTimeUs + 100000);
        }

        // Heuristics to handle situation when media time changed without a
        // discontinuity. If we have not drained an audio buffer that was
        // received after this buffer, repost in 10 msec. Otherwise repost
        // in 500 msec.
        delayUs = realTimeUs - nowUs;
        if (delayUs > 500000) {
            int64_t postDelayUs = 500000;
            if (mHasAudio && (mLastAudioBufferDrained - entry.mBufferOrdinal) <= 0) {
                postDelayUs = 10000;
            }
            msg->setWhat(kWhatPostDrainVideoQueue);
            msg->post(postDelayUs);
            mVideoScheduler->restart();
            ALOGI("possible video time jump of %dms, retrying in %dms",
                    (int)(delayUs / 1000), (int)(postDelayUs / 1000));
            mDrainVideoQueuePending = true;
            return;
        }
    }

    realTimeUs = mVideoScheduler->schedule(realTimeUs * 1000) / 1000;
    int64_t twoVsyncsUs = 2 * (mVideoScheduler->getVsyncPeriod() / 1000);

    delayUs = realTimeUs - nowUs;

    ALOGW_IF(delayUs > 500000, "unusually high delayUs: %" PRId64, delayUs);
    // post 2 display refreshes before rendering is due
    // FIXME currently this increases power consumption, so unless frame-accurate
    // AV sync is requested, post closer to required render time (at 0.63 vsyncs)
    if (!sFrameAccurateAVsync) {
        twoVsyncsUs >>= 4;
    }
    msg->post(delayUs > twoVsyncsUs ? delayUs - twoVsyncsUs : 0);

    mDrainVideoQueuePending = true;
}

void NuPlayer::Renderer::onDrainVideoQueue() {
    if (mVideoQueue.empty()) {
        return;
    }

    QueueEntry *entry = &*mVideoQueue.begin();

    if (entry->mBuffer == NULL) {
        // EOS

        notifyEOS(false /* audio */, entry->mFinalResult);

        mVideoQueue.erase(mVideoQueue.begin());
        entry = NULL;

        setVideoLateByUs(0);
        return;
    }

    int64_t nowUs = -1;
    int64_t realTimeUs;
    if (mFlags & FLAG_REAL_TIME) {
        CHECK(entry->mBuffer->meta()->findInt64("timeUs", &realTimeUs));
    } else {
        int64_t mediaTimeUs;
        CHECK(entry->mBuffer->meta()->findInt64("timeUs", &mediaTimeUs));

        nowUs = ALooper::GetNowUs();
        realTimeUs = getRealTimeUs(mediaTimeUs, nowUs);
    }

    bool tooLate = false;

    if (!mPaused) {
        if (nowUs == -1) {
            nowUs = ALooper::GetNowUs();
        }
        setVideoLateByUs(nowUs - realTimeUs);
        tooLate = (mVideoLateByUs > 40000);

        if (tooLate) {
            ALOGV("video late by %lld us (%.2f secs)",
                 (long long)mVideoLateByUs, mVideoLateByUs / 1E6);
        } else {
            int64_t mediaUs = 0;
            mMediaClock->getMediaTime(realTimeUs, &mediaUs);
            ALOGV("rendering video at media time %.2f secs",
                    (mFlags & FLAG_REAL_TIME ? realTimeUs :
                    mediaUs) / 1E6);
        }
    } else {
        setVideoLateByUs(0);
        if (!mVideoSampleReceived && !mHasAudio) {
            // This will ensure that the first frame after a flush won't be used as anchor
            // when renderer is in paused state, because resume can happen any time after seek.
            Mutex::Autolock autoLock(mLock);
            clearAnchorTime_l();
        }
    }

    entry->mNotifyConsumed->setInt64("timestampNs", realTimeUs * 1000ll);
    entry->mNotifyConsumed->setInt32("render", !tooLate);
    entry->mNotifyConsumed->post();
    mVideoQueue.erase(mVideoQueue.begin());
    entry = NULL;

    mVideoSampleReceived = true;

    if (!mPaused) {
        if (!mVideoRenderingStarted) {
            mVideoRenderingStarted = true;
            notifyVideoRenderingStart();
        }
        Mutex::Autolock autoLock(mLock);
        notifyIfMediaRenderingStarted_l();
    }
}

void NuPlayer::Renderer::notifyVideoRenderingStart() {
    sp<AMessage> notify = mNotify->dup();
    notify->setInt32("what", kWhatVideoRenderingStart);
    notify->post();
}

void NuPlayer::Renderer::notifyEOS(bool audio, status_t finalResult, int64_t delayUs) {
    if (audio) {
        mFoundAudioEOS = true;
    }
    sp<AMessage> notify = mNotify->dup();
    notify->setInt32("what", kWhatEOS);
    notify->setInt32("audio", static_cast<int32_t>(audio));
    notify->setInt32("finalResult", finalResult);
    notify->post(delayUs);
}

void NuPlayer::Renderer::notifyAudioTearDown() {
    (new AMessage(kWhatAudioTearDown, this))->post();
}

void NuPlayer::Renderer::onQueueBuffer(const sp<AMessage> &msg) {
    int32_t audio;
    CHECK(msg->findInt32("audio", &audio));

    if (dropBufferIfStale(audio, msg)) {
        return;
    }

    if (audio) {
        mHasAudio = true;
    } else {
        mHasVideo = true;
    }

    if (mHasVideo) {
        if (mVideoScheduler == NULL) {
            mVideoScheduler = new VideoFrameScheduler();
            mVideoScheduler->init();
        }
    }

    sp<ABuffer> buffer;
    CHECK(msg->findBuffer("buffer", &buffer));

    sp<AMessage> notifyConsumed;
    CHECK(msg->findMessage("notifyConsumed", &notifyConsumed));

    QueueEntry entry;
    entry.mBuffer = buffer;
    entry.mNotifyConsumed = notifyConsumed;
    entry.mOffset = 0;
    entry.mFinalResult = OK;
    entry.mBufferOrdinal = ++mTotalBuffersQueued;

    if (audio) {
        Mutex::Autolock autoLock(mLock);
        mAudioQueue.push_back(entry);
        postDrainAudioQueue_l();
    } else {
        mVideoQueue.push_back(entry);
        postDrainVideoQueue();
    }

    Mutex::Autolock autoLock(mLock);
    if (!mSyncQueues || mAudioQueue.empty() || mVideoQueue.empty()) {
        return;
    }

    sp<ABuffer> firstAudioBuffer = (*mAudioQueue.begin()).mBuffer;
    sp<ABuffer> firstVideoBuffer = (*mVideoQueue.begin()).mBuffer;

    if (firstAudioBuffer == NULL || firstVideoBuffer == NULL) {
        // EOS signalled on either queue.
        syncQueuesDone_l();
        return;
    }

    int64_t firstAudioTimeUs;
    int64_t firstVideoTimeUs;
    CHECK(firstAudioBuffer->meta()
            ->findInt64("timeUs", &firstAudioTimeUs));
    CHECK(firstVideoBuffer->meta()
            ->findInt64("timeUs", &firstVideoTimeUs));

    int64_t diff = firstVideoTimeUs - firstAudioTimeUs;

    ALOGV("queueDiff = %.2f secs", diff / 1E6);

    if (diff > 100000ll) {
        // Audio data starts More than 0.1 secs before video.
        // Drop some audio.

        (*mAudioQueue.begin()).mNotifyConsumed->post();
        mAudioQueue.erase(mAudioQueue.begin());
        return;
    }

    syncQueuesDone_l();
}

void NuPlayer::Renderer::syncQueuesDone_l() {
    if (!mSyncQueues) {
        return;
    }

    mSyncQueues = false;

    if (!mAudioQueue.empty()) {
        postDrainAudioQueue_l();
    }

    if (!mVideoQueue.empty()) {
        mLock.unlock();
        postDrainVideoQueue();
        mLock.lock();
    }
}

void NuPlayer::Renderer::onQueueEOS(const sp<AMessage> &msg) {
    int32_t audio;
    CHECK(msg->findInt32("audio", &audio));

    if (dropBufferIfStale(audio, msg)) {
        return;
    }

    int32_t finalResult;
    CHECK(msg->findInt32("finalResult", &finalResult));

    QueueEntry entry;
    entry.mOffset = 0;
    entry.mFinalResult = finalResult;

    if (audio) {
        Mutex::Autolock autoLock(mLock);
        if (mAudioQueue.empty() && mSyncQueues) {
            syncQueuesDone_l();
        }
        mAudioQueue.push_back(entry);
        postDrainAudioQueue_l();
    } else {
        if (mVideoQueue.empty() && getSyncQueues()) {
            Mutex::Autolock autoLock(mLock);
            syncQueuesDone_l();
        }
        mVideoQueue.push_back(entry);
        postDrainVideoQueue();
    }
}

void NuPlayer::Renderer::onFlush(const sp<AMessage> &msg) {
    int32_t audio, notifyComplete;
    CHECK(msg->findInt32("audio", &audio));

    {
        Mutex::Autolock autoLock(mLock);
        if (audio) {
            notifyComplete = mNotifyCompleteAudio;
            mNotifyCompleteAudio = false;
        } else {
            notifyComplete = mNotifyCompleteVideo;
            mNotifyCompleteVideo = false;
        }

        // If we're currently syncing the queues, i.e. dropping audio while
        // aligning the first audio/video buffer times and only one of the
        // two queues has data, we may starve that queue by not requesting
        // more buffers from the decoder. If the other source then encounters
        // a discontinuity that leads to flushing, we'll never find the
        // corresponding discontinuity on the other queue.
        // Therefore we'll stop syncing the queues if at least one of them
        // is flushed.
        syncQueuesDone_l();
        clearAnchorTime_l();
    }

    ALOGV("flushing %s", audio ? "audio" : "video");
    if (audio) {
        {
            Mutex::Autolock autoLock(mLock);
            flushQueue(&mAudioQueue);

            ++mAudioDrainGeneration;
            prepareForMediaRenderingStart_l();

            // the frame count will be reset after flush.
            clearAudioFirstAnchorTime_l();
        }

        mDrainAudioQueuePending = false;

        if (offloadingAudio()) {
            mAudioSink->pause();
            mAudioSink->flush();
            if (!mPaused) {
                mAudioSink->start();
            }
        } else {
            mAudioSink->pause();
            mAudioSink->flush();
            // Call stop() to signal to the AudioSink to completely fill the
            // internal buffer before resuming playback.
            // FIXME: this is ignored after flush().
            mAudioSink->stop();
            if (mPaused) {
                // Race condition: if renderer is paused and audio sink is stopped,
                // we need to make sure that the audio track buffer fully drains
                // before delivering data.
                // FIXME: remove this if we can detect if stop() is complete.
                const int delayUs = 2 * 50 * 1000; // (2 full mixer thread cycles at 50ms)
                mPauseDrainAudioAllowedUs = ALooper::GetNowUs() + delayUs;
            } else {
                mAudioSink->start();
            }
            mNumFramesWritten = 0;
        }
    } else {
        flushQueue(&mVideoQueue);

        mDrainVideoQueuePending = false;

        if (mVideoScheduler != NULL) {
            mVideoScheduler->restart();
        }

        Mutex::Autolock autoLock(mLock);
        ++mVideoDrainGeneration;
        prepareForMediaRenderingStart_l();
    }

    mVideoSampleReceived = false;

    if (notifyComplete) {
        notifyFlushComplete(audio);
    }
}

void NuPlayer::Renderer::flushQueue(List<QueueEntry> *queue) {
    while (!queue->empty()) {
        QueueEntry *entry = &*queue->begin();

        if (entry->mBuffer != NULL) {
            entry->mNotifyConsumed->post();
        }

        queue->erase(queue->begin());
        entry = NULL;
    }
}

void NuPlayer::Renderer::notifyFlushComplete(bool audio) {
    sp<AMessage> notify = mNotify->dup();
    notify->setInt32("what", kWhatFlushComplete);
    notify->setInt32("audio", static_cast<int32_t>(audio));
    notify->post();
}

bool NuPlayer::Renderer::dropBufferIfStale(
        bool audio, const sp<AMessage> &msg) {
    int32_t queueGeneration;
    CHECK(msg->findInt32("queueGeneration", &queueGeneration));

    if (queueGeneration == getQueueGeneration(audio)) {
        return false;
    }

    sp<AMessage> notifyConsumed;
    if (msg->findMessage("notifyConsumed", &notifyConsumed)) {
        notifyConsumed->post();
    }

    return true;
}

void NuPlayer::Renderer::onAudioSinkChanged() {
    if (offloadingAudio()) {
        return;
    }
    CHECK(!mDrainAudioQueuePending);
    mNumFramesWritten = 0;
    {
        Mutex::Autolock autoLock(mLock);
        mAnchorNumFramesWritten = -1;
    }
    uint32_t written;
    if (mAudioSink->getFramesWritten(&written) == OK) {
        mNumFramesWritten = written;
    }
}

void NuPlayer::Renderer::onDisableOffloadAudio() {
    Mutex::Autolock autoLock(mLock);
    mFlags &= ~FLAG_OFFLOAD_AUDIO;
    ++mAudioDrainGeneration;
    if (mAudioRenderingStartGeneration != -1) {
        prepareForMediaRenderingStart_l();
    }
}

void NuPlayer::Renderer::onEnableOffloadAudio() {
    Mutex::Autolock autoLock(mLock);
    mFlags |= FLAG_OFFLOAD_AUDIO;
    ++mAudioDrainGeneration;
    if (mAudioRenderingStartGeneration != -1) {
        prepareForMediaRenderingStart_l();
    }
}

void NuPlayer::Renderer::onPause() {
    if (mPaused) {
        return;
    }

    {
        Mutex::Autolock autoLock(mLock);
        // we do not increment audio drain generation so that we fill audio buffer during pause.
        ++mVideoDrainGeneration;
        prepareForMediaRenderingStart_l();
        mPaused = true;
        mMediaClock->setPlaybackRate(0.0);
    }

    mDrainAudioQueuePending = false;
    mDrainVideoQueuePending = false;
    mVideoRenderingStarted = false; // force-notify NOTE_INFO MEDIA_INFO_RENDERING_START after resume

    if (mHasAudio) {
        mAudioSink->pause();
        startAudioOffloadPauseTimeout();
    }

    ALOGV("now paused audio queue has %zu entries, video has %zu entries",
          mAudioQueue.size(), mVideoQueue.size());
}

void NuPlayer::Renderer::onResume() {
    readProperties();

    if (!mPaused) {
        return;
    }

    if (mHasAudio) {
        status_t status = NO_ERROR;
        cancelAudioOffloadPauseTimeout();
<<<<<<< HEAD
        status = mAudioSink->start();
        if (offloadingAudio() && status != NO_ERROR && status != INVALID_OPERATION) {
            ALOGD("received error :%d on resume for offload track posting TEAR_DOWN event",status);
=======
        status_t err = mAudioSink->start();
        if (err != OK) {
            ALOGE("cannot start AudioSink err %d", err);
>>>>>>> f733ab6e
            notifyAudioTearDown();
        }
    }

    {
        Mutex::Autolock autoLock(mLock);
        mPaused = false;

        // configure audiosink as we did not do it when pausing
        if (mAudioSink != NULL && mAudioSink->ready()) {
            mAudioSink->setPlaybackRate(mPlaybackSettings);
        }

        mMediaClock->setPlaybackRate(mPlaybackRate);

        if (!mAudioQueue.empty()) {
            postDrainAudioQueue_l();
        }
    }

    if (!mVideoQueue.empty()) {
        postDrainVideoQueue();
    }
}

void NuPlayer::Renderer::onSetVideoFrameRate(float fps) {
    if (mVideoScheduler == NULL) {
        mVideoScheduler = new VideoFrameScheduler();
    }
    mVideoScheduler->init(fps);
}

int32_t NuPlayer::Renderer::getQueueGeneration(bool audio) {
    Mutex::Autolock autoLock(mLock);
    return (audio ? mAudioQueueGeneration : mVideoQueueGeneration);
}

int32_t NuPlayer::Renderer::getDrainGeneration(bool audio) {
    Mutex::Autolock autoLock(mLock);
    return (audio ? mAudioDrainGeneration : mVideoDrainGeneration);
}

bool NuPlayer::Renderer::getSyncQueues() {
    Mutex::Autolock autoLock(mLock);
    return mSyncQueues;
}

// TODO: Remove unnecessary calls to getPlayedOutAudioDurationUs()
// as it acquires locks and may query the audio driver.
//
// Some calls could conceivably retrieve extrapolated data instead of
// accessing getTimestamp() or getPosition() every time a data buffer with
// a media time is received.
//
// Calculate duration of played samples if played at normal rate (i.e., 1.0).
int64_t NuPlayer::Renderer::getPlayedOutAudioDurationUs(int64_t nowUs) {
    uint32_t numFramesPlayed;
    int64_t numFramesPlayedAt;
    AudioTimestamp ts;
    static const int64_t kStaleTimestamp100ms = 100000;
    int64_t durationUs;

    status_t res = mAudioSink->getTimestamp(ts);
    if (res == OK) {                 // case 1: mixing audio tracks and offloaded tracks.
        numFramesPlayed = ts.mPosition;
        numFramesPlayedAt =
            ts.mTime.tv_sec * 1000000LL + ts.mTime.tv_nsec / 1000;
        const int64_t timestampAge = nowUs - numFramesPlayedAt;
        if (timestampAge > kStaleTimestamp100ms) {
            // This is an audio FIXME.
            // getTimestamp returns a timestamp which may come from audio mixing threads.
            // After pausing, the MixerThread may go idle, thus the mTime estimate may
            // become stale. Assuming that the MixerThread runs 20ms, with FastMixer at 5ms,
            // the max latency should be about 25ms with an average around 12ms (to be verified).
            // For safety we use 100ms.
            ALOGV("getTimestamp: returned stale timestamp nowUs(%lld) numFramesPlayedAt(%lld)",
                    (long long)nowUs, (long long)numFramesPlayedAt);
            numFramesPlayedAt = nowUs - kStaleTimestamp100ms;
        }
        //ALOGD("getTimestamp: OK %d %lld", numFramesPlayed, (long long)numFramesPlayedAt);
    } else if (res == WOULD_BLOCK) { // case 2: transitory state on start of a new track
        numFramesPlayed = 0;
        numFramesPlayedAt = nowUs;
        //ALOGD("getTimestamp: WOULD_BLOCK %d %lld",
        //        numFramesPlayed, (long long)numFramesPlayedAt);
    } else {                         // case 3: transitory at new track or audio fast tracks.
        res = mAudioSink->getPosition(&numFramesPlayed);
        if (res != OK) {
            //query to getPosition fails, use media clock to simulate render position
            getCurrentPosition(&durationUs);
            durationUs = durationUs - mAnchorTimeMediaUs;
            return durationUs;
        } else {
            numFramesPlayedAt = nowUs;
            numFramesPlayedAt += 1000LL * mAudioSink->latency() / 2; /* XXX */
        }
        //ALOGD("getPosition: %u %lld", numFramesPlayed, (long long)numFramesPlayedAt);
    }

    //CHECK_EQ(numFramesPlayed & (1 << 31), 0);  // can't be negative until 12.4 hrs, test
    durationUs = getDurationUsIfPlayedAtSampleRate(numFramesPlayed)
            + nowUs - numFramesPlayedAt;
    if (durationUs < 0) {
        // Occurs when numFramesPlayed position is very small and the following:
        // (1) In case 1, the time nowUs is computed before getTimestamp() is called and
        //     numFramesPlayedAt is greater than nowUs by time more than numFramesPlayed.
        // (2) In case 3, using getPosition and adding mAudioSink->latency() to
        //     numFramesPlayedAt, by a time amount greater than numFramesPlayed.
        //
        // Both of these are transitory conditions.
        ALOGV("getPlayedOutAudioDurationUs: negative duration %lld set to zero", (long long)durationUs);
        durationUs = 0;
    }
    ALOGV("getPlayedOutAudioDurationUs(%lld) nowUs(%lld) frames(%u) framesAt(%lld)",
            (long long)durationUs, (long long)nowUs, numFramesPlayed, (long long)numFramesPlayedAt);
    return durationUs;
}

void NuPlayer::Renderer::onAudioTearDown(AudioTearDownReason reason) {
    if (mAudioTornDown) {
        return;
    }
    mAudioTornDown = true;

    int64_t currentPositionUs;
    sp<AMessage> notify = mNotify->dup();
    if (getCurrentPosition(&currentPositionUs) == OK) {
        notify->setInt64("positionUs", currentPositionUs);
    }

    mAudioSink->stop();
    mAudioSink->flush();

    notify->setInt32("what", kWhatAudioTearDown);
    notify->setInt32("reason", reason);
    notify->post();
}

void NuPlayer::Renderer::startAudioOffloadPauseTimeout() {
    if (offloadingAudio()) {
        mWakeLock->acquire();
        sp<AMessage> msg = new AMessage(kWhatAudioOffloadPauseTimeout, this);
        msg->setInt32("drainGeneration", mAudioOffloadPauseTimeoutGeneration);
        msg->post(kOffloadPauseMaxUs);
    }
}

void NuPlayer::Renderer::cancelAudioOffloadPauseTimeout() {
    if (offloadingAudio()) {
        mWakeLock->release(true);
        ++mAudioOffloadPauseTimeoutGeneration;
    }
}

status_t NuPlayer::Renderer::onOpenAudioSink(
        const sp<AMessage> &format,
        bool offloadOnly,
        bool hasVideo,
        uint32_t flags,
        bool isStreaming) {
    ALOGV("openAudioSink: offloadOnly(%d) offloadingAudio(%d)",
            offloadOnly, offloadingAudio());
    bool audioSinkChanged = false;

    int32_t numChannels;
    CHECK(format->findInt32("channel-count", &numChannels));

    int32_t channelMask;
    if (!format->findInt32("channel-mask", &channelMask)) {
        // signal to the AudioSink to derive the mask from count.
        channelMask = CHANNEL_MASK_USE_CHANNEL_ORDER;
    }

    int32_t sampleRate;
    CHECK(format->findInt32("sample-rate", &sampleRate));

    if (offloadingAudio()) {
        audio_format_t audioFormat = AUDIO_FORMAT_PCM_16_BIT;
        AString mime;
        CHECK(format->findString("mime", &mime));
        status_t err = mapMimeToAudioFormat(audioFormat, mime.c_str());

        if (err != OK) {
            ALOGE("Couldn't map mime \"%s\" to a valid "
                    "audio_format", mime.c_str());
            onDisableOffloadAudio();
        } else {
            int32_t bitWidth = 16;
            ALOGV("Mime \"%s\" mapped to audio_format 0x%x",
                    mime.c_str(), audioFormat);

            audioFormat = AVUtils::get()->updateAudioFormat(audioFormat, format);

            bitWidth = AVUtils::get()->getAudioSampleBits(format);
            int avgBitRate = -1;
            format->findInt32("bit-rate", &avgBitRate);

            int32_t aacProfile = -1;
            if (audioFormat == AUDIO_FORMAT_AAC
                    && format->findInt32("aac-profile", &aacProfile)) {
                // Redefine AAC format as per aac profile
                int32_t isADTSSupported;
                isADTSSupported = AVUtils::get()->mapAACProfileToAudioFormat(format,
                                          audioFormat,
                                          aacProfile);
                if (!isADTSSupported) {
                    mapAACProfileToAudioFormat(audioFormat,
                            aacProfile);
                } else {
                    ALOGV("Format is AAC ADTS\n");
                }
            }

            int32_t offloadBufferSize =
                                    AVUtils::get()->getAudioMaxInputBufferSize(
                                                   audioFormat,
                                                   format);
            audio_offload_info_t offloadInfo = AUDIO_INFO_INITIALIZER;

            offloadInfo.duration_us = -1;
            format->findInt64(
                    "durationUs", &offloadInfo.duration_us);
            offloadInfo.sample_rate = sampleRate;
            offloadInfo.channel_mask = channelMask;
            offloadInfo.format = audioFormat;
            offloadInfo.stream_type = AUDIO_STREAM_MUSIC;
            offloadInfo.bit_rate = avgBitRate;
            offloadInfo.has_video = hasVideo;
            offloadInfo.is_streaming = isStreaming;
            offloadInfo.bit_width = bitWidth;
            offloadInfo.offload_buffer_size = offloadBufferSize;

            if (memcmp(&mCurrentOffloadInfo, &offloadInfo, sizeof(offloadInfo)) == 0) {
                ALOGV("openAudioSink: no change in offload mode");
                // no change from previous configuration, everything ok.
                return OK;
            }
            mCurrentPcmInfo = AUDIO_PCMINFO_INITIALIZER;

            ALOGV("openAudioSink: try to open AudioSink in offload mode");
            uint32_t offloadFlags = flags;
            offloadFlags |= AUDIO_OUTPUT_FLAG_COMPRESS_OFFLOAD;
            offloadFlags &= ~AUDIO_OUTPUT_FLAG_DEEP_BUFFER;
            audioSinkChanged = true;
            mAudioSink->close();

            err = mAudioSink->open(
                    sampleRate,
                    numChannels,
                    (audio_channel_mask_t)channelMask,
                    audioFormat,
                    0 /* bufferCount - unused */,
                    &NuPlayer::Renderer::AudioSinkCallback,
                    this,
                    (audio_output_flags_t)offloadFlags,
                    &offloadInfo);

            if (err == OK) {
                err = mAudioSink->setPlaybackRate(mPlaybackSettings);
            }

            if (err == OK) {
                // If the playback is offloaded to h/w, we pass
                // the HAL some metadata information.
                // We don't want to do this for PCM because it
                // will be going through the AudioFlinger mixer
                // before reaching the hardware.
                // TODO
                mCurrentOffloadInfo = offloadInfo;
                if (!mPaused) { // for preview mode, don't start if paused
                    err = mAudioSink->start();
                }
                ALOGV_IF(err == OK, "openAudioSink: offload succeeded");
            }
            if (err != OK) {
                // Clean up, fall back to non offload mode.
                mAudioSink->close();
                onDisableOffloadAudio();
                mCurrentOffloadInfo = AUDIO_INFO_INITIALIZER;
                ALOGV("openAudioSink: offload failed");
            } else {
                mUseAudioCallback = true;  // offload mode transfers data through callback
                ++mAudioDrainGeneration;  // discard pending kWhatDrainAudioQueue message.
            }
        }
    }
    if (!offloadOnly && !offloadingAudio()) {
        ALOGV("openAudioSink: open AudioSink in NON-offload mode");
        uint32_t pcmFlags = flags;
        pcmFlags &= ~AUDIO_OUTPUT_FLAG_COMPRESS_OFFLOAD;

        const PcmInfo info = {
                (audio_channel_mask_t)channelMask,
                (audio_output_flags_t)pcmFlags,
                AVNuUtils::get()->getPCMFormat(format),
                numChannels,
                sampleRate
        };
        if (memcmp(&mCurrentPcmInfo, &info, sizeof(info)) == 0) {
            ALOGV("openAudioSink: no change in pcm mode");
            // no change from previous configuration, everything ok.
            return OK;
        }

        audioSinkChanged = true;
        mAudioSink->close();
        mCurrentOffloadInfo = AUDIO_INFO_INITIALIZER;
        // Note: It is possible to set up the callback, but not use it to send audio data.
        // This requires a fix in AudioSink to explicitly specify the transfer mode.
        mUseAudioCallback = getUseAudioCallbackSetting();
        if (mUseAudioCallback) {
            ++mAudioDrainGeneration;  // discard pending kWhatDrainAudioQueue message.
        }

        // Compute the desired buffer size.
        // For callback mode, the amount of time before wakeup is about half the buffer size.
        const uint32_t frameCount =
                (unsigned long long)sampleRate * getAudioSinkPcmMsSetting() / 1000;

        // The doNotReconnect means AudioSink will signal back and let NuPlayer to re-construct
        // AudioSink. We don't want this when there's video because it will cause a video seek to
        // the previous I frame. But we do want this when there's only audio because it will give
        // NuPlayer a chance to switch from non-offload mode to offload mode.
        // So we only set doNotReconnect when there's no video.
        const bool doNotReconnect = !hasVideo;
        status_t err = mAudioSink->open(
                    sampleRate,
                    numChannels,
                    (audio_channel_mask_t)channelMask,
                    AVNuUtils::get()->getPCMFormat(format),
                    0 /* bufferCount - unused */,
                    mUseAudioCallback ? &NuPlayer::Renderer::AudioSinkCallback : NULL,
                    mUseAudioCallback ? this : NULL,
                    (audio_output_flags_t)pcmFlags,
                    NULL,
                    doNotReconnect,
                    frameCount);
        if (err == OK) {
            err = mAudioSink->setPlaybackRate(mPlaybackSettings);
        }
        if (err != OK) {
            ALOGW("openAudioSink: non offloaded open failed status: %d", err);
            mAudioSink->close();
            mCurrentPcmInfo = AUDIO_PCMINFO_INITIALIZER;
            return err;
        }
        mCurrentPcmInfo = info;
        if (!mPaused) { // for preview mode, don't start if paused
            mAudioSink->start();
        }
    }
    if (audioSinkChanged) {
        onAudioSinkChanged();
    }
    mAudioTornDown = false;
    return OK;
}

void NuPlayer::Renderer::onCloseAudioSink() {
    mAudioSink->close();
    mCurrentOffloadInfo = AUDIO_INFO_INITIALIZER;
    mCurrentPcmInfo = AUDIO_PCMINFO_INITIALIZER;
}

}  // namespace android
<|MERGE_RESOLUTION|>--- conflicted
+++ resolved
@@ -1527,17 +1527,10 @@
     }
 
     if (mHasAudio) {
-        status_t status = NO_ERROR;
         cancelAudioOffloadPauseTimeout();
-<<<<<<< HEAD
-        status = mAudioSink->start();
-        if (offloadingAudio() && status != NO_ERROR && status != INVALID_OPERATION) {
-            ALOGD("received error :%d on resume for offload track posting TEAR_DOWN event",status);
-=======
         status_t err = mAudioSink->start();
         if (err != OK) {
             ALOGE("cannot start AudioSink err %d", err);
->>>>>>> f733ab6e
             notifyAudioTearDown();
         }
     }
