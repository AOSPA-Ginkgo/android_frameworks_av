--- conflicted
+++ resolved
@@ -637,12 +637,6 @@
     switch (msg) {
         case MEDIA_PLAYBACK_COMPLETE:
         {
-<<<<<<< HEAD
-            if (mLooping && mState != STATE_RESET_IN_PROGRESS) {
-                mPlayer->seekToAsync(0);
-                break;
-            } else {
-=======
             if (mState != STATE_RESET_IN_PROGRESS) {
                 if (mLooping) {
                     mPlayer->seekToAsync(0);
@@ -650,7 +644,6 @@
                 }
 
                 mPlayer->pause();
->>>>>>> 42db212e
                 mState = STATE_PAUSED;
             }
             // fall through
