/*
 * Copyright (C) 2012 The Android Open Source Project
 *
 * Licensed under the Apache License, Version 2.0 (the "License");
 * you may not use this file except in compliance with the License.
 * You may obtain a copy of the License at
 *
 *      http://www.apache.org/licenses/LICENSE-2.0
 *
 * Unless required by applicable law or agreed to in writing, software
 * distributed under the License is distributed on an "AS IS" BASIS,
 * WITHOUT WARRANTIES OR CONDITIONS OF ANY KIND, either express or implied.
 * See the License for the specific language governing permissions and
 * limitations under the License.
 */

//#define LOG_NDEBUG 0
#define LOG_TAG "GenericSource"

#include "GenericSource.h"
#include "NuPlayerDrm.h"

#include <binder/IServiceManager.h>
#include <cutils/properties.h>
#include <datasource/PlayerServiceDataSourceFactory.h>
#include <datasource/PlayerServiceFileSource.h>
#include <datasource/HTTPBase.h>
#include <datasource/NuCachedSource2.h>
#include <media/DataSource.h>
#include <media/MediaBufferHolder.h>
#include <media/stagefright/MediaSource.h>
#include <android/IMediaExtractorService.h>
#include <media/IMediaHTTPService.h>
#include <media/stagefright/foundation/ABuffer.h>
#include <media/stagefright/foundation/ADebug.h>
#include <media/stagefright/foundation/AMessage.h>
#include <media/stagefright/InterfaceUtils.h>
#include <media/stagefright/FoundationUtils.h>
#include <media/stagefright/MediaBuffer.h>
#include <media/stagefright/MediaClock.h>
#include <media/stagefright/MediaDefs.h>
#include <media/stagefright/MediaExtractor.h>
#include <media/stagefright/MediaExtractorFactory.h>
#include <media/stagefright/MetaData.h>
#include <media/stagefright/Utils.h>
<<<<<<< HEAD
#include "mediaplayerservice/AVNuExtensions.h"
=======
#include <mpeg2ts/AnotherPacketSource.h>

>>>>>>> 4f1591cc
namespace android {

static const int kInitialMarkMs        = 5000;  // 5secs

//static const int kPausePlaybackMarkMs  = 2000;  // 2secs
static const int kResumePlaybackMarkMs = 15000;  // 15secs

NuPlayer::GenericSource::GenericSource(
        const sp<AMessage> &notify,
        bool uidValid,
        uid_t uid,
        const sp<MediaClock> &mediaClock)
    : Source(notify),
      mAudioTimeUs(0),
      mAudioLastDequeueTimeUs(0),
      mVideoTimeUs(0),
      mVideoLastDequeueTimeUs(0),
      mPrevBufferPercentage(-1),
      mPollBufferingGeneration(0),
      mSentPauseOnBuffering(false),
      mAudioDataGeneration(0),
      mVideoDataGeneration(0),
      mFetchSubtitleDataGeneration(0),
      mFetchTimedTextDataGeneration(0),
      mDurationUs(-1LL),
      mAudioIsVorbis(false),
      mIsSecure(false),
      mIsStreaming(false),
      mUIDValid(uidValid),
      mUID(uid),
      mMediaClock(mediaClock),
      mBitrate(-1LL),
      mPendingReadBufferTypes(0) {
    ALOGV("GenericSource");
    CHECK(mediaClock != NULL);

    mBufferingSettings.mInitialMarkMs = kInitialMarkMs;
    mBufferingSettings.mResumePlaybackMarkMs = kResumePlaybackMarkMs;
    resetDataSource();
}

void NuPlayer::GenericSource::resetDataSource() {
    ALOGV("resetDataSource");

    mHTTPService.clear();
    {
        Mutex::Autolock _l_d(mDisconnectLock);
        mHttpSource.clear();
        mDisconnected = false;
    }
    mUri.clear();
    mUriHeaders.clear();
    mSources.clear();
    mFd.reset();
    mOffset = 0;
    mLength = 0;
    mStarted = false;
    mPreparing = false;

    mIsDrmProtected = false;
    mIsDrmReleased = false;
    mIsSecure = false;
    mMimes.clear();
}

status_t NuPlayer::GenericSource::setDataSource(
        const sp<IMediaHTTPService> &httpService,
        const char *url,
        const KeyedVector<String8, String8> *headers) {
    Mutex::Autolock _l(mLock);
    ALOGV("setDataSource url: %s", url);

    resetDataSource();

    mHTTPService = httpService;
    mUri = url;

    if (headers) {
        mUriHeaders = *headers;
    }

    // delay data source creation to prepareAsync() to avoid blocking
    // the calling thread in setDataSource for any significant time.
    return OK;
}

status_t NuPlayer::GenericSource::setDataSource(
        int fd, int64_t offset, int64_t length) {
    Mutex::Autolock _l(mLock);
    ALOGV("setDataSource %d/%lld/%lld (%s)", fd, (long long)offset, (long long)length, nameForFd(fd).c_str());

    resetDataSource();

    mFd.reset(dup(fd));
    mOffset = offset;
    mLength = length;

    // delay data source creation to prepareAsync() to avoid blocking
    // the calling thread in setDataSource for any significant time.
    return OK;
}

status_t NuPlayer::GenericSource::setDataSource(const sp<DataSource>& source) {
    Mutex::Autolock _l(mLock);
    ALOGV("setDataSource (source: %p)", source.get());

    resetDataSource();
    {
        Mutex::Autolock _l_d(mDisconnectLock);
        mDataSource = source;
    }
    return OK;
}

sp<MetaData> NuPlayer::GenericSource::getFileFormatMeta() const {
    Mutex::Autolock _l(mLock);
    return mFileMeta;
}

status_t NuPlayer::GenericSource::initFromDataSource() {
    sp<IMediaExtractor> extractor;
    sp<DataSource> dataSource;
    {
        Mutex::Autolock _l_d(mDisconnectLock);
        dataSource = mDataSource;
    }
    CHECK(dataSource != NULL);

    mLock.unlock();
    // This might take long time if data source is not reliable.
    extractor = MediaExtractorFactory::Create(dataSource, NULL);

    if (extractor == NULL) {
        ALOGE("initFromDataSource, cannot create extractor!");
        mLock.lock();
        return UNKNOWN_ERROR;
    }

    sp<MetaData> fileMeta = extractor->getMetaData();

    size_t numtracks = extractor->countTracks();
    if (numtracks == 0) {
        ALOGE("initFromDataSource, source has no track!");
        mLock.lock();
        return UNKNOWN_ERROR;
    }

    mLock.lock();
    mFileMeta = fileMeta;
    if (mFileMeta != NULL) {
        int64_t duration;
        if (mFileMeta->findInt64(kKeyDuration, &duration)) {
            mDurationUs = duration;
        }
    }

    int32_t totalBitrate = 0;

    mMimes.clear();

    for (size_t i = 0; i < numtracks; ++i) {
        sp<IMediaSource> track = extractor->getTrack(i);
        if (track == NULL) {
            continue;
        }

        sp<MetaData> meta = extractor->getTrackMetaData(i);
        if (meta == NULL) {
            ALOGE("no metadata for track %zu", i);
            return UNKNOWN_ERROR;
        }

        const char *mime;
        CHECK(meta->findCString(kKeyMIMEType, &mime));

        ALOGV("initFromDataSource track[%zu]: %s", i, mime);

        // Do the string compare immediately with "mime",
        // we can't assume "mime" would stay valid after another
        // extractor operation, some extractors might modify meta
        // during getTrack() and make it invalid.
        if (!strncasecmp(mime, "audio/", 6)) {
            if (mAudioTrack.mSource == NULL) {
                mAudioTrack.mIndex = i;
                mAudioTrack.mSource = track;
                mAudioTrack.mPackets =
                    new AnotherPacketSource(mAudioTrack.mSource->getFormat());

                if (!strcasecmp(mime, MEDIA_MIMETYPE_AUDIO_VORBIS)) {
                    mAudioIsVorbis = true;
                } else {
                    mAudioIsVorbis = false;
                }

                mMimes.add(String8(mime));
            }
        } else if (!strncasecmp(mime, "video/", 6)) {
            if (mVideoTrack.mSource == NULL) {
                mVideoTrack.mIndex = i;
                mVideoTrack.mSource = track;
                mVideoTrack.mPackets =
                    new AnotherPacketSource(mVideoTrack.mSource->getFormat());

                // video always at the beginning
                mMimes.insertAt(String8(mime), 0);
            }
        }

        mSources.push(track);
        int64_t durationUs;
        if (meta->findInt64(kKeyDuration, &durationUs)) {
            if (durationUs > mDurationUs) {
                mDurationUs = durationUs;
            }
        }

        int32_t bitrate;
        if (totalBitrate >= 0 && meta->findInt32(kKeyBitRate, &bitrate)) {
            totalBitrate += bitrate;
        } else {
            totalBitrate = -1;
        }
    }

    ALOGV("initFromDataSource mSources.size(): %zu  mIsSecure: %d  mime[0]: %s", mSources.size(),
            mIsSecure, (mMimes.isEmpty() ? "NONE" : mMimes[0].string()));

    if (mSources.size() == 0) {
        ALOGE("b/23705695");
        return UNKNOWN_ERROR;
    }

    // Modular DRM: The return value doesn't affect source initialization.
    (void)checkDrmInfo();

    mBitrate = totalBitrate;

    return OK;
}

status_t NuPlayer::GenericSource::getBufferingSettings(
        BufferingSettings* buffering /* nonnull */) {
    {
        Mutex::Autolock _l(mLock);
        *buffering = mBufferingSettings;
    }

    ALOGV("getBufferingSettings{%s}", buffering->toString().string());
    return OK;
}

status_t NuPlayer::GenericSource::setBufferingSettings(const BufferingSettings& buffering) {
    ALOGV("setBufferingSettings{%s}", buffering.toString().string());

    Mutex::Autolock _l(mLock);
    mBufferingSettings = buffering;
    return OK;
}

status_t NuPlayer::GenericSource::startSources() {
    // Start the selected A/V tracks now before we start buffering.
    // Widevine sources might re-initialize crypto when starting, if we delay
    // this to start(), all data buffered during prepare would be wasted.
    // (We don't actually start reading until start().)
    //
    // TODO: this logic may no longer be relevant after the removal of widevine
    // support
    if (mAudioTrack.mSource != NULL && mAudioTrack.mSource->start() != OK) {
        ALOGE("failed to start audio track!");
        return UNKNOWN_ERROR;
    }
    if (mVideoTrack.mSource != NULL && mVideoTrack.mSource->start() != OK) {
        ALOGE("failed to start video track!");
        return UNKNOWN_ERROR;
    }

    return OK;
}

int64_t NuPlayer::GenericSource::getLastReadPosition() {
    if (mAudioTrack.mSource != NULL) {
        return mAudioTimeUs;
    } else if (mVideoTrack.mSource != NULL) {
        return mVideoTimeUs;
    } else {
        return 0;
    }
}

bool NuPlayer::GenericSource::isStreaming() const {
    Mutex::Autolock _l(mLock);
    return mIsStreaming;
}

NuPlayer::GenericSource::~GenericSource() {
    ALOGV("~GenericSource");
    if (mLooper != NULL) {
        mLooper->unregisterHandler(id());
        mLooper->stop();
    }
    resetDataSource();
}

void NuPlayer::GenericSource::prepareAsync() {
    Mutex::Autolock _l(mLock);
    ALOGV("prepareAsync: (looper: %d)", (mLooper != NULL));

    if (mLooper == NULL) {
        mLooper = new ALooper;
        mLooper->setName("generic");
        mLooper->start();

        mLooper->registerHandler(this);
    }

    sp<AMessage> msg = new AMessage(kWhatPrepareAsync, this);
    msg->post();
}

void NuPlayer::GenericSource::onPrepareAsync() {
    mDisconnectLock.lock();
    ALOGV("onPrepareAsync: mDataSource: %d", (mDataSource != NULL));

    // delayed data source creation
    if (mDataSource == NULL) {
        // set to false first, if the extractor
        // comes back as secure, set it to true then.
        mIsSecure = false;

        if (!mUri.empty()) {
            const char* uri = mUri.c_str();
            String8 contentType;

            if (!strncasecmp("http://", uri, 7) || !strncasecmp("https://", uri, 8)) {
                sp<DataSource> httpSource;
                mDisconnectLock.unlock();
                httpSource = PlayerServiceDataSourceFactory::getInstance()
                        ->CreateMediaHTTP(mHTTPService);
                if (httpSource == NULL) {
                    ALOGE("Failed to create http source!");
                    notifyPreparedAndCleanup(UNKNOWN_ERROR);
                    return;
                }
                mDisconnectLock.lock();

                if (!mDisconnected) {
                    mHttpSource = httpSource;
                }
            }

            mLock.unlock();
            mDisconnectLock.unlock();
            // This might take long time if connection has some issue.
            sp<DataSource> dataSource = PlayerServiceDataSourceFactory::getInstance()
                    ->CreateFromURI(mHTTPService, uri, &mUriHeaders, &contentType,
                            static_cast<HTTPBase *>(mHttpSource.get()));
            mDisconnectLock.lock();
            mLock.lock();
            if (!mDisconnected) {
                mDataSource = dataSource;
            }
        } else {
            if (property_get_bool("media.stagefright.extractremote", true) &&
                    !PlayerServiceFileSource::requiresDrm(
                            mFd.get(), mOffset, mLength, nullptr /* mime */)) {
                sp<IBinder> binder =
                        defaultServiceManager()->getService(String16("media.extractor"));
                if (binder != nullptr) {
                    ALOGD("FileSource remote");
                    sp<IMediaExtractorService> mediaExService(
                            interface_cast<IMediaExtractorService>(binder));
                    sp<IDataSource> source;
                    mediaExService->makeIDataSource(base::unique_fd(dup(mFd.get())), mOffset, mLength, &source);
                    ALOGV("IDataSource(FileSource): %p %d %lld %lld",
                            source.get(), mFd.get(), (long long)mOffset, (long long)mLength);
                    if (source.get() != nullptr) {
                        mDataSource = CreateDataSourceFromIDataSource(source);
                    } else {
                        ALOGW("extractor service cannot make data source");
                    }
                } else {
                    ALOGW("extractor service not running");
                }
            }
            if (mDataSource == nullptr) {
                ALOGD("FileSource local");
                mDataSource = new PlayerServiceFileSource(dup(mFd.get()), mOffset, mLength);
            }
        }

        if (mDataSource == NULL) {
            ALOGE("Failed to create data source!");
            mDisconnectLock.unlock();
            notifyPreparedAndCleanup(UNKNOWN_ERROR);
            return;
        }
    }

    if (mDataSource->flags() & DataSource::kIsCachingDataSource) {
        mCachedSource = static_cast<NuCachedSource2 *>(mDataSource.get());
    }

    mDisconnectLock.unlock();

    // For cached streaming cases, we need to wait for enough
    // buffering before reporting prepared.
    mIsStreaming = (mCachedSource != NULL);

    // init extractor from data source
    status_t err = initFromDataSource();

    if (err != OK) {
        ALOGE("Failed to init from data source!");
        notifyPreparedAndCleanup(err);
        return;
    }

    if (mVideoTrack.mSource != NULL) {
        sp<MetaData> meta = getFormatMeta_l(false /* audio */);
        sp<AMessage> msg = new AMessage;
        err = convertMetaDataToMessage(meta, &msg);
        if(err != OK) {
            notifyPreparedAndCleanup(err);
            return;
        }
        notifyVideoSizeChanged(msg);
    }

    notifyFlagsChanged(
            // FLAG_SECURE will be known if/when prepareDrm is called by the app
            // FLAG_PROTECTED will be known if/when prepareDrm is called by the app
            FLAG_CAN_PAUSE |
            FLAG_CAN_SEEK_BACKWARD |
            FLAG_CAN_SEEK_FORWARD |
            FLAG_CAN_SEEK);

    finishPrepareAsync();

    ALOGV("onPrepareAsync: Done");
}

void NuPlayer::GenericSource::finishPrepareAsync() {
    ALOGV("finishPrepareAsync");

    status_t err = startSources();
    if (err != OK) {
        ALOGE("Failed to init start data source!");
        notifyPreparedAndCleanup(err);
        return;
    }

    if (mIsStreaming) {
        mCachedSource->resumeFetchingIfNecessary();
        mPreparing = true;
        schedulePollBuffering();
    } else {
        notifyPrepared();
    }

    if (mAudioTrack.mSource != NULL) {
        postReadBuffer(MEDIA_TRACK_TYPE_AUDIO);
    }

    if (mVideoTrack.mSource != NULL) {
        postReadBuffer(MEDIA_TRACK_TYPE_VIDEO);
    }
}

void NuPlayer::GenericSource::notifyPreparedAndCleanup(status_t err) {
    if (err != OK) {
        {
            Mutex::Autolock _l_d(mDisconnectLock);
            mDataSource.clear();
            mHttpSource.clear();
        }

        mCachedSource.clear();

        mBitrate = -1;
        mPrevBufferPercentage = -1;
        ++mPollBufferingGeneration;
    }
    notifyPrepared(err);
}

void NuPlayer::GenericSource::start() {
    Mutex::Autolock _l(mLock);
    ALOGI("start");

    if (mAudioTrack.mSource != NULL) {
        postReadBuffer(MEDIA_TRACK_TYPE_AUDIO);
    }

    if (mVideoTrack.mSource != NULL) {
        postReadBuffer(MEDIA_TRACK_TYPE_VIDEO);
    }

    mStarted = true;
}

void NuPlayer::GenericSource::stop() {
    Mutex::Autolock _l(mLock);
    mStarted = false;
}

void NuPlayer::GenericSource::pause() {
    Mutex::Autolock _l(mLock);
    mStarted = false;
}

void NuPlayer::GenericSource::resume() {
    Mutex::Autolock _l(mLock);
    mStarted = true;
}

void NuPlayer::GenericSource::disconnect() {
    sp<DataSource> dataSource, httpSource;
    {
        Mutex::Autolock _l_d(mDisconnectLock);
        dataSource = mDataSource;
        httpSource = mHttpSource;
        mDisconnected = true;
    }

    if (dataSource != NULL) {
        // disconnect data source
        if (dataSource->flags() & DataSource::kIsCachingDataSource) {
            static_cast<NuCachedSource2 *>(dataSource.get())->disconnect();
        }
    } else if (httpSource != NULL) {
        static_cast<HTTPBase *>(httpSource.get())->disconnect();
    }
}

status_t NuPlayer::GenericSource::feedMoreTSData() {
    return OK;
}

void NuPlayer::GenericSource::sendCacheStats() {
    int32_t kbps = 0;
    status_t err = UNKNOWN_ERROR;

    if (mCachedSource != NULL) {
        err = mCachedSource->getEstimatedBandwidthKbps(&kbps);
    }

    if (err == OK) {
        sp<AMessage> notify = dupNotify();
        notify->setInt32("what", kWhatCacheStats);
        notify->setInt32("bandwidth", kbps);
        notify->post();
    }
}

void NuPlayer::GenericSource::onMessageReceived(const sp<AMessage> &msg) {
    Mutex::Autolock _l(mLock);
    switch (msg->what()) {
      case kWhatPrepareAsync:
      {
          onPrepareAsync();
          break;
      }
      case kWhatFetchSubtitleData:
      {
          fetchTextData(kWhatSendSubtitleData, MEDIA_TRACK_TYPE_SUBTITLE,
                  mFetchSubtitleDataGeneration, mSubtitleTrack.mPackets, msg);
          break;
      }

      case kWhatFetchTimedTextData:
      {
          fetchTextData(kWhatSendTimedTextData, MEDIA_TRACK_TYPE_TIMEDTEXT,
                  mFetchTimedTextDataGeneration, mTimedTextTrack.mPackets, msg);
          break;
      }

      case kWhatSendSubtitleData:
      {
          sendTextData(kWhatSubtitleData, MEDIA_TRACK_TYPE_SUBTITLE,
                  mFetchSubtitleDataGeneration, mSubtitleTrack.mPackets, msg);
          break;
      }

      case kWhatSendGlobalTimedTextData:
      {
          sendGlobalTextData(kWhatTimedTextData, mFetchTimedTextDataGeneration, msg);
          break;
      }
      case kWhatSendTimedTextData:
      {
          sendTextData(kWhatTimedTextData, MEDIA_TRACK_TYPE_TIMEDTEXT,
                  mFetchTimedTextDataGeneration, mTimedTextTrack.mPackets, msg);
          break;
      }

      case kWhatChangeAVSource:
      {
          int32_t trackIndex;
          CHECK(msg->findInt32("trackIndex", &trackIndex));
          const sp<IMediaSource> source = mSources.itemAt(trackIndex);

          Track* track;
          const char *mime;
          media_track_type trackType, counterpartType;
          sp<MetaData> meta = source->getFormat();
          meta->findCString(kKeyMIMEType, &mime);
          if (!strncasecmp(mime, "audio/", 6)) {
              track = &mAudioTrack;
              trackType = MEDIA_TRACK_TYPE_AUDIO;
              counterpartType = MEDIA_TRACK_TYPE_VIDEO;;
          } else {
              CHECK(!strncasecmp(mime, "video/", 6));
              track = &mVideoTrack;
              trackType = MEDIA_TRACK_TYPE_VIDEO;
              counterpartType = MEDIA_TRACK_TYPE_AUDIO;;
          }


          if (track->mSource != NULL) {
              track->mSource->stop();
          }
          track->mSource = source;
          track->mSource->start();
          track->mIndex = trackIndex;
          ++mAudioDataGeneration;
          ++mVideoDataGeneration;

          int64_t timeUs, actualTimeUs;
          const bool formatChange = true;
          if (trackType == MEDIA_TRACK_TYPE_AUDIO) {
              timeUs = mAudioLastDequeueTimeUs;
          } else {
              timeUs = mVideoLastDequeueTimeUs;
          }
          readBuffer(trackType, timeUs, MediaPlayerSeekMode::SEEK_PREVIOUS_SYNC /* mode */,
                  &actualTimeUs, formatChange);
          readBuffer(counterpartType, -1, MediaPlayerSeekMode::SEEK_PREVIOUS_SYNC /* mode */,
                  NULL, !formatChange);
          ALOGV("timeUs %lld actualTimeUs %lld", (long long)timeUs, (long long)actualTimeUs);

          break;
      }

      case kWhatSeek:
      {
          onSeek(msg);
          break;
      }

      case kWhatReadBuffer:
      {
          onReadBuffer(msg);
          break;
      }

      case kWhatPollBuffering:
      {
          int32_t generation;
          CHECK(msg->findInt32("generation", &generation));
          if (generation == mPollBufferingGeneration) {
              onPollBuffering();
          }
          break;
      }

      default:
          Source::onMessageReceived(msg);
          break;
    }
}

void NuPlayer::GenericSource::fetchTextData(
        uint32_t sendWhat,
        media_track_type type,
        int32_t curGen,
        const sp<AnotherPacketSource>& packets,
        const sp<AMessage>& msg) {
    int32_t msgGeneration;
    CHECK(msg->findInt32("generation", &msgGeneration));
    if (msgGeneration != curGen) {
        // stale
        return;
    }

    int32_t avail;
    if (packets->hasBufferAvailable(&avail)) {
        return;
    }

    int64_t timeUs;
    CHECK(msg->findInt64("timeUs", &timeUs));

    int64_t subTimeUs = 0;
    readBuffer(type, timeUs, MediaPlayerSeekMode::SEEK_PREVIOUS_SYNC /* mode */, &subTimeUs);

    status_t eosResult;
    if (!packets->hasBufferAvailable(&eosResult)) {
        return;
    }

    if (msg->what() == kWhatFetchSubtitleData) {
        subTimeUs -= 1000000LL;  // send subtile data one second earlier
    }
    sp<AMessage> msg2 = new AMessage(sendWhat, this);
    msg2->setInt32("generation", msgGeneration);
    mMediaClock->addTimer(msg2, subTimeUs);
}

void NuPlayer::GenericSource::sendTextData(
        uint32_t what,
        media_track_type type,
        int32_t curGen,
        const sp<AnotherPacketSource>& packets,
        const sp<AMessage>& msg) {
    int32_t msgGeneration;
    CHECK(msg->findInt32("generation", &msgGeneration));
    if (msgGeneration != curGen) {
        // stale
        return;
    }

    int64_t subTimeUs;
    if (packets->nextBufferTime(&subTimeUs) != OK) {
        return;
    }

    int64_t nextSubTimeUs = 0;
    readBuffer(type, -1, MediaPlayerSeekMode::SEEK_PREVIOUS_SYNC /* mode */, &nextSubTimeUs);

    sp<ABuffer> buffer;
    status_t dequeueStatus = packets->dequeueAccessUnit(&buffer);
    if (dequeueStatus == OK) {
        sp<AMessage> notify = dupNotify();
        notify->setInt32("what", what);
        notify->setBuffer("buffer", buffer);
        notify->post();

        if (msg->what() == kWhatSendSubtitleData) {
            nextSubTimeUs -= 1000000LL;  // send subtile data one second earlier
        }
        mMediaClock->addTimer(msg, nextSubTimeUs);
    }
}

void NuPlayer::GenericSource::sendGlobalTextData(
        uint32_t what,
        int32_t curGen,
        sp<AMessage> msg) {
    int32_t msgGeneration;
    CHECK(msg->findInt32("generation", &msgGeneration));
    if (msgGeneration != curGen) {
        // stale
        return;
    }

    uint32_t textType;
    const void *data;
    size_t size = 0;
    if (mTimedTextTrack.mSource->getFormat()->findData(
                    kKeyTextFormatData, &textType, &data, &size)) {
        mGlobalTimedText = new ABuffer(size);
        if (mGlobalTimedText->data()) {
            memcpy(mGlobalTimedText->data(), data, size);
            sp<AMessage> globalMeta = mGlobalTimedText->meta();
            globalMeta->setInt64("timeUs", 0);
            globalMeta->setString("mime", MEDIA_MIMETYPE_TEXT_3GPP);
            globalMeta->setInt32("global", 1);
            sp<AMessage> notify = dupNotify();
            notify->setInt32("what", what);
            notify->setBuffer("buffer", mGlobalTimedText);
            notify->post();
        }
    }
}

sp<MetaData> NuPlayer::GenericSource::getFormatMeta(bool audio) {
    Mutex::Autolock _l(mLock);
    return getFormatMeta_l(audio);
}

sp<MetaData> NuPlayer::GenericSource::getFormatMeta_l(bool audio) {
    sp<IMediaSource> source = audio ? mAudioTrack.mSource : mVideoTrack.mSource;

    if (source == NULL) {
        return NULL;
    }

    return source->getFormat();
}

status_t NuPlayer::GenericSource::dequeueAccessUnit(
        bool audio, sp<ABuffer> *accessUnit) {
    Mutex::Autolock _l(mLock);
    // If has gone through stop/releaseDrm sequence, we no longer send down any buffer b/c
    // the codec's crypto object has gone away (b/37960096).
    // Note: This will be unnecessary when stop() changes behavior and releases codec (b/35248283).
    if (!mStarted && mIsDrmReleased) {
        return -EWOULDBLOCK;
    }

    Track *track = audio ? &mAudioTrack : &mVideoTrack;

    if (track->mSource == NULL) {
        return -EWOULDBLOCK;
    }

    status_t finalResult;
    if (!track->mPackets->hasBufferAvailable(&finalResult)) {
        if (finalResult == OK) {
            postReadBuffer(
                    audio ? MEDIA_TRACK_TYPE_AUDIO : MEDIA_TRACK_TYPE_VIDEO);
            return -EWOULDBLOCK;
        }
        return finalResult;
    }

    status_t result = track->mPackets->dequeueAccessUnit(accessUnit);

    // start pulling in more buffers if cache is running low
    // so that decoder has less chance of being starved
    if (!mIsStreaming) {
        if (track->mPackets->getAvailableBufferCount(&finalResult) < 2) {
            postReadBuffer(audio? MEDIA_TRACK_TYPE_AUDIO : MEDIA_TRACK_TYPE_VIDEO);
        }
    } else {
        int64_t durationUs = track->mPackets->getBufferedDurationUs(&finalResult);
        // TODO: maxRebufferingMarkMs could be larger than
        // mBufferingSettings.mResumePlaybackMarkMs
        int64_t restartBufferingMarkUs =
             mBufferingSettings.mResumePlaybackMarkMs * 1000LL / 2;
        if (finalResult == OK) {
            if (durationUs < restartBufferingMarkUs) {
                postReadBuffer(audio? MEDIA_TRACK_TYPE_AUDIO : MEDIA_TRACK_TYPE_VIDEO);
            }
            if (track->mPackets->getAvailableBufferCount(&finalResult) < 2
                && !mSentPauseOnBuffering && !mPreparing) {
                mCachedSource->resumeFetchingIfNecessary();
                sendCacheStats();
                mSentPauseOnBuffering = true;
                sp<AMessage> notify = dupNotify();
                notify->setInt32("what", kWhatPauseOnBufferingStart);
                notify->post();
            }
        }
    }

    if (result != OK) {
        if (mSubtitleTrack.mSource != NULL) {
            mSubtitleTrack.mPackets->clear();
            mFetchSubtitleDataGeneration++;
        }
        if (mTimedTextTrack.mSource != NULL) {
            mTimedTextTrack.mPackets->clear();
            mFetchTimedTextDataGeneration++;
        }
        return result;
    }

    int64_t timeUs;
    status_t eosResult; // ignored
    CHECK((*accessUnit)->meta()->findInt64("timeUs", &timeUs));
    if (audio) {
        mAudioLastDequeueTimeUs = timeUs;
    } else {
        mVideoLastDequeueTimeUs = timeUs;
    }

    if (mSubtitleTrack.mSource != NULL
            && !mSubtitleTrack.mPackets->hasBufferAvailable(&eosResult)) {
        sp<AMessage> msg = new AMessage(kWhatFetchSubtitleData, this);
        msg->setInt64("timeUs", timeUs);
        msg->setInt32("generation", mFetchSubtitleDataGeneration);
        msg->post();
    }

    if (mTimedTextTrack.mSource != NULL
            && !mTimedTextTrack.mPackets->hasBufferAvailable(&eosResult)) {
        sp<AMessage> msg = new AMessage(kWhatFetchTimedTextData, this);
        msg->setInt64("timeUs", timeUs);
        msg->setInt32("generation", mFetchTimedTextDataGeneration);
        msg->post();
    }

    return result;
}

status_t NuPlayer::GenericSource::getDuration(int64_t *durationUs) {
    Mutex::Autolock _l(mLock);
    *durationUs = mDurationUs;
    return OK;
}

size_t NuPlayer::GenericSource::getTrackCount() const {
    Mutex::Autolock _l(mLock);
    return mSources.size();
}

sp<AMessage> NuPlayer::GenericSource::getTrackInfo(size_t trackIndex) const {
    Mutex::Autolock _l(mLock);
    size_t trackCount = mSources.size();
    if (trackIndex >= trackCount) {
        return NULL;
    }

    sp<AMessage> format = new AMessage();
    sp<MetaData> meta = mSources.itemAt(trackIndex)->getFormat();
    if (meta == NULL) {
        ALOGE("no metadata for track %zu", trackIndex);
        format->setInt32("type", MEDIA_TRACK_TYPE_UNKNOWN);
        format->setString("mime", "application/octet-stream");
        format->setString("language", "und");

        return format;
    }

    const char *mime;
    CHECK(meta->findCString(kKeyMIMEType, &mime));
    format->setString("mime", mime);

    int32_t trackType;
    if (!strncasecmp(mime, "video/", 6)) {
        trackType = MEDIA_TRACK_TYPE_VIDEO;
    } else if (!strncasecmp(mime, "audio/", 6)) {
        trackType = MEDIA_TRACK_TYPE_AUDIO;
    } else if (!strcasecmp(mime, MEDIA_MIMETYPE_TEXT_3GPP)) {
        trackType = MEDIA_TRACK_TYPE_TIMEDTEXT;
    } else {
        trackType = MEDIA_TRACK_TYPE_UNKNOWN;
    }
    format->setInt32("type", trackType);

    const char *lang;
    if (!meta->findCString(kKeyMediaLanguage, &lang)) {
        lang = "und";
    }
    format->setString("language", lang);

    if (trackType == MEDIA_TRACK_TYPE_SUBTITLE) {
        int32_t isAutoselect = 1, isDefault = 0, isForced = 0;
        meta->findInt32(kKeyTrackIsAutoselect, &isAutoselect);
        meta->findInt32(kKeyTrackIsDefault, &isDefault);
        meta->findInt32(kKeyTrackIsForced, &isForced);

        format->setInt32("auto", !!isAutoselect);
        format->setInt32("default", !!isDefault);
        format->setInt32("forced", !!isForced);
    }

    return format;
}

ssize_t NuPlayer::GenericSource::getSelectedTrack(media_track_type type) const {
    Mutex::Autolock _l(mLock);
    const Track *track = NULL;
    switch (type) {
    case MEDIA_TRACK_TYPE_VIDEO:
        track = &mVideoTrack;
        break;
    case MEDIA_TRACK_TYPE_AUDIO:
        track = &mAudioTrack;
        break;
    case MEDIA_TRACK_TYPE_TIMEDTEXT:
        track = &mTimedTextTrack;
        break;
    case MEDIA_TRACK_TYPE_SUBTITLE:
        track = &mSubtitleTrack;
        break;
    default:
        break;
    }

    if (track != NULL && track->mSource != NULL) {
        return track->mIndex;
    }

    return -1;
}

status_t NuPlayer::GenericSource::selectTrack(size_t trackIndex, bool select, int64_t timeUs) {
    Mutex::Autolock _l(mLock);
    ALOGV("%s track: %zu", select ? "select" : "deselect", trackIndex);

    if (trackIndex >= mSources.size()) {
        return BAD_INDEX;
    }

    if (!select) {
        Track* track = NULL;
        if (mSubtitleTrack.mSource != NULL && trackIndex == mSubtitleTrack.mIndex) {
            track = &mSubtitleTrack;
            mFetchSubtitleDataGeneration++;
        } else if (mTimedTextTrack.mSource != NULL && trackIndex == mTimedTextTrack.mIndex) {
            track = &mTimedTextTrack;
            mFetchTimedTextDataGeneration++;
        }
        if (track == NULL) {
            return INVALID_OPERATION;
        }
        track->mSource->stop();
        track->mSource = NULL;
        track->mPackets->clear();
        return OK;
    }

    const sp<IMediaSource> source = mSources.itemAt(trackIndex);
    sp<MetaData> meta = source->getFormat();
    const char *mime;
    CHECK(meta->findCString(kKeyMIMEType, &mime));
    if (!strncasecmp(mime, "text/", 5)) {
        bool isSubtitle = strcasecmp(mime, MEDIA_MIMETYPE_TEXT_3GPP);
        Track *track = isSubtitle ? &mSubtitleTrack : &mTimedTextTrack;
        if (track->mSource != NULL && track->mIndex == trackIndex) {
            return OK;
        }
        track->mIndex = trackIndex;
        if (track->mSource != NULL) {
            track->mSource->stop();
        }
        track->mSource = mSources.itemAt(trackIndex);
        track->mSource->start();
        if (track->mPackets == NULL) {
            track->mPackets = new AnotherPacketSource(track->mSource->getFormat());
        } else {
            track->mPackets->clear();
            track->mPackets->setFormat(track->mSource->getFormat());

        }

        if (isSubtitle) {
            mFetchSubtitleDataGeneration++;
        } else {
            mFetchTimedTextDataGeneration++;
        }

        status_t eosResult; // ignored
        if (mSubtitleTrack.mSource != NULL
                && !mSubtitleTrack.mPackets->hasBufferAvailable(&eosResult)) {
            sp<AMessage> msg = new AMessage(kWhatFetchSubtitleData, this);
            msg->setInt64("timeUs", timeUs);
            msg->setInt32("generation", mFetchSubtitleDataGeneration);
            msg->post();
        }

        sp<AMessage> msg2 = new AMessage(kWhatSendGlobalTimedTextData, this);
        msg2->setInt32("generation", mFetchTimedTextDataGeneration);
        msg2->post();

        if (mTimedTextTrack.mSource != NULL
                && !mTimedTextTrack.mPackets->hasBufferAvailable(&eosResult)) {
            sp<AMessage> msg = new AMessage(kWhatFetchTimedTextData, this);
            msg->setInt64("timeUs", timeUs);
            msg->setInt32("generation", mFetchTimedTextDataGeneration);
            msg->post();
        }

        return OK;
    } else if (!strncasecmp(mime, "audio/", 6) || !strncasecmp(mime, "video/", 6)) {
        bool audio = !strncasecmp(mime, "audio/", 6);
        Track *track = audio ? &mAudioTrack : &mVideoTrack;
        if (track->mSource != NULL && track->mIndex == trackIndex) {
            return OK;
        }

        sp<AMessage> msg = new AMessage(kWhatChangeAVSource, this);
        msg->setInt32("trackIndex", trackIndex);
        msg->post();
        return OK;
    }

    return INVALID_OPERATION;
}

status_t NuPlayer::GenericSource::seekTo(int64_t seekTimeUs, MediaPlayerSeekMode mode) {
    ALOGV("seekTo: %lld, %d", (long long)seekTimeUs, mode);
    sp<AMessage> msg = new AMessage(kWhatSeek, this);
    msg->setInt64("seekTimeUs", seekTimeUs);
    msg->setInt32("mode", mode);

    // Need to call readBuffer on |mLooper| to ensure the calls to
    // IMediaSource::read* are serialized. Note that IMediaSource::read*
    // is called without |mLock| acquired and MediaSource is not thread safe.
    sp<AMessage> response;
    status_t err = msg->postAndAwaitResponse(&response);
    if (err == OK && response != NULL) {
        CHECK(response->findInt32("err", &err));
    }

    return err;
}

void NuPlayer::GenericSource::onSeek(const sp<AMessage>& msg) {
    int64_t seekTimeUs;
    int32_t mode;
    CHECK(msg->findInt64("seekTimeUs", &seekTimeUs));
    CHECK(msg->findInt32("mode", &mode));

    sp<AMessage> response = new AMessage;
    status_t err = doSeek(seekTimeUs, (MediaPlayerSeekMode)mode);
    response->setInt32("err", err);

    sp<AReplyToken> replyID;
    CHECK(msg->senderAwaitsResponse(&replyID));
    response->postReply(replyID);
}

status_t NuPlayer::GenericSource::doSeek(int64_t seekTimeUs, MediaPlayerSeekMode mode) {
    if (mVideoTrack.mSource != NULL) {
        ++mVideoDataGeneration;

        int64_t actualTimeUs;
        readBuffer(MEDIA_TRACK_TYPE_VIDEO, seekTimeUs, mode, &actualTimeUs);

        if (mode != MediaPlayerSeekMode::SEEK_CLOSEST) {
            seekTimeUs = std::max<int64_t>(0, actualTimeUs);
        }
        mVideoLastDequeueTimeUs = actualTimeUs;
    }

    if (mAudioTrack.mSource != NULL) {
        ++mAudioDataGeneration;
        readBuffer(MEDIA_TRACK_TYPE_AUDIO, seekTimeUs, MediaPlayerSeekMode::SEEK_CLOSEST);
        mAudioLastDequeueTimeUs = seekTimeUs;
    }

    if (mSubtitleTrack.mSource != NULL) {
        mSubtitleTrack.mPackets->clear();
        mFetchSubtitleDataGeneration++;
    }

    if (mTimedTextTrack.mSource != NULL) {
        mTimedTextTrack.mPackets->clear();
        mFetchTimedTextDataGeneration++;
    }

    ++mPollBufferingGeneration;
    schedulePollBuffering();
    return OK;
}

sp<ABuffer> NuPlayer::GenericSource::mediaBufferToABuffer(
        MediaBufferBase* mb,
        media_track_type trackType) {
    bool audio = trackType == MEDIA_TRACK_TYPE_AUDIO;
    size_t outLength = mb->range_length();

    if (audio && mAudioIsVorbis) {
        outLength += sizeof(int32_t);
    }

    sp<ABuffer> ab;

    if (mIsDrmProtected)   {
        // Modular DRM
        // Enabled for both video/audio so 1) media buffer is reused without extra copying
        // 2) meta data can be retrieved in onInputBufferFetched for calling queueSecureInputBuffer.

        // data is already provided in the buffer
        ab = new ABuffer(NULL, mb->range_length());
        ab->meta()->setObject("mediaBufferHolder", new MediaBufferHolder(mb));

        // Modular DRM: Required b/c of the above add_ref.
        // If ref>0, there must be an observer, or it'll crash at release().
        // TODO: MediaBuffer might need to be revised to ease such need.
        mb->setObserver(this);
        // Extra increment (since we want to keep mb alive and attached to ab beyond this function
        // call. This is to counter the effect of mb->release() towards the end.
        mb->add_ref();

    } else {
        ab = new ABuffer(outLength);
        memcpy(ab->data(),
               (const uint8_t *)mb->data() + mb->range_offset(),
               mb->range_length());
    }

    if (audio && mAudioIsVorbis) {
        int32_t numPageSamples;
        if (!mb->meta_data().findInt32(kKeyValidSamples, &numPageSamples)) {
            numPageSamples = -1;
        }

        uint8_t* abEnd = ab->data() + mb->range_length();
        memcpy(abEnd, &numPageSamples, sizeof(numPageSamples));
    }

    sp<AMessage> meta = ab->meta();

    int64_t timeUs;
    CHECK(mb->meta_data().findInt64(kKeyTime, &timeUs));
    meta->setInt64("timeUs", timeUs);

    if (trackType == MEDIA_TRACK_TYPE_VIDEO) {
        int32_t layerId;
        if (mb->meta_data().findInt32(kKeyTemporalLayerId, &layerId)) {
            meta->setInt32("temporal-layer-id", layerId);
        }
    }

    if (trackType == MEDIA_TRACK_TYPE_TIMEDTEXT) {
        const char *mime;
        CHECK(mTimedTextTrack.mSource != NULL
                && mTimedTextTrack.mSource->getFormat()->findCString(kKeyMIMEType, &mime));
        meta->setString("mime", mime);
    }

    int64_t durationUs;
    if (mb->meta_data().findInt64(kKeyDuration, &durationUs)) {
        meta->setInt64("durationUs", durationUs);
    }

    if (trackType == MEDIA_TRACK_TYPE_SUBTITLE) {
        meta->setInt32("track-index", mSubtitleTrack.mIndex);
    }

    uint32_t dataType; // unused
    const void *seiData;
    size_t seiLength;
    if (mb->meta_data().findData(kKeySEI, &dataType, &seiData, &seiLength)) {
        sp<ABuffer> sei = ABuffer::CreateAsCopy(seiData, seiLength);;
        meta->setBuffer("sei", sei);
    }

    const void *mpegUserDataPointer;
    size_t mpegUserDataLength;
    if (mb->meta_data().findData(
            kKeyMpegUserData, &dataType, &mpegUserDataPointer, &mpegUserDataLength)) {
        sp<ABuffer> mpegUserData = ABuffer::CreateAsCopy(mpegUserDataPointer, mpegUserDataLength);
        meta->setBuffer("mpeg-user-data", mpegUserData);
    }

    const void *hdr10PlusInfo;
    size_t hdr10PlusInfoLength;
    if (mb->meta_data().findData(
            kKeyHdr10PlusInfo, &dataType, &hdr10PlusInfo, &hdr10PlusInfoLength)) {
        sp<ABuffer> hdr10PlusData = ABuffer::CreateAsCopy(hdr10PlusInfo, hdr10PlusInfoLength);
        meta->setBuffer("hdr10-plus-info", hdr10PlusData);
    }

    mb->release();
    mb = NULL;

    return ab;
}

int32_t NuPlayer::GenericSource::getDataGeneration(media_track_type type) const {
    int32_t generation = -1;
    switch (type) {
    case MEDIA_TRACK_TYPE_VIDEO:
        generation = mVideoDataGeneration;
        break;
    case MEDIA_TRACK_TYPE_AUDIO:
        generation = mAudioDataGeneration;
        break;
    case MEDIA_TRACK_TYPE_TIMEDTEXT:
        generation = mFetchTimedTextDataGeneration;
        break;
    case MEDIA_TRACK_TYPE_SUBTITLE:
        generation = mFetchSubtitleDataGeneration;
        break;
    default:
        break;
    }

    return generation;
}

void NuPlayer::GenericSource::postReadBuffer(media_track_type trackType) {
    if ((mPendingReadBufferTypes & (1 << trackType)) == 0) {
        mPendingReadBufferTypes |= (1 << trackType);
        sp<AMessage> msg = new AMessage(kWhatReadBuffer, this);
        msg->setInt32("trackType", trackType);
        msg->post();
    }
}

void NuPlayer::GenericSource::onReadBuffer(const sp<AMessage>& msg) {
    int32_t tmpType;
    CHECK(msg->findInt32("trackType", &tmpType));
    media_track_type trackType = (media_track_type)tmpType;
    mPendingReadBufferTypes &= ~(1 << trackType);
    readBuffer(trackType);
}

void NuPlayer::GenericSource::readBuffer(
        media_track_type trackType, int64_t seekTimeUs, MediaPlayerSeekMode mode,
        int64_t *actualTimeUs, bool formatChange) {
    Track *track;
    size_t maxBuffers = 1;
    switch (trackType) {
        case MEDIA_TRACK_TYPE_VIDEO:
            track = &mVideoTrack;
            maxBuffers = 8;  // too large of a number may influence seeks
            break;
        case MEDIA_TRACK_TYPE_AUDIO:
            track = &mAudioTrack;
            maxBuffers = 64;
            break;
        case MEDIA_TRACK_TYPE_SUBTITLE:
            track = &mSubtitleTrack;
            break;
        case MEDIA_TRACK_TYPE_TIMEDTEXT:
            track = &mTimedTextTrack;
            break;
        default:
            TRESPASS();
    }

    if (track->mSource == NULL) {
        return;
    }

    if (actualTimeUs) {
        *actualTimeUs = seekTimeUs;
    }

    MediaSource::ReadOptions options;

    bool seeking = false;
    if (seekTimeUs >= 0) {
        options.setSeekTo(seekTimeUs, mode);
        seeking = true;
    }

    const bool couldReadMultiple = (track->mSource->supportReadMultiple());

    if (couldReadMultiple) {
        options.setNonBlocking();
    }

    int32_t generation = getDataGeneration(trackType);
    for (size_t numBuffers = 0; numBuffers < maxBuffers; ) {
        Vector<MediaBufferBase *> mediaBuffers;
        status_t err = NO_ERROR;

        sp<IMediaSource> source = track->mSource;
        mLock.unlock();
        if (couldReadMultiple) {
            err = source->readMultiple(
                    &mediaBuffers, maxBuffers - numBuffers, &options);
        } else {
            MediaBufferBase *mbuf = NULL;
            err = source->read(&mbuf, &options);
            if (err == OK && mbuf != NULL) {
                mediaBuffers.push_back(mbuf);
            }
        }
        mLock.lock();

        options.clearNonPersistent();

        size_t id = 0;
        size_t count = mediaBuffers.size();

        // in case track has been changed since we don't have lock for some time.
        if (generation != getDataGeneration(trackType)) {
            for (; id < count; ++id) {
                mediaBuffers[id]->release();
            }
            break;
        }

        for (; id < count; ++id) {
            int64_t timeUs;
            MediaBufferBase *mbuf = mediaBuffers[id];
            if (!mbuf->meta_data().findInt64(kKeyTime, &timeUs)) {
                mbuf->meta_data().dumpToLog();
                track->mPackets->signalEOS(ERROR_MALFORMED);
                break;
            }
            if (trackType == MEDIA_TRACK_TYPE_AUDIO) {
                mAudioTimeUs = timeUs;
            } else if (trackType == MEDIA_TRACK_TYPE_VIDEO) {
                mVideoTimeUs = timeUs;
            }

            queueDiscontinuityIfNeeded(seeking, formatChange, trackType, track);

            sp<ABuffer> buffer = mediaBufferToABuffer(mbuf, trackType);
            if (numBuffers == 0 && actualTimeUs != nullptr) {
                *actualTimeUs = timeUs;
            }
            if (seeking && buffer != nullptr) {
                sp<AMessage> meta = buffer->meta();
                if (meta != nullptr && mode == MediaPlayerSeekMode::SEEK_CLOSEST
                        && seekTimeUs > timeUs) {
                    sp<AMessage> extra = new AMessage;
                    extra->setInt64("resume-at-mediaTimeUs", seekTimeUs);
                    meta->setMessage("extra", extra);
                }
            }

            track->mPackets->queueAccessUnit(buffer);
            formatChange = false;
            seeking = false;
            ++numBuffers;
        }
        if (id < count) {
            // Error, some mediaBuffer doesn't have kKeyTime.
            for (; id < count; ++id) {
                mediaBuffers[id]->release();
            }
            break;
        }

        if (err == WOULD_BLOCK) {
            break;
        } else if (err == INFO_FORMAT_CHANGED) {
#if 0
            track->mPackets->queueDiscontinuity(
                    ATSParser::DISCONTINUITY_FORMATCHANGE,
                    NULL,
                    false /* discard */);
#endif
        } else if (err != OK) {
            queueDiscontinuityIfNeeded(seeking, formatChange, trackType, track);
            track->mPackets->signalEOS(err);
            break;
        }
    }

    if (mIsStreaming
        && (trackType == MEDIA_TRACK_TYPE_VIDEO || trackType == MEDIA_TRACK_TYPE_AUDIO)) {
        status_t finalResult;
        int64_t durationUs = track->mPackets->getBufferedDurationUs(&finalResult);

        // TODO: maxRebufferingMarkMs could be larger than
        // mBufferingSettings.mResumePlaybackMarkMs
        int64_t markUs = (mPreparing ? mBufferingSettings.mInitialMarkMs
            : mBufferingSettings.mResumePlaybackMarkMs) * 1000LL;
        if (finalResult == ERROR_END_OF_STREAM || durationUs >= markUs) {
            if (mPreparing || mSentPauseOnBuffering) {
                Track *counterTrack =
                    (trackType == MEDIA_TRACK_TYPE_VIDEO ? &mAudioTrack : &mVideoTrack);
                if (counterTrack->mSource != NULL) {
                    durationUs = counterTrack->mPackets->getBufferedDurationUs(&finalResult);
                }
                if (finalResult == ERROR_END_OF_STREAM || durationUs >= markUs) {
                    if (mPreparing) {
                        notifyPrepared();
                        mPreparing = false;
                    } else {
                        sendCacheStats();
                        mSentPauseOnBuffering = false;
                        sp<AMessage> notify = dupNotify();
                        notify->setInt32("what", kWhatResumeOnBufferingEnd);
                        notify->post();
                    }
                }
            }
            return;
        }

        postReadBuffer(trackType);
    }
}

void NuPlayer::GenericSource::queueDiscontinuityIfNeeded(
        bool seeking, bool formatChange, media_track_type trackType, Track *track) {
    // formatChange && seeking: track whose source is changed during selection
    // formatChange && !seeking: track whose source is not changed during selection
    // !formatChange: normal seek
    if ((seeking || formatChange)
            && (trackType == MEDIA_TRACK_TYPE_AUDIO
            || trackType == MEDIA_TRACK_TYPE_VIDEO)) {
        ATSParser::DiscontinuityType type = (formatChange && seeking)
                ? ATSParser::DISCONTINUITY_FORMATCHANGE
                : ATSParser::DISCONTINUITY_NONE;
        track->mPackets->queueDiscontinuity(type, NULL /* extra */, true /* discard */);
    }
}

void NuPlayer::GenericSource::notifyBufferingUpdate(int32_t percentage) {
    // Buffering percent could go backward as it's estimated from remaining
    // data and last access time. This could cause the buffering position
    // drawn on media control to jitter slightly. Remember previously reported
    // percentage and don't allow it to go backward.
    if (percentage < mPrevBufferPercentage) {
        percentage = mPrevBufferPercentage;
    } else if (percentage > 100) {
        percentage = 100;
    }

    mPrevBufferPercentage = percentage;

    ALOGV("notifyBufferingUpdate: buffering %d%%", percentage);

    sp<AMessage> notify = dupNotify();
    notify->setInt32("what", kWhatBufferingUpdate);
    notify->setInt32("percentage", percentage);
    notify->post();
}

void NuPlayer::GenericSource::schedulePollBuffering() {
    sp<AMessage> msg = new AMessage(kWhatPollBuffering, this);
    msg->setInt32("generation", mPollBufferingGeneration);
    // Enquires buffering status every second.
    msg->post(1000000LL);
}

void NuPlayer::GenericSource::onPollBuffering() {
    status_t finalStatus = UNKNOWN_ERROR;
    int64_t cachedDurationUs = -1LL;
    ssize_t cachedDataRemaining = -1;

    if (mCachedSource != NULL) {
        cachedDataRemaining = mCachedSource->approxDataRemaining(&finalStatus);

        if (finalStatus == OK) {
            off64_t size;
            int64_t bitrate = 0LL;
            if (mDurationUs > 0 && mCachedSource->getSize(&size) == OK) {
                // |bitrate| uses bits/second unit, while size is number of bytes.
                bitrate = size * 8000000LL / mDurationUs;
            } else if (mBitrate > 0) {
                bitrate = mBitrate;
            }
            if (bitrate > 0) {
                cachedDurationUs = cachedDataRemaining * 8000000LL / bitrate;
            }
        }
    }

    if (finalStatus != OK) {
        ALOGV("onPollBuffering: EOS (finalStatus = %d)", finalStatus);

        if (finalStatus == ERROR_END_OF_STREAM) {
            notifyBufferingUpdate(100);
        }

        if (mPreparing) {
            notifyPreparedAndCleanup(finalStatus == ERROR_END_OF_STREAM ? OK : finalStatus);
            mPreparing = false;
        } else if (mSentPauseOnBuffering) {
            sendCacheStats();
            mSentPauseOnBuffering = false;
            sp<AMessage> notify = dupNotify();
            notify->setInt32("what", kWhatResumeOnBufferingEnd);
            notify->post();
        }
        return;
    }

    if (cachedDurationUs >= 0LL) {
        if (mDurationUs > 0LL) {
            int64_t cachedPosUs = getLastReadPosition() + cachedDurationUs;
            int percentage = 100.0 * cachedPosUs / mDurationUs;
            if (percentage > 100) {
                percentage = 100;
            }

            notifyBufferingUpdate(percentage);
        }

        ALOGV("onPollBuffering: cachedDurationUs %.1f sec", cachedDurationUs / 1000000.0f);
    }

    schedulePollBuffering();
}

// Modular DRM
status_t NuPlayer::GenericSource::prepareDrm(
        const uint8_t uuid[16], const Vector<uint8_t> &drmSessionId, sp<ICrypto> *outCrypto) {
    Mutex::Autolock _l(mLock);
    ALOGV("prepareDrm");

    mIsDrmProtected = false;
    mIsDrmReleased = false;
    mIsSecure = false;

    status_t status = OK;
    sp<ICrypto> crypto = NuPlayerDrm::createCryptoAndPlugin(uuid, drmSessionId, status);
    if (crypto == NULL) {
        ALOGE("prepareDrm: createCrypto failed. status: %d", status);
        return status;
    }
    ALOGV("prepareDrm: createCryptoAndPlugin succeeded for uuid: %s",
            DrmUUID::toHexString(uuid).string());

    *outCrypto = crypto;
    // as long a there is an active crypto
    mIsDrmProtected = true;

    if (mMimes.size() == 0) {
        status = UNKNOWN_ERROR;
        ALOGE("prepareDrm: Unexpected. Must have at least one track. status: %d", status);
        return status;
    }

    // first mime in this list is either the video track, or the first audio track
    const char *mime = mMimes[0].string();
    mIsSecure = crypto->requiresSecureDecoderComponent(mime);
    ALOGV("prepareDrm: requiresSecureDecoderComponent mime: %s  isSecure: %d",
            mime, mIsSecure);

    // Checking the member flags while in the looper to send out the notification.
    // The legacy mDecryptHandle!=NULL check (for FLAG_PROTECTED) is equivalent to mIsDrmProtected.
    notifyFlagsChanged(
            (mIsSecure ? FLAG_SECURE : 0) |
            // Setting "protected screen" only for L1: b/38390836
            (mIsSecure ? FLAG_PROTECTED : 0) |
            FLAG_CAN_PAUSE |
            FLAG_CAN_SEEK_BACKWARD |
            FLAG_CAN_SEEK_FORWARD |
            FLAG_CAN_SEEK);

    if (status == OK) {
        ALOGV("prepareDrm: mCrypto: %p (%d)", outCrypto->get(),
                (*outCrypto != NULL ? (*outCrypto)->getStrongCount() : 0));
        ALOGD("prepareDrm ret: %d ", status);
    } else {
        ALOGE("prepareDrm err: %d", status);
    }
    return status;
}

status_t NuPlayer::GenericSource::releaseDrm() {
    Mutex::Autolock _l(mLock);
    ALOGV("releaseDrm");

    if (mIsDrmProtected) {
        mIsDrmProtected = false;
        // to prevent returning any more buffer after stop/releaseDrm (b/37960096)
        mIsDrmReleased = true;
        ALOGV("releaseDrm: mIsDrmProtected is reset.");
    } else {
        ALOGE("releaseDrm: mIsDrmProtected is already false.");
    }

    return OK;
}

status_t NuPlayer::GenericSource::checkDrmInfo()
{
    // clearing the flag at prepare in case the player is reused after stop/releaseDrm with the
    // same source without being reset (called by prepareAsync/initFromDataSource)
    mIsDrmReleased = false;

    if (mFileMeta == NULL) {
        ALOGI("checkDrmInfo: No metadata");
        return OK; // letting the caller responds accordingly
    }

    uint32_t type;
    const void *pssh;
    size_t psshsize;

    if (!mFileMeta->findData(kKeyPssh, &type, &pssh, &psshsize)) {
        ALOGV("checkDrmInfo: No PSSH");
        return OK; // source without DRM info
    }

    Parcel parcel;
    NuPlayerDrm::retrieveDrmInfo(pssh, psshsize, &parcel);
    ALOGV("checkDrmInfo: MEDIA_DRM_INFO PSSH size: %d  Parcel size: %d  objects#: %d",
          (int)psshsize, (int)parcel.dataSize(), (int)parcel.objectsCount());

    if (parcel.dataSize() == 0) {
        ALOGE("checkDrmInfo: Unexpected parcel size: 0");
        return UNKNOWN_ERROR;
    }

    // Can't pass parcel as a message to the player. Converting Parcel->ABuffer to pass it
    // to the Player's onSourceNotify then back to Parcel for calling driver's notifyListener.
    sp<ABuffer> drmInfoBuffer = ABuffer::CreateAsCopy(parcel.data(), parcel.dataSize());
    notifyDrmInfo(drmInfoBuffer);

    return OK;
}

void NuPlayer::GenericSource::signalBufferReturned(MediaBufferBase *buffer)
{
    //ALOGV("signalBufferReturned %p  refCount: %d", buffer, buffer->localRefcount());

    buffer->setObserver(NULL);
    buffer->release(); // this leads to delete since that there is no observor
}

}  // namespace android<|MERGE_RESOLUTION|>--- conflicted
+++ resolved
@@ -43,12 +43,9 @@
 #include <media/stagefright/MediaExtractorFactory.h>
 #include <media/stagefright/MetaData.h>
 #include <media/stagefright/Utils.h>
-<<<<<<< HEAD
 #include "mediaplayerservice/AVNuExtensions.h"
-=======
 #include <mpeg2ts/AnotherPacketSource.h>
 
->>>>>>> 4f1591cc
 namespace android {
 
 static const int kInitialMarkMs        = 5000;  // 5secs
