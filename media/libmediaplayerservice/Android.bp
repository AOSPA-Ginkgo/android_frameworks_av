package {
    default_applicable_licenses: [
        "frameworks_av_media_libmediaplayerservice_license",
    ],
}

// Added automatically by a large-scale-change
// See: http://go/android-license-faq
license {
    name: "frameworks_av_media_libmediaplayerservice_license",
    visibility: [":__subpackages__"],
    license_kinds: [
        "SPDX-license-identifier-Apache-2.0",
    ],
    license_text: [
        "NOTICE",
    ],
}

cc_library {

    srcs: [
        "ActivityManager.cpp",
        "DeathNotifier.cpp",
        "MediaPlayerFactory.cpp",
        "MediaPlayerService.cpp",
        "MediaRecorderClient.cpp",
        "MetadataRetrieverClient.cpp",
        "StagefrightMetadataRetriever.cpp",
        "StagefrightRecorder.cpp",
        "TestPlayerStub.cpp",
    ],

    shared_libs: [
        "android.hardware.media.c2@1.0",
        "android.hardware.media.omx@1.0",
        "av-types-aidl-cpp",
        "framework-permission-aidl-cpp",
        "libaudioclient_aidl_conversion",
        "libbase",
        "libactivitymanager_aidl",
        "libandroid_net",
        "libaudioclient",
        "libbinder",
        "libcamera_client",
        "libcodec2_client",
        "libcrypto",
        "libcutils",
        "libdatasource",
        "libdl",
        "libdrmframework",
        "libgui",
        "libhidlbase",
        "liblog",
        "libmedia",
        "libmedia_codeclist",
        "libmedia_omx",
        "libmediadrm",
        "libmediametrics",
        "libmediautils",
        "libmemunreachable",
        "libnetd_client",
        "libpowermanager",
        "libstagefright",
        "libstagefright_foundation",
        "libstagefright_httplive",
        "libstagefright_omx",
        "libutils",
        "packagemanager_aidl-cpp",
    ],

    header_libs: [
        "media_plugin_headers",
        "libmediautils_headers",
        "libstagefright_rtsp_headers",
<<<<<<< HEAD
        "libstagefright_mpeg2support_headers",
=======
        "libstagefright_webm_headers",
>>>>>>> 12b79cb0
    ],

    static_libs: [
        "libplayerservice_datasource",
        "libstagefright_nuplayer",
        "libstagefright_rtsp",
        "libstagefright_timedtext",
        "framework-permission-aidl-cpp",
    ],

    whole_static_libs: [
        "libavmediaserviceextensions",
    ],

    export_shared_lib_headers: [
        "libmedia",
        "framework-permission-aidl-cpp",
    ],

    export_header_lib_headers: [
        "libmediautils_headers",
    ],

    include_dirs: [
        "frameworks/av/media/libavextensions",
        "frameworks/av/media/libmediaextractor",
        "frameworks/av/media/libstagefright/mpeg2ts",
    ],

    local_include_dirs: ["include"],

    export_include_dirs: [
        ".",
    ],

    cflags: [
        "-Werror",
        "-Wno-error=deprecated-declarations",
        "-Wall",
    ],

    name: "libmediaplayerservice",

    sanitize: {
        cfi: true,
    },

}<|MERGE_RESOLUTION|>--- conflicted
+++ resolved
@@ -73,11 +73,8 @@
         "media_plugin_headers",
         "libmediautils_headers",
         "libstagefright_rtsp_headers",
-<<<<<<< HEAD
+        "libstagefright_webm_headers",
         "libstagefright_mpeg2support_headers",
-=======
-        "libstagefright_webm_headers",
->>>>>>> 12b79cb0
     ],
 
     static_libs: [
