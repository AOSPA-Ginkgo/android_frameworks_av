--- conflicted
+++ resolved
@@ -4,14 +4,9 @@
 LOCAL_SRC_FILES := \
 	ID3.cpp
 
-<<<<<<< HEAD
 LOCAL_CFLAGS += -Werror -Wall
 LOCAL_CLANG := true
-=======
-LOCAL_CFLAGS += -Werror
-LOCAL_CLANG := true
 LOCAL_SANITIZE := unsigned-integer-overflow
->>>>>>> b571ecfd
 
 LOCAL_MODULE := libstagefright_id3
 
