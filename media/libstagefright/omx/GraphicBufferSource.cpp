/*
 * Copyright (C) 2013 The Android Open Source Project
 *
 * Licensed under the Apache License, Version 2.0 (the "License");
 * you may not use this file except in compliance with the License.
 * You may obtain a copy of the License at
 *
 *      http://www.apache.org/licenses/LICENSE-2.0
 *
 * Unless required by applicable law or agreed to in writing, software
 * distributed under the License is distributed on an "AS IS" BASIS,
 * WITHOUT WARRANTIES OR CONDITIONS OF ANY KIND, either express or implied.
 * See the License for the specific language governing permissions and
 * limitations under the License.
 */

#include <inttypes.h>

#define LOG_TAG "GraphicBufferSource"
//#define LOG_NDEBUG 0
#include <utils/Log.h>

#define STRINGIFY_ENUMS // for asString in HardwareAPI.h/VideoAPI.h

#include "GraphicBufferSource.h"
#include "OMXUtils.h"

#include <OMX_Core.h>
#include <OMX_IndexExt.h>
#include <media/stagefright/foundation/ADebug.h>
#include <media/stagefright/foundation/AMessage.h>
#include <media/stagefright/foundation/ColorUtils.h>

#include <media/hardware/MetadataBufferType.h>
#include <ui/GraphicBuffer.h>
#include <gui/BufferItem.h>
#include <HardwareAPI.h>

#include <inttypes.h>
#include "FrameDropper.h"

namespace android {

static const bool EXTRA_CHECK = true;

static const OMX_U32 kPortIndexInput = 0;

GraphicBufferSource::PersistentProxyListener::PersistentProxyListener(
        const wp<IGraphicBufferConsumer> &consumer,
        const wp<ConsumerListener>& consumerListener) :
    mConsumerListener(consumerListener),
    mConsumer(consumer) {}

GraphicBufferSource::PersistentProxyListener::~PersistentProxyListener() {}

void GraphicBufferSource::PersistentProxyListener::onFrameAvailable(
        const BufferItem& item) {
    sp<ConsumerListener> listener(mConsumerListener.promote());
    if (listener != NULL) {
        listener->onFrameAvailable(item);
    } else {
        sp<IGraphicBufferConsumer> consumer(mConsumer.promote());
        if (consumer == NULL) {
            return;
        }
        BufferItem bi;
        status_t err = consumer->acquireBuffer(&bi, 0);
        if (err != OK) {
            ALOGE("PersistentProxyListener: acquireBuffer failed (%d)", err);
            return;
        }

        err = consumer->detachBuffer(bi.mSlot);
        if (err != OK) {
            ALOGE("PersistentProxyListener: detachBuffer failed (%d)", err);
            return;
        }

        err = consumer->attachBuffer(&bi.mSlot, bi.mGraphicBuffer);
        if (err != OK) {
            ALOGE("PersistentProxyListener: attachBuffer failed (%d)", err);
            return;
        }

        err = consumer->releaseBuffer(bi.mSlot, 0,
                EGL_NO_DISPLAY, EGL_NO_SYNC_KHR, bi.mFence);
        if (err != OK) {
            ALOGE("PersistentProxyListener: releaseBuffer failed (%d)", err);
        }
    }
}

void GraphicBufferSource::PersistentProxyListener::onFrameReplaced(
        const BufferItem& item) {
    sp<ConsumerListener> listener(mConsumerListener.promote());
    if (listener != NULL) {
        listener->onFrameReplaced(item);
    }
}

void GraphicBufferSource::PersistentProxyListener::onBuffersReleased() {
    sp<ConsumerListener> listener(mConsumerListener.promote());
    if (listener != NULL) {
        listener->onBuffersReleased();
    }
}

void GraphicBufferSource::PersistentProxyListener::onSidebandStreamChanged() {
    sp<ConsumerListener> listener(mConsumerListener.promote());
    if (listener != NULL) {
        listener->onSidebandStreamChanged();
    }
}

GraphicBufferSource::GraphicBufferSource(
        OMXNodeInstance* nodeInstance,
        uint32_t bufferWidth,
        uint32_t bufferHeight,
        uint32_t bufferCount,
        uint32_t consumerUsage,
        const sp<IGraphicBufferConsumer> &consumer) :
    mInitCheck(UNKNOWN_ERROR),
    mNodeInstance(nodeInstance),
    mExecuting(false),
    mSuspended(false),
    mLastDataSpace(HAL_DATASPACE_UNKNOWN),
    mIsPersistent(false),
    mConsumer(consumer),
    mNumFramesAvailable(0),
    mNumBufferAcquired(0),
    mEndOfStream(false),
    mEndOfStreamSent(false),
    mMaxTimestampGapUs(-1ll),
    mPrevOriginalTimeUs(-1ll),
    mPrevModifiedTimeUs(-1ll),
    mSkipFramesBeforeNs(-1ll),
    mRepeatAfterUs(-1ll),
    mRepeatLastFrameGeneration(0),
    mRepeatLastFrameTimestamp(-1ll),
    mLatestBufferId(-1),
    mLatestBufferFrameNum(0),
    mLatestBufferFence(Fence::NO_FENCE),
    mRepeatBufferDeferred(false),
    mTimePerCaptureUs(-1ll),
    mTimePerFrameUs(-1ll),
    mPrevCaptureUs(-1ll),
    mPrevFrameUs(-1ll),
    mInputBufferTimeOffsetUs(0ll) {

    ALOGV("GraphicBufferSource w=%u h=%u c=%u",
            bufferWidth, bufferHeight, bufferCount);

    if (bufferWidth == 0 || bufferHeight == 0) {
        ALOGE("Invalid dimensions %ux%u", bufferWidth, bufferHeight);
        mInitCheck = BAD_VALUE;
        return;
    }

    if (mConsumer == NULL) {
        String8 name("GraphicBufferSource");

        BufferQueue::createBufferQueue(&mProducer, &mConsumer);
        mConsumer->setConsumerName(name);

        // use consumer usage bits queried from encoder, but always add HW_VIDEO_ENCODER
        // for backward compatibility.
        consumerUsage |= GRALLOC_USAGE_HW_VIDEO_ENCODER;
        mConsumer->setConsumerUsageBits(consumerUsage);

        mInitCheck = mConsumer->setMaxAcquiredBufferCount(bufferCount);
        if (mInitCheck != NO_ERROR) {
            ALOGE("Unable to set BQ max acquired buffer count to %u: %d",
                    bufferCount, mInitCheck);
            return;
        }
    } else {
        mIsPersistent = true;
    }
    mConsumer->setDefaultBufferSize(bufferWidth, bufferHeight);
    // Note that we can't create an sp<...>(this) in a ctor that will not keep a
    // reference once the ctor ends, as that would cause the refcount of 'this'
    // dropping to 0 at the end of the ctor.  Since all we need is a wp<...>
    // that's what we create.
    wp<BufferQueue::ConsumerListener> listener = static_cast<BufferQueue::ConsumerListener*>(this);
    sp<IConsumerListener> proxy;
    if (!mIsPersistent) {
        proxy = new BufferQueue::ProxyConsumerListener(listener);
    } else {
        proxy = new PersistentProxyListener(mConsumer, listener);
    }

    mInitCheck = mConsumer->consumerConnect(proxy, false);
    if (mInitCheck != NO_ERROR) {
        ALOGE("Error connecting to BufferQueue: %s (%d)",
                strerror(-mInitCheck), mInitCheck);
        return;
    }

    memset(&mColorAspects, 0, sizeof(mColorAspects));

    CHECK(mInitCheck == NO_ERROR);
}

GraphicBufferSource::~GraphicBufferSource() {
    if (mLatestBufferId >= 0) {
        releaseBuffer(
                mLatestBufferId, mLatestBufferFrameNum,
                mBufferSlot[mLatestBufferId], mLatestBufferFence);
    }
    if (mNumBufferAcquired != 0) {
        ALOGW("potential buffer leak (acquired %d)", mNumBufferAcquired);
    }
    if (mConsumer != NULL && !mIsPersistent) {
        status_t err = mConsumer->consumerDisconnect();
        if (err != NO_ERROR) {
            ALOGW("consumerDisconnect failed: %d", err);
        }
    }
}

void GraphicBufferSource::omxExecuting() {
    Mutex::Autolock autoLock(mMutex);
    ALOGV("--> executing; avail=%zu, codec vec size=%zd",
            mNumFramesAvailable, mCodecBuffers.size());
    CHECK(!mExecuting);
    mExecuting = true;
    mLastDataSpace = HAL_DATASPACE_UNKNOWN;
    ALOGV("clearing last dataSpace");

    // Start by loading up as many buffers as possible.  We want to do this,
    // rather than just submit the first buffer, to avoid a degenerate case:
    // if all BQ buffers arrive before we start executing, and we only submit
    // one here, the other BQ buffers will just sit until we get notified
    // that the codec buffer has been released.  We'd then acquire and
    // submit a single additional buffer, repeatedly, never using more than
    // one codec buffer simultaneously.  (We could instead try to submit
    // all BQ buffers whenever any codec buffer is freed, but if we get the
    // initial conditions right that will never be useful.)
    while (mNumFramesAvailable) {
        if (!fillCodecBuffer_l()) {
            ALOGV("stop load with frames available (codecAvail=%d)",
                    isCodecBufferAvailable_l());
            break;
        }
    }

    ALOGV("done loading initial frames, avail=%zu", mNumFramesAvailable);

    // If EOS has already been signaled, and there are no more frames to
    // submit, try to send EOS now as well.
    if (mEndOfStream && mNumFramesAvailable == 0) {
        submitEndOfInputStream_l();
    }

    if (mRepeatAfterUs > 0ll && mLooper == NULL) {
        mReflector = new AHandlerReflector<GraphicBufferSource>(this);

        mLooper = new ALooper;
        mLooper->registerHandler(mReflector);
        mLooper->start();

        if (mLatestBufferId >= 0) {
            sp<AMessage> msg =
                new AMessage(kWhatRepeatLastFrame, mReflector);

            msg->setInt32("generation", ++mRepeatLastFrameGeneration);
            msg->post(mRepeatAfterUs);
        }
    }
}

void GraphicBufferSource::omxIdle() {
    ALOGV("omxIdle");

    Mutex::Autolock autoLock(mMutex);

    if (mExecuting) {
        // We are only interested in the transition from executing->idle,
        // not loaded->idle.
        mExecuting = false;
    }
}

void GraphicBufferSource::omxLoaded(){
    Mutex::Autolock autoLock(mMutex);
    if (!mExecuting) {
        // This can happen if something failed very early.
        ALOGW("Dropped back down to Loaded without Executing");
    }

    if (mLooper != NULL) {
        mLooper->unregisterHandler(mReflector->id());
        mReflector.clear();

        mLooper->stop();
        mLooper.clear();
    }

    ALOGV("--> loaded; avail=%zu eos=%d eosSent=%d",
            mNumFramesAvailable, mEndOfStream, mEndOfStreamSent);

    // Codec is no longer executing.  Discard all codec-related state.
    mCodecBuffers.clear();
    // TODO: scan mCodecBuffers to verify that all mGraphicBuffer entries
    //       are null; complain if not

    mExecuting = false;
}

void GraphicBufferSource::addCodecBuffer(OMX_BUFFERHEADERTYPE* header) {
    Mutex::Autolock autoLock(mMutex);

    if (mExecuting) {
        // This should never happen -- buffers can only be allocated when
        // transitioning from "loaded" to "idle".
        ALOGE("addCodecBuffer: buffer added while executing");
        return;
    }

    ALOGV("addCodecBuffer h=%p size=%" PRIu32 " p=%p",
            header, header->nAllocLen, header->pBuffer);
    CodecBuffer codecBuffer;
    codecBuffer.mHeader = header;
    mCodecBuffers.add(codecBuffer);
}

void GraphicBufferSource::codecBufferEmptied(OMX_BUFFERHEADERTYPE* header, int fenceFd) {
    Mutex::Autolock autoLock(mMutex);
    if (!mExecuting) {
        return;
    }

    int cbi = findMatchingCodecBuffer_l(header);
    if (cbi < 0) {
        // This should never happen.
        ALOGE("codecBufferEmptied: buffer not recognized (h=%p)", header);
        if (fenceFd >= 0) {
            ::close(fenceFd);
        }
        return;
    }

    ALOGV("codecBufferEmptied h=%p size=%" PRIu32 " filled=%" PRIu32 " p=%p",
            header, header->nAllocLen, header->nFilledLen,
            header->pBuffer);
    CodecBuffer& codecBuffer(mCodecBuffers.editItemAt(cbi));

    // header->nFilledLen may not be the original value, so we can't compare
    // that to zero to see of this was the EOS buffer.  Instead we just
    // see if the GraphicBuffer reference was null, which should only ever
    // happen for EOS.
    if (codecBuffer.mGraphicBuffer == NULL) {
        if (!(mEndOfStream && mEndOfStreamSent)) {
            // This can happen when broken code sends us the same buffer
            // twice in a row.
            ALOGE("ERROR: codecBufferEmptied on non-EOS null buffer "
                    "(buffer emptied twice?)");
        }
        // No GraphicBuffer to deal with, no additional input or output is
        // expected, so just return.
        if (fenceFd >= 0) {
            ::close(fenceFd);
        }
        return;
    }

    if (EXTRA_CHECK && header->nAllocLen >= sizeof(MetadataBufferType)) {
        // Pull the graphic buffer handle back out of the buffer, and confirm
        // that it matches expectations.
        OMX_U8* data = header->pBuffer;
        MetadataBufferType type = *(MetadataBufferType *)data;
        if (type == kMetadataBufferTypeGrallocSource
                && header->nAllocLen >= sizeof(VideoGrallocMetadata)) {
            VideoGrallocMetadata &grallocMeta = *(VideoGrallocMetadata *)data;
            if (grallocMeta.pHandle != codecBuffer.mGraphicBuffer->handle) {
                // should never happen
                ALOGE("codecBufferEmptied: buffer's handle is %p, expected %p",
                        grallocMeta.pHandle, codecBuffer.mGraphicBuffer->handle);
                CHECK(!"codecBufferEmptied: mismatched buffer");
            }
        } else if (type == kMetadataBufferTypeANWBuffer
                && header->nAllocLen >= sizeof(VideoNativeMetadata)) {
            VideoNativeMetadata &nativeMeta = *(VideoNativeMetadata *)data;
            if (nativeMeta.pBuffer != codecBuffer.mGraphicBuffer->getNativeBuffer()) {
                // should never happen
                ALOGE("codecBufferEmptied: buffer is %p, expected %p",
                        nativeMeta.pBuffer, codecBuffer.mGraphicBuffer->getNativeBuffer());
                CHECK(!"codecBufferEmptied: mismatched buffer");
            }
        }
    }

    // Find matching entry in our cached copy of the BufferQueue slots.
    // If we find a match, release that slot.  If we don't, the BufferQueue
    // has dropped that GraphicBuffer, and there's nothing for us to release.
    int id = codecBuffer.mSlot;
    sp<Fence> fence = new Fence(fenceFd);
    if (mBufferSlot[id] != NULL &&
        mBufferSlot[id]->handle == codecBuffer.mGraphicBuffer->handle) {
        mBufferUseCount[id]--;

        ALOGV("codecBufferEmptied: slot=%d, cbi=%d, useCount=%d, handle=%p",
                id, cbi, mBufferUseCount[id], mBufferSlot[id]->handle);

        if (mBufferUseCount[id] < 0) {
            ALOGW("mBufferUseCount for bq slot %d < 0 (=%d)", id, mBufferUseCount[id]);
            mBufferUseCount[id] = 0;
        }
        if (id != mLatestBufferId && mBufferUseCount[id] == 0) {
            releaseBuffer(id, codecBuffer.mFrameNumber, mBufferSlot[id], fence);
        }
    } else {
        ALOGV("codecBufferEmptied: no match for emptied buffer in cbi %d",
                cbi);
        // we will not reuse codec buffer, so there is no need to wait for fence
    }

    // Mark the codec buffer as available by clearing the GraphicBuffer ref.
    codecBuffer.mGraphicBuffer = NULL;

    if (mNumFramesAvailable) {
        // Fill this codec buffer.
        CHECK(!mEndOfStreamSent);
        ALOGV("buffer freed, %zu frames avail (eos=%d)",
                mNumFramesAvailable, mEndOfStream);
        fillCodecBuffer_l();
    } else if (mEndOfStream) {
        // No frames available, but EOS is pending, so use this buffer to
        // send that.
        ALOGV("buffer freed, EOS pending");
        submitEndOfInputStream_l();
    } else if (mRepeatBufferDeferred) {
        bool success = repeatLatestBuffer_l();
        if (success) {
            ALOGV("deferred repeatLatestBuffer_l SUCCESS");
        } else {
            ALOGV("deferred repeatLatestBuffer_l FAILURE");
        }
        mRepeatBufferDeferred = false;
    }

    return;
}

void GraphicBufferSource::codecBufferFilled(OMX_BUFFERHEADERTYPE* header) {
    Mutex::Autolock autoLock(mMutex);

    if (mMaxTimestampGapUs > 0ll
            && !(header->nFlags & OMX_BUFFERFLAG_CODECCONFIG)) {
        ssize_t index = mOriginalTimeUs.indexOfKey(header->nTimeStamp);
        if (index >= 0) {
            ALOGV("OUT timestamp: %lld -> %lld",
                    static_cast<long long>(header->nTimeStamp),
                    static_cast<long long>(mOriginalTimeUs[index]));
            header->nTimeStamp = mOriginalTimeUs[index];
            mOriginalTimeUs.removeItemsAt(index);
        } else {
            // giving up the effort as encoder doesn't appear to preserve pts
            ALOGW("giving up limiting timestamp gap (pts = %lld)",
                    header->nTimeStamp);
            mMaxTimestampGapUs = -1ll;
        }
        if (mOriginalTimeUs.size() > BufferQueue::NUM_BUFFER_SLOTS) {
            // something terribly wrong must have happened, giving up...
            ALOGE("mOriginalTimeUs has too many entries (%zu)",
                    mOriginalTimeUs.size());
            mMaxTimestampGapUs = -1ll;
        }
    }
}

void GraphicBufferSource::suspend(bool suspend) {
    Mutex::Autolock autoLock(mMutex);

    if (suspend) {
        mSuspended = true;

        while (mNumFramesAvailable > 0) {
            BufferItem item;
            status_t err = mConsumer->acquireBuffer(&item, 0);

            if (err == BufferQueue::NO_BUFFER_AVAILABLE) {
                // shouldn't happen.
                ALOGW("suspend: frame was not available");
                break;
            } else if (err != OK) {
                ALOGW("suspend: acquireBuffer returned err=%d", err);
                break;
            }

            ++mNumBufferAcquired;
            --mNumFramesAvailable;

            releaseBuffer(item.mSlot, item.mFrameNumber,
                    item.mGraphicBuffer, item.mFence);
        }
        return;
    }

    mSuspended = false;

    if (mExecuting && mNumFramesAvailable == 0 && mRepeatBufferDeferred) {
        if (repeatLatestBuffer_l()) {
            ALOGV("suspend/deferred repeatLatestBuffer_l SUCCESS");

            mRepeatBufferDeferred = false;
        } else {
            ALOGV("suspend/deferred repeatLatestBuffer_l FAILURE");
        }
    }
}

void GraphicBufferSource::onDataSpaceChanged_l(
        android_dataspace dataSpace, android_pixel_format pixelFormat) {
    ALOGD("got buffer with new dataSpace #%x", dataSpace);
    mLastDataSpace = dataSpace;

    if (ColorUtils::convertDataSpaceToV0(dataSpace)) {
        ColorAspects aspects = mColorAspects; // initially requested aspects

        // request color aspects to encode
        OMX_INDEXTYPE index;
        status_t err = mNodeInstance->getExtensionIndex(
                "OMX.google.android.index.describeColorAspects", &index);
        if (err == OK) {
            // V0 dataspace
            DescribeColorAspectsParams params;
            InitOMXParams(&params);
            params.nPortIndex = kPortIndexInput;
            params.nDataSpace = mLastDataSpace;
            params.nPixelFormat = pixelFormat;
            params.bDataSpaceChanged = OMX_TRUE;
            params.sAspects = mColorAspects;

            err = mNodeInstance->getConfig(index, &params, sizeof(params));
            if (err == OK) {
                aspects = params.sAspects;
                ALOGD("Codec resolved it to (R:%d(%s), P:%d(%s), M:%d(%s), T:%d(%s)) err=%d(%s)",
                        params.sAspects.mRange, asString(params.sAspects.mRange),
                        params.sAspects.mPrimaries, asString(params.sAspects.mPrimaries),
                        params.sAspects.mMatrixCoeffs, asString(params.sAspects.mMatrixCoeffs),
                        params.sAspects.mTransfer, asString(params.sAspects.mTransfer),
                        err, asString(err));
            } else {
                params.sAspects = aspects;
                err = OK;
            }
            params.bDataSpaceChanged = OMX_FALSE;
            for (int triesLeft = 2; --triesLeft >= 0; ) {
                status_t err = mNodeInstance->setConfig(index, &params, sizeof(params));
                if (err == OK) {
                    err = mNodeInstance->getConfig(index, &params, sizeof(params));
                }
                if (err != OK || !ColorUtils::checkIfAspectsChangedAndUnspecifyThem(
                        params.sAspects, aspects)) {
                    // if we can't set or get color aspects, still communicate dataspace to client
                    break;
                }

                ALOGW_IF(triesLeft == 0, "Codec repeatedly changed requested ColorAspects.");
            }
        }

        ALOGV("Set color aspects to (R:%d(%s), P:%d(%s), M:%d(%s), T:%d(%s)) err=%d(%s)",
                aspects.mRange, asString(aspects.mRange),
                aspects.mPrimaries, asString(aspects.mPrimaries),
                aspects.mMatrixCoeffs, asString(aspects.mMatrixCoeffs),
                aspects.mTransfer, asString(aspects.mTransfer),
                err, asString(err));

        // signal client that the dataspace has changed; this will update the output format
        // TODO: we should tie this to an output buffer somehow, and signal the change
        // just before the output buffer is returned to the client, but there are many
        // ways this could fail (e.g. flushing), and we are not yet supporting this scenario.

        mNodeInstance->signalEvent(
                OMX_EventDataSpaceChanged, dataSpace,
                (aspects.mRange << 24) | (aspects.mPrimaries << 16)
                        | (aspects.mMatrixCoeffs << 8) | aspects.mTransfer);
    }
}

bool GraphicBufferSource::fillCodecBuffer_l() {
    CHECK(mExecuting && mNumFramesAvailable > 0);

    if (mSuspended) {
        return false;
    }

    int cbi = findAvailableCodecBuffer_l();
    if (cbi < 0) {
        // No buffers available, bail.
        ALOGV("fillCodecBuffer_l: no codec buffers, avail now %zu",
                mNumFramesAvailable);
        return false;
    }

    ALOGV("fillCodecBuffer_l: acquiring buffer, avail=%zu",
            mNumFramesAvailable);
    BufferItem item;
    status_t err = mConsumer->acquireBuffer(&item, 0);
    if (err == BufferQueue::NO_BUFFER_AVAILABLE) {
        // shouldn't happen
        ALOGW("fillCodecBuffer_l: frame was not available");
        return false;
    } else if (err != OK) {
        // now what? fake end-of-stream?
        ALOGW("fillCodecBuffer_l: acquireBuffer returned err=%d", err);
        return false;
    }

    mNumBufferAcquired++;
    mNumFramesAvailable--;

    // If this is the first time we're seeing this buffer, add it to our
    // slot table.
    if (item.mGraphicBuffer != NULL) {
        ALOGV("fillCodecBuffer_l: setting mBufferSlot %d", item.mSlot);
        mBufferSlot[item.mSlot] = item.mGraphicBuffer;
        mBufferUseCount[item.mSlot] = 0;
    }

    if (item.mDataSpace != mLastDataSpace) {
        onDataSpaceChanged_l(
                item.mDataSpace, (android_pixel_format)mBufferSlot[item.mSlot]->getPixelFormat());
    }


    err = UNKNOWN_ERROR;

    // only submit sample if start time is unspecified, or sample
    // is queued after the specified start time
    bool dropped = false;
    if (mSkipFramesBeforeNs < 0ll || item.mTimestamp >= mSkipFramesBeforeNs) {
        // if start time is set, offset time stamp by start time
        if (mSkipFramesBeforeNs > 0) {
            item.mTimestamp -= mSkipFramesBeforeNs;
        }

        int64_t timeUs = item.mTimestamp / 1000;
        if (mFrameDropper != NULL && mFrameDropper->shouldDrop(timeUs)) {
            ALOGV("skipping frame (%lld) to meet max framerate", static_cast<long long>(timeUs));
            // set err to OK so that the skipped frame can still be saved as the lastest frame
            err = OK;
            dropped = true;
        } else {
            err = submitBuffer_l(item, cbi);
        }
    }

    if (err != OK) {
        ALOGV("submitBuffer_l failed, releasing bq slot %d", item.mSlot);
        releaseBuffer(item.mSlot, item.mFrameNumber, item.mGraphicBuffer, item.mFence);
    } else {
        ALOGV("buffer submitted (bq %d, cbi %d)", item.mSlot, cbi);
        setLatestBuffer_l(item, dropped);
    }

    return true;
}

bool GraphicBufferSource::repeatLatestBuffer_l() {
    CHECK(mExecuting && mNumFramesAvailable == 0);

    if (mLatestBufferId < 0 || mSuspended) {
        return false;
    }
    if (mBufferSlot[mLatestBufferId] == NULL) {
        // This can happen if the remote side disconnects, causing
        // onBuffersReleased() to NULL out our copy of the slots.  The
        // buffer is gone, so we have nothing to show.
        //
        // To be on the safe side we try to release the buffer.
        ALOGD("repeatLatestBuffer_l: slot was NULL");
        mConsumer->releaseBuffer(
                mLatestBufferId,
                mLatestBufferFrameNum,
                EGL_NO_DISPLAY,
                EGL_NO_SYNC_KHR,
                mLatestBufferFence);
        mLatestBufferId = -1;
        mLatestBufferFrameNum = 0;
        mLatestBufferFence = Fence::NO_FENCE;
        return false;
    }

    int cbi = findAvailableCodecBuffer_l();
    if (cbi < 0) {
        // No buffers available, bail.
        ALOGV("repeatLatestBuffer_l: no codec buffers.");
        return false;
    }

    BufferItem item;
    item.mSlot = mLatestBufferId;
    item.mFrameNumber = mLatestBufferFrameNum;
    item.mTimestamp = mRepeatLastFrameTimestamp;
    item.mFence = mLatestBufferFence;

    status_t err = submitBuffer_l(item, cbi);

    if (err != OK) {
        return false;
    }

    ++mBufferUseCount[item.mSlot];

    /* repeat last frame up to kRepeatLastFrameCount times.
     * in case of static scene, a single repeat might not get rid of encoder
     * ghosting completely, refresh a couple more times to get better quality
     */
    if (--mRepeatLastFrameCount > 0) {
        mRepeatLastFrameTimestamp = item.mTimestamp + mRepeatAfterUs * 1000;

        if (mReflector != NULL) {
            sp<AMessage> msg = new AMessage(kWhatRepeatLastFrame, mReflector);
            msg->setInt32("generation", ++mRepeatLastFrameGeneration);
            msg->post(mRepeatAfterUs);
        }
    }

    return true;
}

void GraphicBufferSource::setLatestBuffer_l(
        const BufferItem &item, bool dropped) {
    if (mLatestBufferId >= 0) {
        if (mBufferUseCount[mLatestBufferId] == 0) {
            releaseBuffer(mLatestBufferId, mLatestBufferFrameNum,
                    mBufferSlot[mLatestBufferId], mLatestBufferFence);
            // mLatestBufferFence will be set to new fence just below
        }
    }

    mLatestBufferId = item.mSlot;
    mLatestBufferFrameNum = item.mFrameNumber;
    mRepeatLastFrameTimestamp = item.mTimestamp + mRepeatAfterUs * 1000;

    if (!dropped) {
        ++mBufferUseCount[item.mSlot];
    }

    ALOGV("setLatestBuffer_l: slot=%d, useCount=%d",
            item.mSlot, mBufferUseCount[item.mSlot]);

    mRepeatBufferDeferred = false;
    mRepeatLastFrameCount = kRepeatLastFrameCount;
    mLatestBufferFence = item.mFence;

    if (mReflector != NULL) {
        sp<AMessage> msg = new AMessage(kWhatRepeatLastFrame, mReflector);
        msg->setInt32("generation", ++mRepeatLastFrameGeneration);
        msg->post(mRepeatAfterUs);
    }
}

status_t GraphicBufferSource::signalEndOfInputStream() {
    Mutex::Autolock autoLock(mMutex);
    ALOGV("signalEndOfInputStream: exec=%d avail=%zu eos=%d",
            mExecuting, mNumFramesAvailable, mEndOfStream);

    if (mEndOfStream) {
        ALOGE("EOS was already signaled");
        return INVALID_OPERATION;
    }

    // Set the end-of-stream flag.  If no frames are pending from the
    // BufferQueue, and a codec buffer is available, and we're executing,
    // we initiate the EOS from here.  Otherwise, we'll let
    // codecBufferEmptied() (or omxExecuting) do it.
    //
    // Note: if there are no pending frames and all codec buffers are
    // available, we *must* submit the EOS from here or we'll just
    // stall since no future events are expected.
    mEndOfStream = true;

    if (mExecuting && mNumFramesAvailable == 0) {
        submitEndOfInputStream_l();
    }

    return OK;
}

int64_t GraphicBufferSource::getTimestamp(const BufferItem &item) {
    int64_t timeUs = item.mTimestamp / 1000;
    timeUs += mInputBufferTimeOffsetUs;

    if (mTimePerCaptureUs > 0ll
            && (mTimePerCaptureUs > 2 * mTimePerFrameUs
            || mTimePerFrameUs > 2 * mTimePerCaptureUs)) {
        // Time lapse or slow motion mode
        if (mPrevCaptureUs < 0ll) {
            // first capture
            mPrevCaptureUs = timeUs;
            mPrevFrameUs = timeUs;
        } else {
            // snap to nearest capture point
            int64_t nFrames = (timeUs + mTimePerCaptureUs / 2 - mPrevCaptureUs)
                    / mTimePerCaptureUs;
            if (nFrames <= 0) {
                // skip this frame as it's too close to previous capture
                ALOGV("skipping frame, timeUs %lld", static_cast<long long>(timeUs));
                return -1;
            }
            mPrevCaptureUs = mPrevCaptureUs + nFrames * mTimePerCaptureUs;
            mPrevFrameUs += mTimePerFrameUs * nFrames;
        }

        ALOGV("timeUs %lld, captureUs %lld, frameUs %lld",
                static_cast<long long>(timeUs),
                static_cast<long long>(mPrevCaptureUs),
                static_cast<long long>(mPrevFrameUs));

        return mPrevFrameUs;
    } else {
        int64_t originalTimeUs = timeUs;
        if (originalTimeUs <= mPrevOriginalTimeUs) {
                // Drop the frame if it's going backward in time. Bad timestamp
                // could disrupt encoder's rate control completely.
            ALOGW("Dropping frame that's going backward in time");
            return -1;
        }

        if (mMaxTimestampGapUs > 0ll) {
            //TODO: Fix the case when mMaxTimestampGapUs and mTimePerCaptureUs are both set.

            /* Cap timestamp gap between adjacent frames to specified max
             *
             * In the scenario of cast mirroring, encoding could be suspended for
             * prolonged periods. Limiting the pts gap to workaround the problem
             * where encoder's rate control logic produces huge frames after a
             * long period of suspension.
             */
            if (mPrevOriginalTimeUs >= 0ll) {
                int64_t timestampGapUs = originalTimeUs - mPrevOriginalTimeUs;
                timeUs = (timestampGapUs < mMaxTimestampGapUs ?
                    timestampGapUs : mMaxTimestampGapUs) + mPrevModifiedTimeUs;
            }
            mOriginalTimeUs.add(timeUs, originalTimeUs);
            ALOGV("IN  timestamp: %lld -> %lld",
                static_cast<long long>(originalTimeUs),
                static_cast<long long>(timeUs));
        }

        mPrevOriginalTimeUs = originalTimeUs;
        mPrevModifiedTimeUs = timeUs;
    }

    return timeUs;
}

status_t GraphicBufferSource::submitBuffer_l(const BufferItem &item, int cbi) {
    ALOGV("submitBuffer_l: slot=%d, cbi=%d", item.mSlot, cbi);

    int64_t timeUs = getTimestamp(item);
    if (timeUs < 0ll) {
        return UNKNOWN_ERROR;
    }

    CodecBuffer& codecBuffer(mCodecBuffers.editItemAt(cbi));
    codecBuffer.mGraphicBuffer = mBufferSlot[item.mSlot];
    codecBuffer.mSlot = item.mSlot;
    codecBuffer.mFrameNumber = item.mFrameNumber;

    OMX_BUFFERHEADERTYPE* header = codecBuffer.mHeader;
    sp<GraphicBuffer> buffer = codecBuffer.mGraphicBuffer;
    status_t err = mNodeInstance->emptyGraphicBuffer(
            header, buffer, OMX_BUFFERFLAG_ENDOFFRAME, timeUs,
            item.mFence->isValid() ? item.mFence->dup() : -1);
    if (err != OK) {
        ALOGW("WARNING: emptyNativeWindowBuffer failed: 0x%x", err);
        codecBuffer.mGraphicBuffer = NULL;
        return err;
    }

    ALOGV("emptyNativeWindowBuffer succeeded, h=%p p=%p buf=%p bufhandle=%p",
            header, header->pBuffer, buffer->getNativeBuffer(), buffer->handle);
    return OK;
}

void GraphicBufferSource::submitEndOfInputStream_l() {
    CHECK(mEndOfStream);
    if (mEndOfStreamSent) {
        ALOGV("EOS already sent");
        return;
    }

    int cbi = findAvailableCodecBuffer_l();
    if (cbi < 0) {
        ALOGV("submitEndOfInputStream_l: no codec buffers available");
        return;
    }

    // We reject any additional incoming graphic buffers, so there's no need
    // to stick a placeholder into codecBuffer.mGraphicBuffer to mark it as
    // in-use.
    CodecBuffer& codecBuffer(mCodecBuffers.editItemAt(cbi));

    OMX_BUFFERHEADERTYPE* header = codecBuffer.mHeader;
    status_t err = mNodeInstance->emptyGraphicBuffer(
            header, NULL /* buffer */, OMX_BUFFERFLAG_ENDOFFRAME | OMX_BUFFERFLAG_EOS,
            0 /* timestamp */, -1 /* fenceFd */);
    if (err != OK) {
        ALOGW("emptyDirectBuffer EOS failed: 0x%x", err);
    } else {
        ALOGV("submitEndOfInputStream_l: buffer submitted, header=%p cbi=%d",
                header, cbi);
        mEndOfStreamSent = true;
    }
}

int GraphicBufferSource::findAvailableCodecBuffer_l() {
    CHECK(mCodecBuffers.size() > 0);

    for (int i = (int)mCodecBuffers.size() - 1; i>= 0; --i) {
        if (mCodecBuffers[i].mGraphicBuffer == NULL) {
            return i;
        }
    }
    return -1;
}

int GraphicBufferSource::findMatchingCodecBuffer_l(
        const OMX_BUFFERHEADERTYPE* header) {
    for (int i = (int)mCodecBuffers.size() - 1; i>= 0; --i) {
        if (mCodecBuffers[i].mHeader == header) {
            return i;
        }
    }
    return -1;
}

/*
 * Releases an acquired buffer back to the consumer for either persistent
 * or non-persistent surfaces.
 *
 * id: buffer slot to release (in persistent case the id might be changed)
 * frameNum: frame number of the frame being released
 * buffer: GraphicBuffer pointer to release (note this must not be & as we
 *         will clear the original mBufferSlot in persistent case)
 *         Use NOLINT to supress warning on the copy of 'buffer'.
 * fence: fence of the frame being released
 */
void GraphicBufferSource::releaseBuffer(
        int &id, uint64_t frameNum,
<<<<<<< HEAD
        const sp<GraphicBuffer> &buffer, const sp<Fence> &fence) {
    ALOGV("releaseBuffer: slot=%d", id);
=======
        const sp<GraphicBuffer> buffer, const sp<Fence> &fence) {  // NOLINT
>>>>>>> 2fbcb4fe
    if (mIsPersistent) {
        mConsumer->detachBuffer(id);
        mBufferSlot[id] = NULL;

        if (mConsumer->attachBuffer(&id, buffer) == OK) {
            mConsumer->releaseBuffer(
                    id, 0, EGL_NO_DISPLAY, EGL_NO_SYNC_KHR, fence);
        }
    } else {
        mConsumer->releaseBuffer(
                id, frameNum, EGL_NO_DISPLAY, EGL_NO_SYNC_KHR, fence);
    }
    id = -1; // invalidate id
    mNumBufferAcquired--;
}

// BufferQueue::ConsumerListener callback
void GraphicBufferSource::onFrameAvailable(const BufferItem& /*item*/) {
    Mutex::Autolock autoLock(mMutex);

    ALOGV("onFrameAvailable exec=%d avail=%zu",
            mExecuting, mNumFramesAvailable);

    if (mEndOfStream || mSuspended) {
        if (mEndOfStream) {
            // This should only be possible if a new buffer was queued after
            // EOS was signaled, i.e. the app is misbehaving.

            ALOGW("onFrameAvailable: EOS is set, ignoring frame");
        } else {
            ALOGV("onFrameAvailable: suspended, ignoring frame");
        }

        BufferItem item;
        status_t err = mConsumer->acquireBuffer(&item, 0);
        if (err == OK) {
            mNumBufferAcquired++;

            // If this is the first time we're seeing this buffer, add it to our
            // slot table.
            if (item.mGraphicBuffer != NULL) {
                ALOGV("onFrameAvailable: setting mBufferSlot %d", item.mSlot);
                mBufferSlot[item.mSlot] = item.mGraphicBuffer;
                mBufferUseCount[item.mSlot] = 0;
            }

            releaseBuffer(item.mSlot, item.mFrameNumber,
                    item.mGraphicBuffer, item.mFence);
        }
        return;
    }

    mNumFramesAvailable++;

    mRepeatBufferDeferred = false;
    ++mRepeatLastFrameGeneration;

    if (mExecuting) {
        fillCodecBuffer_l();
    }
}

// BufferQueue::ConsumerListener callback
void GraphicBufferSource::onBuffersReleased() {
    Mutex::Autolock lock(mMutex);

    uint64_t slotMask;
    if (mConsumer->getReleasedBuffers(&slotMask) != NO_ERROR) {
        ALOGW("onBuffersReleased: unable to get released buffer set");
        slotMask = 0xffffffffffffffffULL;
    }

    ALOGV("onBuffersReleased: 0x%016" PRIx64, slotMask);

    for (int i = 0; i < BufferQueue::NUM_BUFFER_SLOTS; i++) {
        if ((slotMask & 0x01) != 0) {
            mBufferSlot[i] = NULL;
            mBufferUseCount[i] = 0;
        }
        slotMask >>= 1;
    }
}

// BufferQueue::ConsumerListener callback
void GraphicBufferSource::onSidebandStreamChanged() {
    ALOG_ASSERT(false, "GraphicBufferSource can't consume sideband streams");
}

void GraphicBufferSource::setDefaultDataSpace(android_dataspace dataSpace) {
    // no need for mutex as we are not yet running
    ALOGD("setting dataspace: %#x", dataSpace);
    mConsumer->setDefaultBufferDataSpace(dataSpace);
    mLastDataSpace = dataSpace;
}

status_t GraphicBufferSource::setRepeatPreviousFrameDelayUs(
        int64_t repeatAfterUs) {
    Mutex::Autolock autoLock(mMutex);

    if (mExecuting || repeatAfterUs <= 0ll) {
        return INVALID_OPERATION;
    }

    mRepeatAfterUs = repeatAfterUs;

    return OK;
}

status_t GraphicBufferSource::setMaxTimestampGapUs(int64_t maxGapUs) {
    Mutex::Autolock autoLock(mMutex);

    if (mExecuting || maxGapUs <= 0ll) {
        return INVALID_OPERATION;
    }

    mMaxTimestampGapUs = maxGapUs;

    return OK;
}

status_t GraphicBufferSource::setInputBufferTimeOffset(int64_t timeOffsetUs) {
    Mutex::Autolock autoLock(mMutex);

    // timeOffsetUs must be negative for adjustment.
    if (timeOffsetUs >= 0ll) {
        return INVALID_OPERATION;
    }

    mInputBufferTimeOffsetUs = timeOffsetUs;
    return OK;
}

status_t GraphicBufferSource::setMaxFps(float maxFps) {
    Mutex::Autolock autoLock(mMutex);

    if (mExecuting) {
        return INVALID_OPERATION;
    }

    mFrameDropper = new FrameDropper();
    status_t err = mFrameDropper->setMaxFrameRate(maxFps);
    if (err != OK) {
        mFrameDropper.clear();
        return err;
    }

    return OK;
}

void GraphicBufferSource::setSkipFramesBeforeUs(int64_t skipFramesBeforeUs) {
    Mutex::Autolock autoLock(mMutex);

    mSkipFramesBeforeNs =
            (skipFramesBeforeUs > 0) ? (skipFramesBeforeUs * 1000) : -1ll;
}

status_t GraphicBufferSource::setTimeLapseConfig(const TimeLapseConfig &config) {
    Mutex::Autolock autoLock(mMutex);

    if (mExecuting || config.mTimePerFrameUs <= 0ll || config.mTimePerCaptureUs <= 0ll) {
        return INVALID_OPERATION;
    }

    mTimePerFrameUs = config.mTimePerFrameUs;
    mTimePerCaptureUs = config.mTimePerCaptureUs;

    return OK;
}

void GraphicBufferSource::setColorAspects(const ColorAspects &aspects) {
    Mutex::Autolock autoLock(mMutex);
    mColorAspects = aspects;
    ALOGD("requesting color aspects (R:%d(%s), P:%d(%s), M:%d(%s), T:%d(%s))",
            aspects.mRange, asString(aspects.mRange),
            aspects.mPrimaries, asString(aspects.mPrimaries),
            aspects.mMatrixCoeffs, asString(aspects.mMatrixCoeffs),
            aspects.mTransfer, asString(aspects.mTransfer));
}

void GraphicBufferSource::onMessageReceived(const sp<AMessage> &msg) {
    switch (msg->what()) {
        case kWhatRepeatLastFrame:
        {
            Mutex::Autolock autoLock(mMutex);

            int32_t generation;
            CHECK(msg->findInt32("generation", &generation));

            if (generation != mRepeatLastFrameGeneration) {
                // stale
                break;
            }

            if (!mExecuting || mNumFramesAvailable > 0) {
                break;
            }

            bool success = repeatLatestBuffer_l();

            if (success) {
                ALOGV("repeatLatestBuffer_l SUCCESS");
            } else {
                ALOGV("repeatLatestBuffer_l FAILURE");
                mRepeatBufferDeferred = true;
            }
            break;
        }

        default:
            TRESPASS();
    }
}

}  // namespace android<|MERGE_RESOLUTION|>--- conflicted
+++ resolved
@@ -943,12 +943,8 @@
  */
 void GraphicBufferSource::releaseBuffer(
         int &id, uint64_t frameNum,
-<<<<<<< HEAD
-        const sp<GraphicBuffer> &buffer, const sp<Fence> &fence) {
+        const sp<GraphicBuffer> buffer, const sp<Fence> &fence) {  // NOLINT
     ALOGV("releaseBuffer: slot=%d", id);
-=======
-        const sp<GraphicBuffer> buffer, const sp<Fence> &fence) {  // NOLINT
->>>>>>> 2fbcb4fe
     if (mIsPersistent) {
         mConsumer->detachBuffer(id);
         mBufferSlot[id] = NULL;
