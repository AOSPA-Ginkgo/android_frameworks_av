<<<<<<< HEAD
cc_defaults {
    name: "libstagefright_omx_defaults",
=======
package {
    default_applicable_licenses: [
        "frameworks_av_media_libstagefright_omx_license",
    ],
}

// Added automatically by a large-scale-change
// See: http://go/android-license-faq
license {
    name: "frameworks_av_media_libstagefright_omx_license",
    visibility: [":__subpackages__"],
    license_kinds: [
        "SPDX-license-identifier-Apache-2.0",
    ],
    license_text: [
        "NOTICE",
    ],
}

cc_library_shared {
    name: "libstagefright_omx",
    vendor_available: true,
    vndk: {
        enabled: true,
    },
>>>>>>> 1ab1cf68
    double_loadable: true,

    srcs: [
        "OMXStore.cpp",
        "OMXNodeInstance.cpp",
        "OMXUtils.cpp",
        "OmxGraphicBufferSource.cpp",
        "1.0/Omx.cpp",
        "1.0/OmxStore.cpp",
        "1.0/WGraphicBufferSource.cpp",
        "1.0/WOmxNode.cpp",
        "1.0/WOmxObserver.cpp",
        "1.0/WOmxBufferSource.cpp",
    ],

    export_include_dirs: [
        "include",
    ],

    header_libs: [
        "libbase_headers",
        "media_plugin_headers",
    ],

    export_header_lib_headers: [
        "media_plugin_headers",
    ],

    sanitize: {
        misc_undefined: [
            "signed-integer-overflow",
            "unsigned-integer-overflow",
        ],
        cfi: true,
        diag: {
            cfi: true,
        },
    },
}

cc_library_shared {
    name: "libstagefright_omx",
    vendor_available: true,
    vndk: {
        enabled: true,
    },

    export_shared_lib_headers: [
        "libmedia_omx",
        "libstagefright_foundation",
        "libstagefright_xmlparser",
        "libutils",
    ],

    defaults: ["libstagefright_omx_defaults"],
    shared_libs: [
        "libbase",
        "libbinder",
        "libmedia_omx",
        "libutils",
        "liblog",
        "libui",
        "libcutils",
        "libstagefright_foundation",
        "libstagefright_bufferqueue_helper",
        "libstagefright_xmlparser",
        "libdl",
        "libhidlbase",
        "libhidlmemory",
        "libvndksupport",
        "android.hardware.media.omx@1.0",
        "android.hardware.graphics.bufferqueue@1.0",
    ],
    cflags: [
        "-Werror",
        "-Wall",
        "-Wno-unused-parameter",
        "-Wno-documentation",
    ],
    sanitize: {
        misc_undefined: [
            "signed-integer-overflow",
            "unsigned-integer-overflow",
        ],
        cfi: true,
    },
}

cc_library_shared {
    name: "libstagefright_omx_ext",
    vendor: true,
    vndk: {
        enabled: true,
        extends: "libstagefright_omx",
    },
    defaults: ["libstagefright_omx_defaults"],

    export_shared_lib_headers: [
        "libmedia_omx",
        "libstagefright_foundation_ext",
        "libstagefright_xmlparser",
        "libutils",
    ],

    shared_libs: [
        "libbase",
        "libbinder",
        "libmedia_omx",
        "libutils",
        "liblog",
        "libui",
        "libcutils",
        "libstagefright_foundation_ext",
        "libstagefright_bufferqueue_helper",
        "libstagefright_xmlparser",
        "libdl",
        "libhidlbase",
        "libhidlmemory",
        "libvndksupport",
        "android.hardware.media.omx@1.0",
        "android.hardware.graphics.bufferqueue@1.0",
    ],
    cflags: [
        "-Werror",
        "-Wall",
        "-Wno-unused-parameter",
        "-Wno-documentation",
        "-D__ANDROID_VNDK_EXT__",
    ],
    sanitize: {
        misc_undefined: [
            "signed-integer-overflow",
            "unsigned-integer-overflow",
        ],
        cfi: true,
    },

}

cc_library_shared {
    name: "libstagefright_softomx",
    vendor_available: true,

    srcs: [
        "SimpleSoftOMXComponent.cpp",
        "SoftOMXComponent.cpp",
        "SoftVideoDecoderOMXComponent.cpp",
        "SoftVideoEncoderOMXComponent.cpp",
    ],

    export_include_dirs: [
        "include",
    ],

    header_libs: [
        "media_plugin_headers",
    ],

    export_header_lib_headers: [
        "media_plugin_headers",
    ],

    shared_libs: [
        "libstagefright_foundation",
        "liblog",
        "libui",
        "libutils",
    ],

    cflags: [
        "-Werror",
        "-Wall",
        "-Wno-unused-parameter",
        "-Wno-documentation",
    ],

    sanitize: {
        misc_undefined: [
            "signed-integer-overflow",
            "unsigned-integer-overflow",
        ],
        cfi: true,
    },
}

cc_library_shared {
    name: "libstagefright_softomx_plugin",
    vendor_available: true,

    srcs: [
        "SoftOMXPlugin.cpp",
    ],

    export_include_dirs: [
        "include",
    ],

    header_libs: [
        "media_plugin_headers",
    ],

    export_header_lib_headers: [
        "media_plugin_headers",
    ],

    shared_libs: [
        "libstagefright_softomx",
        "libstagefright_foundation",
        "liblog",
        "libutils",
    ],

    cflags: [
        "-Werror",
        "-Wall",
        "-Wno-unused-parameter",
        "-Wno-documentation",
    ],

    sanitize: {
        misc_undefined: [
            "signed-integer-overflow",
            "unsigned-integer-overflow",
        ],
        cfi: true,
    },
}

cc_defaults {
    name: "libstagefright_softomx-defaults",
    vendor_available: true,

    cflags: [
        "-Werror",
    ],

    header_libs: [
        "media_plugin_headers"
    ],

    shared_libs: [
        "libstagefright_softomx",
        "libstagefright_foundation",
        "libutils",
        "liblog",
    ],

    sanitize: {
        misc_undefined: [
            "signed-integer-overflow",
            "unsigned-integer-overflow",
        ],
        cfi: true,
    },

    compile_multilib: "32",
}

cc_library_shared {
    name: "libstagefright_omx_utils",
    vendor_available: true,
    vndk: {
        enabled: true,
    },
    double_loadable: true,
    srcs: ["OMXUtils.cpp"],
    include_dirs: [
        "frameworks/av/media/libstagefright/include",
    ],
    export_include_dirs: [
        "include",
    ],
    target: {
        vendor: {
            cflags: ["-D__ANDROID_VNDK__"],
        },
    },
    header_libs: [
        "media_plugin_headers",
    ],
    export_header_lib_headers: [
        "media_plugin_headers",
    ],
    shared_libs: [
        "libmedia_omx",
        "libstagefright_foundation",
        "liblog",
    ],
    export_shared_lib_headers: [
        "libmedia_omx",
    ],
    sanitize: {
        misc_undefined: [
            "signed-integer-overflow",
            "unsigned-integer-overflow",
        ],
        cfi: true,
    },
    cflags: ["-Wall", "-Werror"],
}<|MERGE_RESOLUTION|>--- conflicted
+++ resolved
@@ -1,7 +1,3 @@
-<<<<<<< HEAD
-cc_defaults {
-    name: "libstagefright_omx_defaults",
-=======
 package {
     default_applicable_licenses: [
         "frameworks_av_media_libstagefright_omx_license",
@@ -20,14 +16,8 @@
         "NOTICE",
     ],
 }
-
-cc_library_shared {
-    name: "libstagefright_omx",
-    vendor_available: true,
-    vndk: {
-        enabled: true,
-    },
->>>>>>> 1ab1cf68
+cc_defaults {
+    name: "libstagefright_omx_defaults",
     double_loadable: true,
 
     srcs: [
