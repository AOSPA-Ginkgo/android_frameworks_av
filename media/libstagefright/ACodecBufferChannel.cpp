/*
 * Copyright 2016, The Android Open Source Project
 *
 * Licensed under the Apache License, Version 2.0 (the "License");
 * you may not use this file except in compliance with the License.
 * You may obtain a copy of the License at
 *
 *     http://www.apache.org/licenses/LICENSE-2.0
 *
 * Unless required by applicable law or agreed to in writing, software
 * distributed under the License is distributed on an "AS IS" BASIS,
 * WITHOUT WARRANTIES OR CONDITIONS OF ANY KIND, either express or implied.
 * See the License for the specific language governing permissions and
 * limitations under the License.
 */

//#define LOG_NDEBUG 0
#define LOG_TAG "ACodecBufferChannel"
#include <utils/Log.h>

#include <numeric>

#include <C2Buffer.h>

#include <Codec2BufferUtils.h>

#include <android/hardware/cas/native/1.0/IDescrambler.h>
#include <android/hardware/drm/1.0/types.h>
#include <binder/MemoryDealer.h>
#include <hidlmemory/FrameworkUtils.h>
#include <media/openmax/OMX_Core.h>
#include <media/stagefright/foundation/ABuffer.h>
#include <media/stagefright/foundation/AMessage.h>
#include <media/stagefright/foundation/AUtils.h>
#include <media/stagefright/MediaCodec.h>
#include <media/MediaCodecBuffer.h>
#include <system/window.h>

#include "include/ACodecBufferChannel.h"
#include "include/SecureBuffer.h"
#include "include/SharedMemoryBuffer.h"

namespace android {
using hardware::fromHeap;
using hardware::hidl_handle;
using hardware::hidl_string;
using hardware::hidl_vec;
using namespace hardware::cas::V1_0;
using namespace hardware::cas::native::V1_0;
using DrmBufferType = hardware::drm::V1_0::BufferType;
using BufferInfo = ACodecBufferChannel::BufferInfo;
using BufferInfoIterator = std::vector<const BufferInfo>::const_iterator;

ACodecBufferChannel::~ACodecBufferChannel() {
    if (mCrypto != nullptr && mDealer != nullptr && mHeapSeqNum >= 0) {
        mCrypto->unsetHeap(mHeapSeqNum);
    }
}

static BufferInfoIterator findClientBuffer(
        const std::shared_ptr<const std::vector<const BufferInfo>> &array,
        const sp<MediaCodecBuffer> &buffer) {
    return std::find_if(
            array->begin(), array->end(),
            [buffer](const BufferInfo &info) { return info.mClientBuffer == buffer; });
}

static BufferInfoIterator findBufferId(
        const std::shared_ptr<const std::vector<const BufferInfo>> &array,
        IOMX::buffer_id bufferId) {
    return std::find_if(
            array->begin(), array->end(),
            [bufferId](const BufferInfo &info) { return bufferId == info.mBufferId; });
}

ACodecBufferChannel::BufferInfo::BufferInfo(
        const sp<MediaCodecBuffer> &buffer,
        IOMX::buffer_id bufferId,
        const sp<IMemory> &sharedEncryptedBuffer)
    : mClientBuffer(
          (sharedEncryptedBuffer == nullptr)
          ? buffer
          : new SharedMemoryBuffer(buffer->format(), sharedEncryptedBuffer)),
      mCodecBuffer(buffer),
      mBufferId(bufferId),
      mSharedEncryptedBuffer(sharedEncryptedBuffer) {
}

ACodecBufferChannel::ACodecBufferChannel(
        const sp<AMessage> &inputBufferFilled, const sp<AMessage> &outputBufferDrained)
    : mInputBufferFilled(inputBufferFilled),
      mOutputBufferDrained(outputBufferDrained),
      mHeapSeqNum(-1) {
}

status_t ACodecBufferChannel::queueInputBuffer(const sp<MediaCodecBuffer> &buffer) {
    std::shared_ptr<const std::vector<const BufferInfo>> array(
            std::atomic_load(&mInputBuffers));
    BufferInfoIterator it = findClientBuffer(array, buffer);
    if (it == array->end()) {
        return -ENOENT;
    }
    if (it->mClientBuffer != it->mCodecBuffer) {
        // Copy metadata from client to codec buffer.
        it->mCodecBuffer->meta()->clear();
        int64_t timeUs;
        CHECK(it->mClientBuffer->meta()->findInt64("timeUs", &timeUs));
        it->mCodecBuffer->meta()->setInt64("timeUs", timeUs);
        int32_t eos;
        if (it->mClientBuffer->meta()->findInt32("eos", &eos)) {
            it->mCodecBuffer->meta()->setInt32("eos", eos);
        }
        int32_t csd;
        if (it->mClientBuffer->meta()->findInt32("csd", &csd)) {
            it->mCodecBuffer->meta()->setInt32("csd", csd);
        }
        int32_t decodeOnly;
        if (it->mClientBuffer->meta()->findInt32("decode-only", &decodeOnly)) {
            it->mCodecBuffer->meta()->setInt32("decode-only", decodeOnly);
        }
    }
    ALOGV("queueInputBuffer #%d", it->mBufferId);
    sp<AMessage> msg = mInputBufferFilled->dup();
    msg->setObject("buffer", it->mCodecBuffer);
    msg->setInt32("buffer-id", it->mBufferId);
    msg->post();
    return OK;
}

status_t ACodecBufferChannel::queueSecureInputBuffer(
        const sp<MediaCodecBuffer> &buffer, bool secure, const uint8_t *key,
        const uint8_t *iv, CryptoPlugin::Mode mode, CryptoPlugin::Pattern pattern,
        const CryptoPlugin::SubSample *subSamples, size_t numSubSamples,
        AString *errorDetailMsg) {
    if (!hasCryptoOrDescrambler() || mDealer == nullptr) {
        return -ENOSYS;
    }
    std::shared_ptr<const std::vector<const BufferInfo>> array(
            std::atomic_load(&mInputBuffers));
    BufferInfoIterator it = findClientBuffer(array, buffer);
    if (it == array->end()) {
        return -ENOENT;
    }

    native_handle_t *secureHandle = NULL;
    if (secure) {
        sp<SecureBuffer> secureData =
                static_cast<SecureBuffer *>(it->mCodecBuffer.get());
        if (secureData->getDestinationType() != ICrypto::kDestinationTypeNativeHandle) {
            return BAD_VALUE;
        }
        secureHandle = static_cast<native_handle_t *>(secureData->getDestinationPointer());
    }
    ssize_t result = -1;
    ssize_t codecDataOffset = 0;
    if (numSubSamples == 1
            && subSamples[0].mNumBytesOfClearData == 0
            && subSamples[0].mNumBytesOfEncryptedData == 0) {
        // We don't need to go through crypto or descrambler if the input is empty.
        result = 0;
    } else if (mCrypto != NULL) {
        hardware::drm::V1_0::DestinationBuffer destination;
        if (secure) {
            destination.type = DrmBufferType::NATIVE_HANDLE;
            destination.secureMemory = hidl_handle(secureHandle);
        } else {
            destination.type = DrmBufferType::SHARED_MEMORY;
            IMemoryToSharedBuffer(
                    mDecryptDestination, mHeapSeqNum, &destination.nonsecureMemory);
        }

        hardware::drm::V1_0::SharedBuffer source;
        IMemoryToSharedBuffer(it->mSharedEncryptedBuffer, mHeapSeqNum, &source);

        result = mCrypto->decrypt(key, iv, mode, pattern,
                source, it->mClientBuffer->offset(),
                subSamples, numSubSamples, destination, errorDetailMsg);

        if (result < 0) {
            return result;
        }

        if (destination.type == DrmBufferType::SHARED_MEMORY) {
            memcpy(it->mCodecBuffer->base(), mDecryptDestination->unsecurePointer(), result);
        }
    } else {
        // Here we cast CryptoPlugin::SubSample to hardware::cas::native::V1_0::SubSample
        // directly, the structure definitions should match as checked in DescramblerImpl.cpp.
        hidl_vec<SubSample> hidlSubSamples;
        hidlSubSamples.setToExternal((SubSample *)subSamples, numSubSamples, false /*own*/);

        ssize_t offset;
        size_t size;
        it->mSharedEncryptedBuffer->getMemory(&offset, &size);
        hardware::cas::native::V1_0::SharedBuffer srcBuffer = {
                .heapBase = *mHidlMemory,
                .offset = (uint64_t) offset,
                .size = size
        };

        DestinationBuffer dstBuffer;
        if (secure) {
            dstBuffer.type = BufferType::NATIVE_HANDLE;
            dstBuffer.secureMemory = hidl_handle(secureHandle);
        } else {
            dstBuffer.type = BufferType::SHARED_MEMORY;
            dstBuffer.nonsecureMemory = srcBuffer;
        }

        Status status = Status::OK;
        hidl_string detailedError;
        ScramblingControl sctrl = ScramblingControl::UNSCRAMBLED;

        if (key != NULL) {
            sctrl = (ScramblingControl)key[0];
            // Adjust for the PES offset
            codecDataOffset = key[2] | (key[3] << 8);
        }

        auto returnVoid = mDescrambler->descramble(
                sctrl,
                hidlSubSamples,
                srcBuffer,
                0,
                dstBuffer,
                0,
                [&status, &result, &detailedError] (
                        Status _status, uint32_t _bytesWritten,
                        const hidl_string& _detailedError) {
                    status = _status;
                    result = (ssize_t)_bytesWritten;
                    detailedError = _detailedError;
                });

        if (!returnVoid.isOk() || status != Status::OK || result < 0) {
            ALOGE("descramble failed, trans=%s, status=%d, result=%zd",
                    returnVoid.description().c_str(), status, result);
            return UNKNOWN_ERROR;
        }

        if (result < codecDataOffset) {
            ALOGD("invalid codec data offset: %zd, result %zd", codecDataOffset, result);
            return BAD_VALUE;
        }

        ALOGV("descramble succeeded, %zd bytes", result);

        if (dstBuffer.type == BufferType::SHARED_MEMORY) {
            memcpy(it->mCodecBuffer->base(),
                    (uint8_t*)it->mSharedEncryptedBuffer->unsecurePointer(),
                    result);
        }
    }

    it->mCodecBuffer->setRange(codecDataOffset, result - codecDataOffset);

    // Copy metadata from client to codec buffer.
    it->mCodecBuffer->meta()->clear();
    int64_t timeUs;
    CHECK(it->mClientBuffer->meta()->findInt64("timeUs", &timeUs));
    it->mCodecBuffer->meta()->setInt64("timeUs", timeUs);
    int32_t eos;
    if (it->mClientBuffer->meta()->findInt32("eos", &eos)) {
        it->mCodecBuffer->meta()->setInt32("eos", eos);
    }
    int32_t csd;
    if (it->mClientBuffer->meta()->findInt32("csd", &csd)) {
        it->mCodecBuffer->meta()->setInt32("csd", csd);
    }
    int32_t decodeOnly;
    if (it->mClientBuffer->meta()->findInt32("decode-only", &decodeOnly)) {
        it->mCodecBuffer->meta()->setInt32("decode-only", decodeOnly);
    }

    ALOGV("queueSecureInputBuffer #%d", it->mBufferId);
    sp<AMessage> msg = mInputBufferFilled->dup();
    msg->setObject("buffer", it->mCodecBuffer);
    msg->setInt32("buffer-id", it->mBufferId);
    msg->post();
    return OK;
}

status_t ACodecBufferChannel::attachBuffer(
        const std::shared_ptr<C2Buffer> &c2Buffer,
        const sp<MediaCodecBuffer> &buffer) {
    switch (c2Buffer->data().type()) {
        case C2BufferData::LINEAR: {
            if (c2Buffer->data().linearBlocks().size() != 1u) {
                return -ENOSYS;
            }
            C2ConstLinearBlock block{c2Buffer->data().linearBlocks().front()};
            C2ReadView view{block.map().get()};
            size_t copyLength = std::min(size_t(view.capacity()), buffer->capacity());
            ALOGV_IF(view.capacity() > buffer->capacity(),
                    "view.capacity() = %zu, buffer->capacity() = %zu",
                    view.capacity(), buffer->capacity());
            memcpy(buffer->base(), view.data(), copyLength);
            buffer->setRange(0, copyLength);
            break;
        }
        case C2BufferData::GRAPHIC: {
            sp<ABuffer> imageData;
            if (!buffer->format()->findBuffer("image-data", &imageData)) {
                return -ENOSYS;
            }
            if (c2Buffer->data().graphicBlocks().size() != 1u) {
                return -ENOSYS;
            }
            C2ConstGraphicBlock block{c2Buffer->data().graphicBlocks().front()};
            const C2GraphicView view{block.map().get()};
            status_t err = ImageCopy(
                    buffer->base(), (const MediaImage2 *)(imageData->base()), view);
            if (err != OK) {
                return err;
            }
            break;
        }
        case C2BufferData::LINEAR_CHUNKS:  [[fallthrough]];
        case C2BufferData::GRAPHIC_CHUNKS: [[fallthrough]];
        default:
            return -ENOSYS;
    }

    return OK;
}

int32_t ACodecBufferChannel::getHeapSeqNum(const sp<HidlMemory> &memory) {
    CHECK(mCrypto);
    auto it = mHeapSeqNumMap.find(memory);
    int32_t heapSeqNum = -1;
    if (it == mHeapSeqNumMap.end()) {
        heapSeqNum = mCrypto->setHeap(memory);
        mHeapSeqNumMap.emplace(memory, heapSeqNum);
    } else {
        heapSeqNum = it->second;
    }
    return heapSeqNum;
}

status_t ACodecBufferChannel::attachEncryptedBuffer(
        const sp<hardware::HidlMemory> &memory,
        bool secure,
        const uint8_t *key,
        const uint8_t *iv,
        CryptoPlugin::Mode mode,
        CryptoPlugin::Pattern pattern,
        size_t offset,
        const CryptoPlugin::SubSample *subSamples,
        size_t numSubSamples,
        const sp<MediaCodecBuffer> &buffer) {
    std::shared_ptr<const std::vector<const BufferInfo>> array(
            std::atomic_load(&mInputBuffers));
    BufferInfoIterator it = findClientBuffer(array, buffer);
    if (it == array->end()) {
        return -ENOENT;
    }

    native_handle_t *secureHandle = NULL;
    if (secure) {
        sp<SecureBuffer> secureData =
                static_cast<SecureBuffer *>(it->mCodecBuffer.get());
        if (secureData->getDestinationType() != ICrypto::kDestinationTypeNativeHandle) {
            return BAD_VALUE;
        }
        secureHandle = static_cast<native_handle_t *>(secureData->getDestinationPointer());
    }
    size_t size = 0;
    for (size_t i = 0; i < numSubSamples; ++i) {
        size += subSamples[i].mNumBytesOfClearData + subSamples[i].mNumBytesOfEncryptedData;
    }
    ssize_t result = -1;
    ssize_t codecDataOffset = 0;
    if (mCrypto != NULL) {
        AString errorDetailMsg;
        hardware::drm::V1_0::DestinationBuffer destination;
        if (secure) {
            destination.type = DrmBufferType::NATIVE_HANDLE;
            destination.secureMemory = hidl_handle(secureHandle);
        } else {
            destination.type = DrmBufferType::SHARED_MEMORY;
            IMemoryToSharedBuffer(
                    mDecryptDestination, mHeapSeqNum, &destination.nonsecureMemory);
        }

        int32_t heapSeqNum = getHeapSeqNum(memory);
        hardware::drm::V1_0::SharedBuffer source{(uint32_t)heapSeqNum, offset, size};

        result = mCrypto->decrypt(key, iv, mode, pattern,
                source, it->mClientBuffer->offset(),
                subSamples, numSubSamples, destination, &errorDetailMsg);

        if (result < 0) {
            return result;
        }

        if (destination.type == DrmBufferType::SHARED_MEMORY) {
            memcpy(it->mCodecBuffer->base(), mDecryptDestination->unsecurePointer(), result);
        }
    } else {
        // Here we cast CryptoPlugin::SubSample to hardware::cas::native::V1_0::SubSample
        // directly, the structure definitions should match as checked in DescramblerImpl.cpp.
        hidl_vec<SubSample> hidlSubSamples;
        hidlSubSamples.setToExternal((SubSample *)subSamples, numSubSamples, false /*own*/);

        hardware::cas::native::V1_0::SharedBuffer srcBuffer = {
                .heapBase = *memory,
                .offset = (uint64_t) offset,
                .size = size
        };

        DestinationBuffer dstBuffer;
        if (secure) {
            dstBuffer.type = BufferType::NATIVE_HANDLE;
            dstBuffer.secureMemory = hidl_handle(secureHandle);
        } else {
            dstBuffer.type = BufferType::SHARED_MEMORY;
            dstBuffer.nonsecureMemory = srcBuffer;
        }

        Status status = Status::OK;
        hidl_string detailedError;
        ScramblingControl sctrl = ScramblingControl::UNSCRAMBLED;

        if (key != NULL) {
            sctrl = (ScramblingControl)key[0];
            // Adjust for the PES offset
            codecDataOffset = key[2] | (key[3] << 8);
        }

        auto returnVoid = mDescrambler->descramble(
                sctrl,
                hidlSubSamples,
                srcBuffer,
                0,
                dstBuffer,
                0,
                [&status, &result, &detailedError] (
                        Status _status, uint32_t _bytesWritten,
                        const hidl_string& _detailedError) {
                    status = _status;
                    result = (ssize_t)_bytesWritten;
                    detailedError = _detailedError;
                });

        if (!returnVoid.isOk() || status != Status::OK || result < 0) {
            ALOGE("descramble failed, trans=%s, status=%d, result=%zd",
                    returnVoid.description().c_str(), status, result);
            return UNKNOWN_ERROR;
        }

        if (result < codecDataOffset) {
            ALOGD("invalid codec data offset: %zd, result %zd", codecDataOffset, result);
            return BAD_VALUE;
        }

        ALOGV("descramble succeeded, %zd bytes", result);

        if (dstBuffer.type == BufferType::SHARED_MEMORY) {
            memcpy(it->mCodecBuffer->base(),
                    (uint8_t*)it->mSharedEncryptedBuffer->unsecurePointer(),
                    result);
        }
    }

    it->mCodecBuffer->setRange(codecDataOffset, result - codecDataOffset);
    return OK;
}

status_t ACodecBufferChannel::renderOutputBuffer(
        const sp<MediaCodecBuffer> &buffer, int64_t timestampNs) {
    std::shared_ptr<const std::vector<const BufferInfo>> array(
            std::atomic_load(&mOutputBuffers));
    BufferInfoIterator it = findClientBuffer(array, buffer);
    if (it == array->end()) {
        return -ENOENT;
    }

    ALOGV("renderOutputBuffer #%d", it->mBufferId);
    sp<AMessage> msg = mOutputBufferDrained->dup();
    msg->setObject("buffer", buffer);
    msg->setInt32("buffer-id", it->mBufferId);
    msg->setInt32("render", true);
    msg->setInt64("timestampNs", timestampNs);
    msg->post();
    return OK;
}

status_t ACodecBufferChannel::discardBuffer(const sp<MediaCodecBuffer> &buffer) {
    std::shared_ptr<const std::vector<const BufferInfo>> array(
            std::atomic_load(&mInputBuffers));
    bool input = true;
    BufferInfoIterator it = findClientBuffer(array, buffer);
    if (it == array->end()) {
        array = std::atomic_load(&mOutputBuffers);
        input = false;
        it = findClientBuffer(array, buffer);
        if (it == array->end()) {
            return -ENOENT;
        }
    }
    ALOGV("discardBuffer #%d", it->mBufferId);
    sp<AMessage> msg = input ? mInputBufferFilled->dup() : mOutputBufferDrained->dup();
    msg->setObject("buffer", it->mCodecBuffer);
    msg->setInt32("buffer-id", it->mBufferId);
    msg->setInt32("discarded", true);
    msg->post();
    return OK;
}

void ACodecBufferChannel::getInputBufferArray(Vector<sp<MediaCodecBuffer>> *array) {
    std::shared_ptr<const std::vector<const BufferInfo>> inputBuffers(
            std::atomic_load(&mInputBuffers));
    array->clear();
    for (const BufferInfo &elem : *inputBuffers) {
        array->push_back(elem.mClientBuffer);
    }
}

void ACodecBufferChannel::getOutputBufferArray(Vector<sp<MediaCodecBuffer>> *array) {
    std::shared_ptr<const std::vector<const BufferInfo>> outputBuffers(
            std::atomic_load(&mOutputBuffers));
    array->clear();
    for (const BufferInfo &elem : *outputBuffers) {
        array->push_back(elem.mClientBuffer);
    }
}

sp<MemoryDealer> ACodecBufferChannel::makeMemoryDealer(size_t heapSize) {
    sp<MemoryDealer> dealer;
    if (mDealer != nullptr && mCrypto != nullptr && mHeapSeqNum >= 0) {
        mCrypto->unsetHeap(mHeapSeqNum);
    }
    dealer = new MemoryDealer(heapSize, "ACodecBufferChannel");
    if (mCrypto != nullptr) {
        sp<HidlMemory> hHeap = fromHeap(dealer->getMemoryHeap());
        int32_t seqNum = mCrypto->setHeap(hHeap);
        if (seqNum >= 0) {
            mHeapSeqNum = seqNum;
            ALOGV("setHeap returned mHeapSeqNum=%d", mHeapSeqNum);
        } else {
            mHeapSeqNum = -1;
            ALOGE("setHeap failed, setting mHeapSeqNum=-1");
        }
    } else if (mDescrambler != nullptr) {
        sp<IMemoryHeap> heap = dealer->getMemoryHeap();
        mHidlMemory = fromHeap(heap);
        if (mHidlMemory != NULL) {
            ALOGV("created hidl_memory for descrambler");
        } else {
            ALOGE("failed to create hidl_memory for descrambler");
        }
    }
    return dealer;
}

void ACodecBufferChannel::setInputBufferArray(const std::vector<BufferAndId> &array) {
    if (hasCryptoOrDescrambler()) {
        size_t totalSize = std::accumulate(
                array.begin(), array.end(), 0u,
                [alignment = MemoryDealer::getAllocationAlignment()]
                (size_t sum, const BufferAndId& elem) {
                    return sum + align(elem.mBuffer->capacity(), alignment);
                });
        size_t maxSize = std::accumulate(
                array.begin(), array.end(), 0u,
                [alignment = MemoryDealer::getAllocationAlignment()]
                (size_t max, const BufferAndId& elem) {
                    return std::max(max, align(elem.mBuffer->capacity(), alignment));
                });
        size_t destinationBufferSize = maxSize;
        size_t heapSize = totalSize + destinationBufferSize;
        if (heapSize > 0) {
            mDealer = makeMemoryDealer(heapSize);
            mDecryptDestination = mDealer->allocate(destinationBufferSize);
        }
    }
    std::vector<const BufferInfo> inputBuffers;
    for (const BufferAndId &elem : array) {
        sp<IMemory> sharedEncryptedBuffer;
        if (hasCryptoOrDescrambler()) {
            sharedEncryptedBuffer = mDealer->allocate(elem.mBuffer->capacity());
        }
        inputBuffers.emplace_back(elem.mBuffer, elem.mBufferId, sharedEncryptedBuffer);
    }
    std::atomic_store(
            &mInputBuffers,
            std::make_shared<const std::vector<const BufferInfo>>(inputBuffers));
}

void ACodecBufferChannel::setOutputBufferArray(const std::vector<BufferAndId> &array) {
    std::vector<const BufferInfo> outputBuffers;
    for (const BufferAndId &elem : array) {
        outputBuffers.emplace_back(elem.mBuffer, elem.mBufferId, nullptr);
    }
    std::atomic_store(
            &mOutputBuffers,
            std::make_shared<const std::vector<const BufferInfo>>(outputBuffers));
}

void ACodecBufferChannel::fillThisBuffer(IOMX::buffer_id bufferId) {
    ALOGV("fillThisBuffer #%d", bufferId);
    std::shared_ptr<const std::vector<const BufferInfo>> array(
            std::atomic_load(&mInputBuffers));
    BufferInfoIterator it = findBufferId(array, bufferId);

    if (it == array->end()) {
        ALOGE("fillThisBuffer: unrecognized buffer #%d", bufferId);
        return;
    }
    if (it->mClientBuffer != it->mCodecBuffer) {
        it->mClientBuffer->setFormat(it->mCodecBuffer->format());
    }

    mCallback->onInputBufferAvailable(
            std::distance(array->begin(), it),
            it->mClientBuffer);
}

void ACodecBufferChannel::drainThisBuffer(
        IOMX::buffer_id bufferId,
        OMX_U32 omxFlags) {
    ALOGV("drainThisBuffer #%d", bufferId);
    std::shared_ptr<const std::vector<const BufferInfo>> array(
            std::atomic_load(&mOutputBuffers));
    BufferInfoIterator it = findBufferId(array, bufferId);

    if (it == array->end()) {
        ALOGE("drainThisBuffer: unrecognized buffer #%d", bufferId);
        return;
    }
    if (it->mClientBuffer != it->mCodecBuffer) {
        it->mClientBuffer->setFormat(it->mCodecBuffer->format());
    }

    uint32_t flags = 0;
    if (omxFlags & OMX_BUFFERFLAG_SYNCFRAME) {
        flags |= MediaCodec::BUFFER_FLAG_SYNCFRAME;
    }
    if (omxFlags & OMX_BUFFERFLAG_CODECCONFIG) {
        flags |= MediaCodec::BUFFER_FLAG_CODECCONFIG;
    }
    if (omxFlags & OMX_BUFFERFLAG_EOS) {
        flags |= MediaCodec::BUFFER_FLAG_EOS;
    }
<<<<<<< HEAD
    if (omxFlags & OMX_BUFFERFLAG_EXTRADATA) {
        flags |= MediaCodec::BUFFER_FLAG_EXTRADATA;
    }
    if (omxFlags & OMX_BUFFERFLAG_DATACORRUPT) {
        flags |= MediaCodec::BUFFER_FLAG_DATACORRUPT;
=======
    if (omxFlags & OMX_BUFFERFLAG_DECODEONLY) {
        flags |= MediaCodec::BUFFER_FLAG_DECODE_ONLY;
>>>>>>> ecf467ee
    }
    it->mClientBuffer->meta()->setInt32("flags", flags);

    mCallback->onOutputBufferAvailable(
            std::distance(array->begin(), it),
            it->mClientBuffer);
}

void ACodecBufferChannel::setCrypto(const sp<ICrypto> &crypto) {
    if (mCrypto != nullptr) {
        for (std::pair<wp<HidlMemory>, int32_t> entry : mHeapSeqNumMap) {
            mCrypto->unsetHeap(entry.second);
        }
        mHeapSeqNumMap.clear();
        if (mHeapSeqNum >= 0) {
            mCrypto->unsetHeap(mHeapSeqNum);
            mHeapSeqNum = -1;
        }
    }
    mCrypto = crypto;
}

void ACodecBufferChannel::setDescrambler(const sp<IDescrambler> &descrambler) {
    mDescrambler = descrambler;
}

}  // namespace android<|MERGE_RESOLUTION|>--- conflicted
+++ resolved
@@ -642,16 +642,14 @@
     if (omxFlags & OMX_BUFFERFLAG_EOS) {
         flags |= MediaCodec::BUFFER_FLAG_EOS;
     }
-<<<<<<< HEAD
+    if (omxFlags & OMX_BUFFERFLAG_DECODEONLY) {
+        flags |= MediaCodec::BUFFER_FLAG_DECODE_ONLY;
+    }
     if (omxFlags & OMX_BUFFERFLAG_EXTRADATA) {
         flags |= MediaCodec::BUFFER_FLAG_EXTRADATA;
     }
     if (omxFlags & OMX_BUFFERFLAG_DATACORRUPT) {
         flags |= MediaCodec::BUFFER_FLAG_DATACORRUPT;
-=======
-    if (omxFlags & OMX_BUFFERFLAG_DECODEONLY) {
-        flags |= MediaCodec::BUFFER_FLAG_DECODE_ONLY;
->>>>>>> ecf467ee
     }
     it->mClientBuffer->meta()->setInt32("flags", flags);
 
