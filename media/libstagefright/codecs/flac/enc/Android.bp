--- conflicted
+++ resolved
@@ -15,15 +15,10 @@
     },
 
     header_libs: ["libbase_headers"],
-<<<<<<< HEAD
-    static_libs: [
-        "libaudioutils",
-=======
     shared_libs: [
         "libaudioutils",
     ],
     static_libs: [
->>>>>>> c1aabf30
         "libFLAC",
     ],
 }