--- conflicted
+++ resolved
@@ -264,11 +264,7 @@
 
         mConfig->outputFrameSize = kOutputBufferSize / sizeof(int16_t);
         if ((int32)outHeader->nAllocLen < mConfig->outputFrameSize) {
-<<<<<<< HEAD
-            ALOGE("input buffer too small: got %lu, expected %u",
-=======
             ALOGE("input buffer too small: got %u, expected %u",
->>>>>>> 22ad8a8c
                 outHeader->nAllocLen, mConfig->outputFrameSize);
             android_errorWriteLog(0x534e4554, "27793371");
             notify(OMX_EventError, OMX_ErrorUndefined, OUTPUT_BUFFER_TOO_SMALL, NULL);
