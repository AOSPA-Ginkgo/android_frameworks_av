--- conflicted
+++ resolved
@@ -686,14 +686,10 @@
                 return ERROR_MALFORMED;
             }
             sinf->len = dataLen - 3;
-<<<<<<< HEAD
-            sinf->IPMPData = new char[sinf->len];
-=======
             sinf->IPMPData = new (std::nothrow) char[sinf->len];
             if (sinf->IPMPData == NULL) {
                 return ERROR_MALFORMED;
             }
->>>>>>> 8a064aa8
             data_offset += 2;
 
             if (mDataSource->readAt(data_offset, sinf->IPMPData, sinf->len) < sinf->len) {
