/*
 * Copyright (C) 2017 The Android Open Source Project
 *
 * Licensed under the Apache License, Version 2.0 (the "License");
 * you may not use this file except in compliance with the License.
 * You may obtain a copy of the License at
 *
 *      http://www.apache.org/licenses/LICENSE-2.0
 *
 * Unless required by applicable law or agreed to in writing, software
 * distributed under the License is distributed on an "AS IS" BASIS,
 * WITHOUT WARRANTIES OR CONDITIONS OF ANY KIND, either express or implied.
 * See the License for the specific language governing permissions and
 * limitations under the License.
 */

//#define LOG_NDEBUG 0
#define LOG_TAG "FrameDecoder"

#include "include/FrameDecoder.h"
#include "include/FrameCaptureLayer.h"
#include "include/HevcUtils.h"
#include <binder/MemoryBase.h>
#include <binder/MemoryHeapBase.h>
#include <gui/Surface.h>
#include <inttypes.h>
#include <mediadrm/ICrypto.h>
#include <media/IMediaSource.h>
#include <media/MediaCodecBuffer.h>
#include <media/stagefright/foundation/avc_utils.h>
#include <media/stagefright/foundation/ADebug.h>
#include <media/stagefright/foundation/AMessage.h>
#include <media/stagefright/foundation/ColorUtils.h>
#include <media/stagefright/ColorConverter.h>
#include <media/stagefright/FrameCaptureProcessor.h>
#include <media/stagefright/MediaBuffer.h>
#include <media/stagefright/MediaCodec.h>
#include <media/stagefright/MediaCodecConstants.h>
#include <media/stagefright/MediaDefs.h>
#include <media/stagefright/MediaErrors.h>
#include <media/stagefright/Utils.h>
#include <private/media/VideoFrame.h>
#include <utils/Log.h>

namespace android {

static const int64_t kBufferTimeOutUs = 10000LL; // 10 msec
static const size_t kRetryCount = 100; // must be >0
static const int64_t kDefaultSampleDurationUs = 33333LL; // 33ms

sp<IMemory> allocVideoFrame(const sp<MetaData>& trackMeta,
        int32_t width, int32_t height, int32_t tileWidth, int32_t tileHeight,
        int32_t dstBpp, bool allocRotated, bool metaOnly) {
    int32_t rotationAngle;
    if (!trackMeta->findInt32(kKeyRotation, &rotationAngle)) {
        rotationAngle = 0;  // By default, no rotation
    }
    uint32_t type;
    const void *iccData;
    size_t iccSize;
    if (!trackMeta->findData(kKeyIccProfile, &type, &iccData, &iccSize)){
        iccData = NULL;
        iccSize = 0;
    }

    int32_t sarWidth, sarHeight;
    int32_t displayWidth, displayHeight;
    if (trackMeta->findInt32(kKeySARWidth, &sarWidth)
            && trackMeta->findInt32(kKeySARHeight, &sarHeight)
            && sarHeight != 0) {
        int32_t multVal;
        if (width < 0 || sarWidth < 0 ||
            __builtin_mul_overflow(width, sarWidth, &multVal)) {
            ALOGE("displayWidth overflow %dx%d", width, sarWidth);
            return NULL;
        }
        displayWidth = (width * sarWidth) / sarHeight;
        displayHeight = height;
    } else if (trackMeta->findInt32(kKeyDisplayWidth, &displayWidth)
                && trackMeta->findInt32(kKeyDisplayHeight, &displayHeight)
                && displayWidth > 0 && displayHeight > 0
                && width > 0 && height > 0) {
        ALOGV("found display size %dx%d", displayWidth, displayHeight);
    } else {
        displayWidth = width;
        displayHeight = height;
    }

    if (allocRotated && (rotationAngle == 90 || rotationAngle == 270)) {
        int32_t tmp;
        tmp = width; width = height; height = tmp;
        tmp = displayWidth; displayWidth = displayHeight; displayHeight = tmp;
        tmp = tileWidth; tileWidth = tileHeight; tileHeight = tmp;
    }
    if (allocRotated)
        rotationAngle = 0;

    if (!metaOnly) {
        int32_t multVal;
        if (width < 0 || height < 0 || dstBpp < 0 ||
            __builtin_mul_overflow(dstBpp, width, &multVal) ||
            __builtin_mul_overflow(multVal, height, &multVal)) {
            ALOGE("Frame size overflow %dx%d bpp %d", width, height, dstBpp);
            return NULL;
        }
    }

    VideoFrame frame(width, height, displayWidth, displayHeight,
            tileWidth, tileHeight, rotationAngle, dstBpp, !metaOnly, iccSize);

    size_t size = frame.getFlattenedSize();
    sp<MemoryHeapBase> heap = new MemoryHeapBase(size, 0, "MetadataRetrieverClient");
    if (heap == NULL) {
        ALOGE("failed to create MemoryDealer");
        return NULL;
    }
    sp<IMemory> frameMem = new MemoryBase(heap, 0, size);
    if (frameMem == NULL || frameMem->unsecurePointer() == NULL) {
        ALOGE("not enough memory for VideoFrame size=%zu", size);
        return NULL;
    }
    VideoFrame* frameCopy = static_cast<VideoFrame*>(frameMem->unsecurePointer());
    frameCopy->init(frame, iccData, iccSize);

    return frameMem;
}

sp<IMemory> allocVideoFrame(const sp<MetaData>& trackMeta,
        int32_t width, int32_t height, int32_t tileWidth, int32_t tileHeight,
        int32_t dstBpp, bool allocRotated = false) {
    return allocVideoFrame(trackMeta, width, height, tileWidth, tileHeight, dstBpp,
            allocRotated, false /*metaOnly*/);
}

sp<IMemory> allocMetaFrame(const sp<MetaData>& trackMeta,
        int32_t width, int32_t height, int32_t tileWidth, int32_t tileHeight,
        int32_t dstBpp) {
    return allocVideoFrame(trackMeta, width, height, tileWidth, tileHeight, dstBpp,
            false /*allocRotated*/, true /*metaOnly*/);
}

bool isAvif(const sp<MetaData> &trackMeta) {
    const char *mime;
    return trackMeta->findCString(kKeyMIMEType, &mime)
        && (!strcasecmp(mime, MEDIA_MIMETYPE_VIDEO_AV1)
            || !strcasecmp(mime, MEDIA_MIMETYPE_IMAGE_AVIF));
}

bool findThumbnailInfo(
        const sp<MetaData> &trackMeta, int32_t *width, int32_t *height,
        uint32_t *type = NULL, const void **data = NULL, size_t *size = NULL) {
    uint32_t dummyType;
    const void *dummyData;
    size_t dummySize;
    int codecConfigKey = isAvif(trackMeta) ? kKeyThumbnailAV1C : kKeyThumbnailHVCC;
    return trackMeta->findInt32(kKeyThumbnailWidth, width)
        && trackMeta->findInt32(kKeyThumbnailHeight, height)
        && trackMeta->findData(codecConfigKey,
                type ?: &dummyType, data ?: &dummyData, size ?: &dummySize);
}

bool findGridInfo(const sp<MetaData> &trackMeta,
        int32_t *tileWidth, int32_t *tileHeight, int32_t *gridRows, int32_t *gridCols) {
    return trackMeta->findInt32(kKeyTileWidth, tileWidth) && (*tileWidth > 0)
        && trackMeta->findInt32(kKeyTileHeight, tileHeight) && (*tileHeight > 0)
        && trackMeta->findInt32(kKeyGridRows, gridRows) && (*gridRows > 0)
        && trackMeta->findInt32(kKeyGridCols, gridCols) && (*gridCols > 0);
}

bool getDstColorFormat(
        android_pixel_format_t colorFormat,
        OMX_COLOR_FORMATTYPE *dstFormat,
        ui::PixelFormat *captureFormat,
        int32_t *dstBpp) {
    switch (colorFormat) {
        case HAL_PIXEL_FORMAT_RGB_565:
        {
            *dstFormat = OMX_COLOR_Format16bitRGB565;
            *captureFormat = ui::PixelFormat::RGB_565;
            *dstBpp = 2;
            return true;
        }
        case HAL_PIXEL_FORMAT_RGBA_8888:
        {
            *dstFormat = OMX_COLOR_Format32BitRGBA8888;
            *captureFormat = ui::PixelFormat::RGBA_8888;
            *dstBpp = 4;
            return true;
        }
        case HAL_PIXEL_FORMAT_BGRA_8888:
        {
            *dstFormat = OMX_COLOR_Format32bitBGRA8888;
            *captureFormat = ui::PixelFormat::BGRA_8888;
            *dstBpp = 4;
            return true;
        }
        case HAL_PIXEL_FORMAT_RGBA_1010102:
        {
            *dstFormat = (OMX_COLOR_FORMATTYPE)COLOR_Format32bitABGR2101010;
            *captureFormat = ui::PixelFormat::RGBA_1010102;
            *dstBpp = 4;
            return true;
        }
        default:
        {
            ALOGE("Unsupported color format: %d", colorFormat);
            break;
        }
    }
    return false;
}

//static
sp<IMemory> FrameDecoder::getMetadataOnly(
        const sp<MetaData> &trackMeta, int colorFormat, bool thumbnail) {
    OMX_COLOR_FORMATTYPE dstFormat;
    ui::PixelFormat captureFormat;
    int32_t dstBpp;
    if (!getDstColorFormat((android_pixel_format_t)colorFormat,
            &dstFormat, &captureFormat, &dstBpp)) {
        return NULL;
    }

    int32_t width, height, tileWidth = 0, tileHeight = 0;
    if (thumbnail) {
        if (!findThumbnailInfo(trackMeta, &width, &height)) {
            return NULL;
        }
    } else {
        CHECK(trackMeta->findInt32(kKeyWidth, &width));
        CHECK(trackMeta->findInt32(kKeyHeight, &height));

        int32_t gridRows, gridCols;
        if (!findGridInfo(trackMeta, &tileWidth, &tileHeight, &gridRows, &gridCols)) {
            tileWidth = tileHeight = 0;
        }
    }

    sp<IMemory> metaMem = allocMetaFrame(trackMeta, width, height, tileWidth, tileHeight, dstBpp);

    // try to fill sequence meta's duration based on average frame rate,
    // default to 33ms if frame rate is unavailable.
    int32_t frameRate;
    VideoFrame* meta = static_cast<VideoFrame*>(metaMem->unsecurePointer());
    if (trackMeta->findInt32(kKeyFrameRate, &frameRate) && frameRate > 0) {
        meta->mDurationUs = 1000000LL / frameRate;
    } else {
        meta->mDurationUs = kDefaultSampleDurationUs;
    }
    return metaMem;
}

FrameDecoder::FrameDecoder(
        const AString &componentName,
        const sp<MetaData> &trackMeta,
        const sp<IMediaSource> &source)
    : mIDRSent(false),
      mHaveMoreInputs(true),
      mFirstSample(true),
      mSource(source),
      mComponentName(componentName),
      mTrackMeta(trackMeta),
      mDstFormat(OMX_COLOR_Format16bitRGB565),
      mDstBpp(2) {
    ALOGD("FrameDecoder created");
}

FrameDecoder::~FrameDecoder() {
    if (mDecoder != NULL) {
        mDecoder->release();
        mSource->stop();
    }
    ALOGD("FrameDecoder destroyed");
}

bool isHDR(const sp<AMessage> &format) {
    uint32_t standard, transfer;
    if (!format->findInt32("color-standard", (int32_t*)&standard)) {
        standard = 0;
    }
    if (!format->findInt32("color-transfer", (int32_t*)&transfer)) {
        transfer = 0;
    }
    return standard == ColorUtils::kColorStandardBT2020 &&
            (transfer == ColorUtils::kColorTransferST2084 ||
            transfer == ColorUtils::kColorTransferHLG);
}

status_t FrameDecoder::init(
        int64_t frameTimeUs, int option, int colorFormat) {
    if (!getDstColorFormat((android_pixel_format_t)colorFormat,
            &mDstFormat, &mCaptureFormat, &mDstBpp)) {
        return ERROR_UNSUPPORTED;
    }

    sp<AMessage> videoFormat = onGetFormatAndSeekOptions(
            frameTimeUs, option, &mReadOptions, &mSurface);
    if (videoFormat == NULL) {
        ALOGE("video format or seek mode not supported");
        return ERROR_UNSUPPORTED;
    }

    status_t err;
    sp<ALooper> looper = new ALooper;
    looper->start();
    sp<MediaCodec> decoder = MediaCodec::CreateByComponentName(
            looper, mComponentName, &err);
    if (decoder.get() == NULL || err != OK) {
        ALOGW("Failed to instantiate decoder [%s]", mComponentName.c_str());
        return (decoder.get() == NULL) ? NO_MEMORY : err;
    }

    err = decoder->configure(
            videoFormat, mSurface, NULL /* crypto */, 0 /* flags */);
    if (err != OK) {
        ALOGW("configure returned error %d (%s)", err, asString(err));
        decoder->release();
        return err;
    }

    err = decoder->start();
    if (err != OK) {
        ALOGW("start returned error %d (%s)", err, asString(err));
        decoder->release();
        return err;
    }

    err = mSource->start();
    if (err != OK) {
        ALOGW("source failed to start: %d (%s)", err, asString(err));
        decoder->release();
        return err;
    }
    mDecoder = decoder;

    return OK;
}

sp<IMemory> FrameDecoder::extractFrame(FrameRect *rect) {
    status_t err = onExtractRect(rect);
    if (err == OK) {
        err = extractInternal();
    }
    if (err != OK) {
        return NULL;
    }

    return mFrameMemory;
}

status_t FrameDecoder::extractInternal() {
    status_t err = OK;
    bool done = false;
    size_t retriesLeft = kRetryCount;
    do {
        size_t index;
        int64_t ptsUs = 0LL;
        uint32_t flags = 0;

        // Queue as many inputs as we possibly can, then block on dequeuing
        // outputs. After getting each output, come back and queue the inputs
        // again to keep the decoder busy.
        while (mHaveMoreInputs) {
            err = mDecoder->dequeueInputBuffer(&index, 0);
            if (err != OK) {
                ALOGV("Timed out waiting for input");
                if (retriesLeft) {
                    err = OK;
                }
                break;
            }
            sp<MediaCodecBuffer> codecBuffer;
            err = mDecoder->getInputBuffer(index, &codecBuffer);
            if (err != OK) {
                ALOGE("failed to get input buffer %zu", index);
                break;
            }

            MediaBufferBase *mediaBuffer = NULL;

            err = mSource->read(&mediaBuffer, &mReadOptions);
            mReadOptions.clearSeekTo();
            if (err != OK) {
                mHaveMoreInputs = false;
                if (!mFirstSample && err == ERROR_END_OF_STREAM) {
                    (void)mDecoder->queueInputBuffer(
                            index, 0, 0, 0, MediaCodec::BUFFER_FLAG_EOS);
                    err = OK;
                    flags |= MediaCodec::BUFFER_FLAG_EOS;
                    mHaveMoreInputs = true;
                } else {
                    ALOGW("Input Error: err=%d", err);
                }
                break;
            }

            if (mediaBuffer->range_length() > codecBuffer->capacity()) {
                ALOGE("buffer size (%zu) too large for codec input size (%zu)",
                        mediaBuffer->range_length(), codecBuffer->capacity());
                mHaveMoreInputs = false;
                err = BAD_VALUE;
            } else {
                codecBuffer->setRange(0, mediaBuffer->range_length());

                CHECK(mediaBuffer->meta_data().findInt64(kKeyTime, &ptsUs));
                memcpy(codecBuffer->data(),
                        (const uint8_t*)mediaBuffer->data() + mediaBuffer->range_offset(),
                        mediaBuffer->range_length());

                onInputReceived(codecBuffer, mediaBuffer->meta_data(), mFirstSample, &flags);
                mFirstSample = false;
            }

            mediaBuffer->release();

            if (mHaveMoreInputs) {
                ALOGV("QueueInput: size=%zu ts=%" PRId64 " us flags=%x",
                        codecBuffer->size(), ptsUs, flags);

                err = mDecoder->queueInputBuffer(
                        index,
                        codecBuffer->offset(),
                        codecBuffer->size(),
                        ptsUs,
                        flags);

                if (flags & MediaCodec::BUFFER_FLAG_EOS) {
                    mHaveMoreInputs = false;
                }
            }
        }

        while (err == OK) {
            size_t offset, size;
            // wait for a decoded buffer
            err = mDecoder->dequeueOutputBuffer(
                    &index,
                    &offset,
                    &size,
                    &ptsUs,
                    &flags,
                    kBufferTimeOutUs);

            if (err == INFO_FORMAT_CHANGED) {
                ALOGV("Received format change");
                err = mDecoder->getOutputFormat(&mOutputFormat);
            } else if (err == INFO_OUTPUT_BUFFERS_CHANGED) {
                ALOGV("Output buffers changed");
                err = OK;
            } else {
                if (err == -EAGAIN /* INFO_TRY_AGAIN_LATER */ && --retriesLeft > 0) {
                    ALOGV("Timed-out waiting for output.. retries left = %zu", retriesLeft);
                    err = OK;
                } else if (err == OK) {
                    // If we're seeking with CLOSEST option and obtained a valid targetTimeUs
                    // from the extractor, decode to the specified frame. Otherwise we're done.
                    ALOGV("Received an output buffer, timeUs=%lld", (long long)ptsUs);
                    sp<MediaCodecBuffer> videoFrameBuffer;
                    err = mDecoder->getOutputBuffer(index, &videoFrameBuffer);
                    if (err != OK) {
                        ALOGE("failed to get output buffer %zu", index);
                        break;
                    }
                    if (mSurface != nullptr) {
                        if (!shouldDropOutput(ptsUs)) {
                            mDecoder->renderOutputBufferAndRelease(index);
                        } else {
                            mDecoder->releaseOutputBuffer(index);
                        }
                        err = onOutputReceived(videoFrameBuffer, mOutputFormat, ptsUs, &done);
                    } else {
                        err = onOutputReceived(videoFrameBuffer, mOutputFormat, ptsUs, &done);
                        mDecoder->releaseOutputBuffer(index);
                    }
                } else {
                    ALOGW("Received error %d (%s) instead of output", err, asString(err));
                    done = true;
                }
                break;
            }
        }
    } while (err == OK && !done);

    if (err != OK) {
        ALOGE("failed to get video frame (err %d)", err);
    }

    return err;
}

//////////////////////////////////////////////////////////////////////

VideoFrameDecoder::VideoFrameDecoder(
        const AString &componentName,
        const sp<MetaData> &trackMeta,
        const sp<IMediaSource> &source)
    : FrameDecoder(componentName, trackMeta, source),
      mFrame(NULL),
      mIsAvc(false),
      mIsHevc(false),
      mSeekMode(MediaSource::ReadOptions::SEEK_PREVIOUS_SYNC),
      mTargetTimeUs(-1LL),
      mDefaultSampleDurationUs(0) {
}

sp<AMessage> VideoFrameDecoder::onGetFormatAndSeekOptions(
        int64_t frameTimeUs, int seekMode,
        MediaSource::ReadOptions *options,
        sp<Surface> *window) {
    mSeekMode = static_cast<MediaSource::ReadOptions::SeekMode>(seekMode);
    if (mSeekMode < MediaSource::ReadOptions::SEEK_PREVIOUS_SYNC ||
            mSeekMode > MediaSource::ReadOptions::SEEK_FRAME_INDEX) {
        ALOGE("Unknown seek mode: %d", mSeekMode);
        return NULL;
    }

    const char *mime;
    if (!trackMeta()->findCString(kKeyMIMEType, &mime)) {
        ALOGE("Could not find mime type");
        return NULL;
    }

    mIsAvc = !strcasecmp(mime, MEDIA_MIMETYPE_VIDEO_AVC);
    mIsHevc = !strcasecmp(mime, MEDIA_MIMETYPE_VIDEO_HEVC);

    if (frameTimeUs < 0) {
        int64_t thumbNailTime = -1ll;
        if (!trackMeta()->findInt64(kKeyThumbnailTime, &thumbNailTime)
                || thumbNailTime < 0) {
            thumbNailTime = 0;
        }
        options->setSeekTo(thumbNailTime, mSeekMode);
    } else {
        options->setSeekTo(frameTimeUs, mSeekMode);
    }

    sp<AMessage> videoFormat;
    if (convertMetaDataToMessage(trackMeta(), &videoFormat) != OK) {
        ALOGE("b/23680780");
        ALOGW("Failed to convert meta data to message");
        return NULL;
    }

    if (dstFormat() == COLOR_Format32bitABGR2101010) {
        videoFormat->setInt32("color-format", COLOR_FormatYUVP010);
    } else {
        // TODO: Use Flexible color instead
        videoFormat->setInt32("color-format", OMX_COLOR_FormatYUV420Planar);
    }

    // For the thumbnail extraction case, try to allocate single buffer in both
    // input and output ports, if seeking to a sync frame. NOTE: This request may
    // fail if component requires more than that for decoding.
    bool isSeekingClosest = (mSeekMode == MediaSource::ReadOptions::SEEK_CLOSEST)
            || (mSeekMode == MediaSource::ReadOptions::SEEK_FRAME_INDEX);
    if (!isSeekingClosest) {
        videoFormat->setInt32("android._num-input-buffers", 1);
        videoFormat->setInt32("android._num-output-buffers", 1);
        videoFormat->setInt32("thumbnail-mode", 1);
        videoFormat->setInt32("vendor.qti-ext-dec-thumbnail-mode.value", 1);
    }

    // force surface-mode for all thumbnails
    if (true /*isHDR(videoFormat)*/) {
        *window = initSurface();
        if (*window == NULL) {
            ALOGE("Failed to init surface control for HDR, fallback to non-hdr");
        } else {
            ALOGI("using surface mode");
            videoFormat->setInt32("color-format", OMX_COLOR_FormatAndroidOpaque);
        }
    }

    int32_t frameRate;
    if (trackMeta()->findInt32(kKeyFrameRate, &frameRate) && frameRate > 0) {
        mDefaultSampleDurationUs = 1000000LL / frameRate;
    } else {
        mDefaultSampleDurationUs = kDefaultSampleDurationUs;
    }

    return videoFormat;
}

status_t VideoFrameDecoder::onInputReceived(
        const sp<MediaCodecBuffer> &codecBuffer,
        MetaDataBase &sampleMeta, bool firstSample, uint32_t *flags) {
    bool isSeekingClosest = (mSeekMode == MediaSource::ReadOptions::SEEK_CLOSEST)
            || (mSeekMode == MediaSource::ReadOptions::SEEK_FRAME_INDEX);

    if (firstSample && isSeekingClosest) {
        sampleMeta.findInt64(kKeyTargetTime, &mTargetTimeUs);
        ALOGV("Seeking closest: targetTimeUs=%lld", (long long)mTargetTimeUs);
    }

    if ((!isSeekingClosest
            && ((mIsAvc && IsIDR(codecBuffer->data(), codecBuffer->size()))
            || (mIsHevc && IsIDR(
            codecBuffer->data(), codecBuffer->size())))) || (mIDRSent == true)) {
        // Only need to decode one IDR frame, unless we're seeking with CLOSEST
        // option, in which case we need to actually decode to targetTimeUs.
        mIDRSent == false ? mIDRSent = true : *flags |= MediaCodec::BUFFER_FLAG_EOS;
    }
    int64_t durationUs;
    if (sampleMeta.findInt64(kKeyDuration, &durationUs)) {
        mSampleDurations.push_back(durationUs);
    } else {
        mSampleDurations.push_back(mDefaultSampleDurationUs);
    }
    return OK;
}

status_t VideoFrameDecoder::onOutputReceived(
        const sp<MediaCodecBuffer> &videoFrameBuffer,
        const sp<AMessage> &outputFormat,
        int64_t timeUs, bool *done) {
    int64_t durationUs = mDefaultSampleDurationUs;
    if (!mSampleDurations.empty()) {
        durationUs = *mSampleDurations.begin();
        mSampleDurations.erase(mSampleDurations.begin());
    }

    // If this is not the target frame, skip color convert.
    if (shouldDropOutput(timeUs)) {
        *done = false;
        return OK;
    }

    *done = true;

    if (outputFormat == NULL) {
        return ERROR_MALFORMED;
    }

    int32_t width, height, stride, srcFormat, slice_height;
    if (!outputFormat->findInt32("width", &width) ||
            !outputFormat->findInt32("height", &height) ||
            !outputFormat->findInt32("color-format", &srcFormat)) {
        ALOGE("format missing dimension or color: %s",
                outputFormat->debugString().c_str());
        return ERROR_MALFORMED;
    }

    if (!outputFormat->findInt32("slice-height", &slice_height)) {
        slice_height = height;
    }

    if (!outputFormat->findInt32("stride", &stride)) {
        if (mCaptureLayer == NULL) {
            ALOGE("format must have stride for byte buffer mode: %s",
                    outputFormat->debugString().c_str());
            return ERROR_MALFORMED;
        }
        // for surface output, set stride to width, we don't actually need it.
        stride = width;
    }

    int32_t crop_left, crop_top, crop_right, crop_bottom;
    if (!outputFormat->findRect("crop", &crop_left, &crop_top, &crop_right, &crop_bottom)) {
        crop_left = crop_top = 0;
        crop_right = width - 1;
        crop_bottom = height - 1;
    }

    int32_t slice_height;
    if (outputFormat->findInt32("slice-height", &slice_height) && slice_height > 0) {
        height = slice_height;
    }

    if (mFrame == NULL) {
        sp<IMemory> frameMem = allocVideoFrame(
                trackMeta(),
                (crop_right - crop_left + 1),
                (crop_bottom - crop_top + 1),
                0,
                0,
                dstBpp(),
                mCaptureLayer != nullptr /*allocRotated*/);
        if (frameMem == nullptr) {
            return NO_MEMORY;
        }

        mFrame = static_cast<VideoFrame*>(frameMem->unsecurePointer());

        setFrame(frameMem);
    }

    mFrame->mDurationUs = durationUs;

    if (mCaptureLayer != nullptr) {
        return captureSurface();
    }

    ColorConverter converter((OMX_COLOR_FORMATTYPE)srcFormat, dstFormat());

    uint32_t standard, range, transfer;
    if (!outputFormat->findInt32("color-standard", (int32_t*)&standard)) {
        standard = 0;
    }
    if (!outputFormat->findInt32("color-range", (int32_t*)&range)) {
        range = 0;
    }
    if (!outputFormat->findInt32("color-transfer", (int32_t*)&transfer)) {
        transfer = 0;
    }
    converter.setSrcColorSpace(standard, range, transfer);

    if (converter.isValid()) {
        converter.convert(
                (const uint8_t *)videoFrameBuffer->data(),
                width, slice_height, stride,
                crop_left, crop_top, crop_right, crop_bottom,
                mFrame->getFlattenedData(),
                mFrame->mWidth, mFrame->mHeight, mFrame->mRowBytes,
                // since the frame is allocated with top-left adjusted,
                // the dst rect should start at {0,0} as well.
                0, 0, mFrame->mWidth - 1, mFrame->mHeight - 1);
        return OK;
    }

    ALOGE("Unable to convert from format 0x%08x to 0x%08x",
                srcFormat, dstFormat());
    return ERROR_UNSUPPORTED;
}

sp<Surface> VideoFrameDecoder::initSurface() {
    // create the consumer listener interface, and hold sp so that this
    // interface lives as long as the GraphicBufferSource.
    sp<FrameCaptureLayer> captureLayer = new FrameCaptureLayer();
    if (captureLayer->init() != OK) {
        ALOGE("failed to init capture layer");
        return nullptr;
    }
    mCaptureLayer = captureLayer;

    return captureLayer->getSurface();
}

status_t VideoFrameDecoder::captureSurface() {
    sp<GraphicBuffer> outBuffer;
    status_t err = mCaptureLayer->capture(
            captureFormat(), Rect(0, 0, mFrame->mWidth, mFrame->mHeight), &outBuffer);

    if (err != OK) {
        ALOGE("failed to capture layer (err %d)", err);
        return err;
    }

    ALOGV("capture: %dx%d, format %d, stride %d",
            outBuffer->getWidth(),
            outBuffer->getHeight(),
            outBuffer->getPixelFormat(),
            outBuffer->getStride());

    uint8_t *base;
    int32_t outBytesPerPixel, outBytesPerStride;
    err = outBuffer->lock(
            GraphicBuffer::USAGE_SW_READ_OFTEN,
            reinterpret_cast<void**>(&base),
            &outBytesPerPixel,
            &outBytesPerStride);
    if (err != OK) {
        ALOGE("failed to lock graphic buffer: err %d", err);
        return err;
    }

    uint8_t *dst = mFrame->getFlattenedData();
    for (size_t y = 0 ; y < fmin(mFrame->mHeight, outBuffer->getHeight()) ; y++) {
        memcpy(dst, base, fmin(mFrame->mWidth, outBuffer->getWidth()) * mFrame->mBytesPerPixel);
        dst += mFrame->mRowBytes;
        base += outBuffer->getStride() * mFrame->mBytesPerPixel;
    }
    outBuffer->unlock();
    return OK;
}

////////////////////////////////////////////////////////////////////////

struct MediaImageDecoder::ImageOutputThread : public Thread {
    ImageOutputThread(MediaImageDecoder *mediaImageDecoder)
        : Thread(false /*canCallJava*/),
          mImageDecoder(mediaImageDecoder) {
        ALOGD("ImageOutputThread created");
    }

    virtual bool threadLoop() {
        return mImageDecoder->outputLoop();
    }

protected:
    virtual ~ImageOutputThread() {
        ALOGD("ImageOutputThread destroyed");
    }

private:
    MediaImageDecoder *mImageDecoder;

    DISALLOW_EVIL_CONSTRUCTORS(ImageOutputThread);
};

MediaImageDecoder::MediaImageDecoder(
        const AString &componentName,
        const sp<MetaData> &trackMeta,
        const sp<IMediaSource> &source)
    : FrameDecoder(componentName, trackMeta, source),
      mFrame(NULL),
      mWidth(0),
      mHeight(0),
      mGridRows(1),
      mGridCols(1),
      mTileWidth(0),
      mTileHeight(0),
      mTilesDecoded(0),
      mTargetTiles(0),
      mThread(NULL),
      mUseMultiThread(false) {
}

MediaImageDecoder::~MediaImageDecoder() {
    if (mThread != NULL) {
        {
            ALOGI("Signalling ImageOutputThread to exit");
            Mutexed<OutputInfo>::Locked outInfo(mOutInfo);
            outInfo->mSignalType = EXIT;
            outInfo->mCond.signal();
        }
        mThread->requestExitAndWait();
        mThread.clear();
    }
}

sp<AMessage> MediaImageDecoder::onGetFormatAndSeekOptions(
        int64_t frameTimeUs, int /*seekMode*/,
        MediaSource::ReadOptions *options, sp<Surface> * /*window*/) {
    sp<MetaData> overrideMeta;
    if (frameTimeUs < 0) {
        uint32_t type;
        const void *data;
        size_t size;

        // if we have a stand-alone thumbnail, set up the override meta,
        // and set seekTo time to -1.
        if (!findThumbnailInfo(trackMeta(), &mWidth, &mHeight, &type, &data, &size)) {
            ALOGE("Thumbnail not available");
            return NULL;
        }
        overrideMeta = new MetaData(*(trackMeta()));
        overrideMeta->remove(kKeyDisplayWidth);
        overrideMeta->remove(kKeyDisplayHeight);
        overrideMeta->setInt32(kKeyWidth, mWidth);
        overrideMeta->setInt32(kKeyHeight, mHeight);
        // The AV1 codec configuration data is passed via CSD0 to the AV1
        // decoder.
        const int codecConfigKey = isAvif(trackMeta()) ? kKeyOpaqueCSD0 : kKeyHVCC;
        overrideMeta->setData(codecConfigKey, type, data, size);
        options->setSeekTo(-1);
    } else {
        CHECK(trackMeta()->findInt32(kKeyWidth, &mWidth));
        CHECK(trackMeta()->findInt32(kKeyHeight, &mHeight));

        options->setSeekTo(frameTimeUs);
    }

    mGridRows = mGridCols = 1;
    if (overrideMeta == NULL) {
        // check if we're dealing with a tiled heif
        int32_t tileWidth, tileHeight, gridRows, gridCols;
        int32_t widthColsProduct = 0;
        int32_t heightRowsProduct = 0;
        if (findGridInfo(trackMeta(), &tileWidth, &tileHeight, &gridRows, &gridCols)) {
            if (__builtin_mul_overflow(tileWidth, gridCols, &widthColsProduct) ||
                    __builtin_mul_overflow(tileHeight, gridRows, &heightRowsProduct)) {
                ALOGE("Multiplication overflowed Grid size: %dx%d, Picture size: %dx%d",
                        gridCols, gridRows, tileWidth, tileHeight);
                return nullptr;
            }
            if (mWidth <= widthColsProduct && mHeight <= heightRowsProduct) {
                ALOGV("grid: %dx%d, tile size: %dx%d, picture size: %dx%d",
                        gridCols, gridRows, tileWidth, tileHeight, mWidth, mHeight);

                overrideMeta = new MetaData(*(trackMeta()));
                overrideMeta->setInt32(kKeyWidth, tileWidth);
                overrideMeta->setInt32(kKeyHeight, tileHeight);
                mTileWidth = tileWidth;
                mTileHeight = tileHeight;
                mGridCols = gridCols;
                mGridRows = gridRows;
            } else {
                ALOGW("ignore bad grid: %dx%d, tile size: %dx%d, picture size: %dx%d",
                        gridCols, gridRows, tileWidth, tileHeight, mWidth, mHeight);
            }
        }
        if (overrideMeta == NULL) {
            overrideMeta = trackMeta();
        }
    }
    mTargetTiles = mGridCols * mGridRows;

    sp<AMessage> videoFormat;
    if (convertMetaDataToMessage(overrideMeta, &videoFormat) != OK) {
        ALOGE("b/23680780");
        ALOGW("Failed to convert meta data to message");
        return NULL;
    }

<<<<<<< HEAD
    // TODO: Use Flexible color instead
    videoFormat->setInt32("color-format", OMX_COLOR_FormatYUV420Planar);
    videoFormat->setInt32("vendor.qti-ext-dec-heif-mode.value", 1);
=======
    if (dstFormat() == COLOR_Format32bitABGR2101010) {
        videoFormat->setInt32("color-format", COLOR_FormatYUVP010);
    } else {
        // TODO: Use Flexible color instead
        videoFormat->setInt32("color-format", OMX_COLOR_FormatYUV420Planar);
    }
>>>>>>> 2e60890b

    if ((mGridRows == 1) && (mGridCols == 1)) {
        videoFormat->setInt32("android._num-input-buffers", 1);
        videoFormat->setInt32("android._num-output-buffers", 1);
        videoFormat->setInt32("thumbnail-mode", 1);
        videoFormat->setInt32("vendor.qti-ext-dec-thumbnail-mode.value", 1);
    } else {
        ALOGD("Enable multi-thread for Heif");
        mUseMultiThread = true;
    }
    return videoFormat;
}

status_t MediaImageDecoder::onExtractRect(FrameRect *rect) {
    // TODO:
    // This callback is for verifying whether we can decode the rect,
    // and if so, set up the internal variables for decoding.
    // Currently, rect decoding is restricted to sequentially decoding one
    // row of tiles at a time. We can't decode arbitrary rects, as the image
    // track doesn't yet support seeking by tiles. So all we do here is to
    // verify the rect against what we expect.
    // When seeking by tile is supported, this code should be updated to
    // set the seek parameters.
    if (rect == NULL) {
        if (mTilesDecoded > 0) {
            return ERROR_UNSUPPORTED;
        }
        mTargetTiles = mGridRows * mGridCols;
        return OK;
    }

    if (mTileWidth <= 0 || mTileHeight <=0) {
        return ERROR_UNSUPPORTED;
    }

    int32_t row = mTilesDecoded / mGridCols;
    int32_t expectedTop = row * mTileHeight;
    int32_t expectedBot = (row + 1) * mTileHeight;
    if (expectedBot > mHeight) {
        expectedBot = mHeight;
    }
    if (rect->left != 0 || rect->top != expectedTop
            || rect->right != mWidth || rect->bottom != expectedBot) {
        ALOGE("currently only support sequential decoding of slices");
        return ERROR_UNSUPPORTED;
    }

    // advance one row
    mTargetTiles = mTilesDecoded + mGridCols;
    return OK;
}

status_t MediaImageDecoder::onOutputReceived(
        const sp<MediaCodecBuffer> &videoFrameBuffer,
        const sp<AMessage> &outputFormat, int64_t /*timeUs*/, bool *done) {
    if (outputFormat == NULL) {
        return ERROR_MALFORMED;
    }

    int32_t width, height, stride, slice_height;
    if (outputFormat->findInt32("width", &width) == false) {
        ALOGE("MediaImageDecoder::onOutputReceived:width is missing in outputFormat");
        return ERROR_MALFORMED;
    }
    if (outputFormat->findInt32("height", &height) == false) {
        ALOGE("MediaImageDecoder::onOutputReceived:height is missing in outputFormat");
        return ERROR_MALFORMED;
    }
    if (outputFormat->findInt32("stride", &stride) == false) {
        ALOGE("MediaImageDecoder::onOutputReceived:stride is missing in outputFormat");
        return ERROR_MALFORMED;
    }
    if (outputFormat->findInt32("slice-height", &slice_height) == false) {
        ALOGE("MediaImageDecoder::onOutputReceived:slice-height is missing in outputFormat");
        return ERROR_MALFORMED;
    }

    if (mFrame == NULL) {
        sp<IMemory> frameMem = allocVideoFrame(
                trackMeta(), mWidth, mHeight, mTileWidth, mTileHeight, dstBpp());

        if (frameMem == nullptr) {
            return NO_MEMORY;
        }

        mFrame = static_cast<VideoFrame*>(frameMem->unsecurePointer());

        setFrame(frameMem);
    }

    int32_t srcFormat;
    CHECK(outputFormat->findInt32("color-format", &srcFormat));

    ColorConverter converter((OMX_COLOR_FORMATTYPE)srcFormat, dstFormat());

    uint32_t standard, range, transfer;
    if (!outputFormat->findInt32("color-standard", (int32_t*)&standard)) {
        standard = 0;
    }
    if (!outputFormat->findInt32("color-range", (int32_t*)&range)) {
        range = 0;
    }
    if (!outputFormat->findInt32("color-transfer", (int32_t*)&transfer)) {
        transfer = 0;
    }
    converter.setSrcColorSpace(standard, range, transfer);

    int32_t crop_left, crop_top, crop_right, crop_bottom;
    if (!outputFormat->findRect("crop", &crop_left, &crop_top, &crop_right, &crop_bottom)) {
        crop_left = crop_top = 0;
        crop_right = width - 1;
        crop_bottom = height - 1;
    }

    int32_t slice_height;
    if (outputFormat->findInt32("slice-height", &slice_height) && slice_height > 0) {
        height = slice_height;
    }

    int32_t crop_width, crop_height;
    crop_width = crop_right - crop_left + 1;
    crop_height = crop_bottom - crop_top + 1;

    int32_t dstLeft, dstTop, dstRight, dstBottom;
    dstLeft = mTilesDecoded % mGridCols * crop_width;
    dstTop = mTilesDecoded / mGridCols * crop_height;
    dstRight = dstLeft + crop_width - 1;
    dstBottom = dstTop + crop_height - 1;

    // apply crop on bottom-right
    // TODO: need to move this into the color converter itself.
    if (dstRight >= mWidth) {
        crop_right = crop_left + mWidth - dstLeft - 1;
        dstRight = mWidth - 1;
    }
    if (dstBottom >= mHeight) {
        crop_bottom = crop_top + mHeight - dstTop - 1;
        dstBottom = mHeight - 1;
    }

    *done = (++mTilesDecoded >= mTargetTiles);

    if (converter.isValid()) {
        converter.convert(
                (const uint8_t *)videoFrameBuffer->data(),
                width, height, stride,
                crop_left, crop_top, crop_right, crop_bottom,
                mFrame->getFlattenedData(),
                mFrame->mWidth, mFrame->mHeight, mFrame->mRowBytes,
                dstLeft, dstTop, dstRight, dstBottom);
        return OK;
    }

    ALOGE("Unable to convert from format 0x%08x to 0x%08x",
                srcFormat, dstFormat());
    return ERROR_UNSUPPORTED;
}

bool MediaImageDecoder::outputLoop() {
    status_t err = OK;
    size_t index;
    int64_t ptsUs = 0LL;
    uint32_t flags = 0;
    constexpr nsecs_t kConditionTimeoutNs = nsecs_t(100) * 1000 * 1000;  // 100ms

    mOutInfo.lock()->mThrStarted = true;
    do {
        if (err == OK){
            Mutexed<OutputInfo>::Locked outInfo(mOutInfo);
            if (outInfo->mSignalType == NONE) {
                err = outInfo.waitForConditionRelative(outInfo->mCond, kConditionTimeoutNs);
            }
        }

        if (err == OK) {
            // Check the signal type
            if (mOutInfo.lock()->mSignalType == EXIT) {
                ALOGI("Exiting the ImageOutputThread");
                return 0;
            } else if(mOutInfo.lock()->mSignalType == EXECUTE) {
                ALOGI("ImageOutputThread execution signalled ");
                mOutInfo.lock()->mSignalType = NONE;
                break;
            }
        } else if(err == -ETIMEDOUT) {
            err = OK;
            usleep(10 * 1000); // 10ms sleep
        } else {
            ALOGI("Error %d from waitForConditionRelative. Exiting thread!", err);
            return err;
        }
    } while(1);

    bool done = mOutInfo.lock()->mDone;
    while (err == OK && !done) {
        if (mOutInfo.lock()->mSignalType == EXIT) {
            ALOGI("Exiting the ImageOutputThread");
            return 0;
        }

        size_t offset, size;
        // wait for a decoded buffer
        err = mDecoder->dequeueOutputBuffer(
                &index,
                &offset,
                &size,
                &ptsUs,
                &flags,
                kBufferTimeOutUs);
        if (err == INFO_FORMAT_CHANGED) {
            ALOGV("Received format change");
            err = mDecoder->getOutputFormat(&mOutputFormat);
        } else if (err == INFO_OUTPUT_BUFFERS_CHANGED) {
            ALOGV("Output buffers changed");
            err = OK;
        } else {
            if (err == -EAGAIN && --mOutInfo.lock()->mRetriesLeft > 0) {
                ALOGV("Timed-out waiting for output.. retries left = %zu",
                    mOutInfo.lock()->mRetriesLeft);
                err = OK;
            } else if (err == OK) {
                // If we're seeking with CLOSEST option and obtained a valid targetTimeUs
                // from the extractor, decode to the specified frame. Otherwise we're done.
                ALOGV("Received an output buffer, timeUs=%lld", (long long)ptsUs);
                sp<MediaCodecBuffer> videoFrameBuffer;
                err = mDecoder->getOutputBuffer(index, &videoFrameBuffer);
                if (err != OK) {
                    ALOGE("failed to get output buffer %zu", index);
                    break;
                }
                if (mSurface != nullptr) {
                    if (!shouldDropOutput(ptsUs)) {
                        mDecoder->renderOutputBufferAndRelease(index);
                    } else {
                        mDecoder->releaseOutputBuffer(index);
                    }
                    err = onOutputReceived(videoFrameBuffer, mOutputFormat, ptsUs, &done);
                } else {
                    err = onOutputReceived(videoFrameBuffer, mOutputFormat, ptsUs, &done);
                    mDecoder->releaseOutputBuffer(index);
                }
            } else {
                ALOGW("Received error %d (%s) instead of output", err, asString(err));
                done = true;
            }
            if(done) {
                mOutInfo.lock()->mDone = done;
            }
        }
    }
    mOutInfo.lock()->mErrorCode = err;

    return done;
}

status_t MediaImageDecoder::extractInternal() {
    status_t err = OK;
    bool done = false;
    bool outThreadRunning = false;

    {
        Mutexed<OutputInfo>::Locked outInfo(mOutInfo);
        outInfo->mRetriesLeft = kRetryCount;
        outInfo->mErrorCode = OK;
        outInfo->mDone = false;
        outInfo->mSignalType = NONE;
    }

    if (mUseMultiThread && mThread == NULL) {
        mThread = new ImageOutputThread(this);
        err = mThread->run("ImageDecoderOutput");
        if (err != OK) {
            ALOGE("Failed to create MediaImageDecoder output thread");
            mThread.clear();
            return err;
        }
    }

    do {
        size_t index;
        int64_t ptsUs = 0LL;
        uint32_t flags = 0;

        // Queue as many inputs as we possibly can, then block on dequeuing
        // outputs. After getting each output, come back and queue the inputs
        // again to keep the decoder busy.
        while (mHaveMoreInputs) {
            err = mDecoder->dequeueInputBuffer(&index, 0);
            if (err != OK) {
                ALOGV("Timed out waiting for input");
                if (mOutInfo.lock()->mRetriesLeft) {
                    err = OK;
                }
                break;
            }
            sp<MediaCodecBuffer> codecBuffer;
            err = mDecoder->getInputBuffer(index, &codecBuffer);
            if (err != OK) {
                ALOGE("failed to get input buffer %zu", index);
                break;
            }

            MediaBufferBase *mediaBuffer = NULL;

            err = mSource->read(&mediaBuffer, &mReadOptions);
            mReadOptions.clearSeekTo();
            if (err != OK) {
                mHaveMoreInputs = false;
                if (!mFirstSample && err == ERROR_END_OF_STREAM) {
                    (void)mDecoder->queueInputBuffer(
                            index, 0, 0, 0, MediaCodec::BUFFER_FLAG_EOS);
                    err = OK;
                    flags |= MediaCodec::BUFFER_FLAG_EOS;
                } else {
                    ALOGW("Input Error: err=%d", err);
                }
                break;
            }

            if (mediaBuffer->range_length() > codecBuffer->capacity()) {
                ALOGE("buffer size (%zu) too large for codec input size (%zu)",
                        mediaBuffer->range_length(), codecBuffer->capacity());
                mHaveMoreInputs = false;
                err = BAD_VALUE;
            } else {
                codecBuffer->setRange(0, mediaBuffer->range_length());

                CHECK(mediaBuffer->meta_data().findInt64(kKeyTime, &ptsUs));
                memcpy(codecBuffer->data(),
                        (const uint8_t*)mediaBuffer->data() + mediaBuffer->range_offset(),
                        mediaBuffer->range_length());
                mFirstSample = false;
            }

            mediaBuffer->release();

            if (mHaveMoreInputs) {
                ALOGV("QueueInput: size=%zu ts=%" PRId64 " us flags=%x",
                        codecBuffer->size(), ptsUs, flags);

                err = mDecoder->queueInputBuffer(
                        index,
                        codecBuffer->offset(),
                        codecBuffer->size(),
                        ptsUs,
                        flags);

                if (flags & MediaCodec::BUFFER_FLAG_EOS) {
                    mHaveMoreInputs = false;
                }

                // Signal output thread after queueing at least 1 input
                if (mUseMultiThread && !outThreadRunning && mOutInfo.lock()->mThrStarted) {
                    ALOGI("Signaling ImageOutputThread to start executing");
                    Mutexed<OutputInfo>::Locked outInfo(mOutInfo);
                    outInfo->mSignalType = EXECUTE;
                    outInfo->mCond.signal();
                    outThreadRunning = true;
                }
            }
        }

        // If output thread is still not running, signal it now.
        if (mUseMultiThread && !outThreadRunning && mOutInfo.lock()->mThrStarted) {
            ALOGI("ImageOutputThread is not executing. Signaling now");
            Mutexed<OutputInfo>::Locked outInfo(mOutInfo);
            outInfo->mSignalType = EXECUTE;
            outInfo->mCond.signal();
            outThreadRunning = true;
        }

        while (!mUseMultiThread && err == OK) {
            size_t offset, size;
            // wait for a decoded buffer
            err = mDecoder->dequeueOutputBuffer(
                    &index,
                    &offset,
                    &size,
                    &ptsUs,
                    &flags,
                    kBufferTimeOutUs);

            if (err == INFO_FORMAT_CHANGED) {
                ALOGV("Received format change");
                err = mDecoder->getOutputFormat(&mOutputFormat);
            } else if (err == INFO_OUTPUT_BUFFERS_CHANGED) {
                ALOGV("Output buffers changed");
                err = OK;
            } else {
                if (err == -EAGAIN && --mOutInfo.lock()->mRetriesLeft > 0) {
                    ALOGV("Timed-out waiting for output.. retries left = %zu",
                        mOutInfo.lock()->mRetriesLeft);
                    err = OK;
                } else if (err == OK) {
                    // If we're seeking with CLOSEST option and obtained a valid targetTimeUs
                    // from the extractor, decode to the specified frame. Otherwise we're done.
                    ALOGV("Received an output buffer, timeUs=%lld", (long long)ptsUs);
                    sp<MediaCodecBuffer> videoFrameBuffer;
                    err = mDecoder->getOutputBuffer(index, &videoFrameBuffer);
                    if (err != OK) {
                        ALOGE("failed to get output buffer %zu", index);
                        break;
                    }
                    if (mSurface != nullptr) {
                        if (!shouldDropOutput(ptsUs)) {
                            mDecoder->renderOutputBufferAndRelease(index);
                        } else {
                            mDecoder->releaseOutputBuffer(index);
                        }
                        err = onOutputReceived(videoFrameBuffer, mOutputFormat, ptsUs, &done);
                    } else {
                        err = onOutputReceived(videoFrameBuffer, mOutputFormat, ptsUs, &done);
                        mDecoder->releaseOutputBuffer(index);
                    }
                } else {
                    ALOGW("Received error %d (%s) instead of output", err, asString(err));
                    done = true;
                }
                if(done) {
                    mOutInfo.lock()->mDone = done;
                }
                break;
            }
        }
        err |= mOutInfo.lock()->mErrorCode;
    } while (err == OK && !mOutInfo.lock()->mDone);

    if (err != OK) {
        ALOGE("failed to get video frame (err %d)", err);
    }

    return err;
}

}  // namespace android<|MERGE_RESOLUTION|>--- conflicted
+++ resolved
@@ -661,7 +661,6 @@
         crop_bottom = height - 1;
     }
 
-    int32_t slice_height;
     if (outputFormat->findInt32("slice-height", &slice_height) && slice_height > 0) {
         height = slice_height;
     }
@@ -902,18 +901,13 @@
         return NULL;
     }
 
-<<<<<<< HEAD
-    // TODO: Use Flexible color instead
-    videoFormat->setInt32("color-format", OMX_COLOR_FormatYUV420Planar);
-    videoFormat->setInt32("vendor.qti-ext-dec-heif-mode.value", 1);
-=======
     if (dstFormat() == COLOR_Format32bitABGR2101010) {
         videoFormat->setInt32("color-format", COLOR_FormatYUVP010);
     } else {
         // TODO: Use Flexible color instead
         videoFormat->setInt32("color-format", OMX_COLOR_FormatYUV420Planar);
     }
->>>>>>> 2e60890b
+    videoFormat->setInt32("vendor.qti-ext-dec-heif-mode.value", 1);
 
     if ((mGridRows == 1) && (mGridCols == 1)) {
         videoFormat->setInt32("android._num-input-buffers", 1);
@@ -1028,7 +1022,6 @@
         crop_bottom = height - 1;
     }
 
-    int32_t slice_height;
     if (outputFormat->findInt32("slice-height", &slice_height) && slice_height > 0) {
         height = slice_height;
     }
