--- conflicted
+++ resolved
@@ -90,12 +90,9 @@
         BUFFER_FLAG_EOS         = 4,
         BUFFER_FLAG_PARTIAL_FRAME = 8,
         BUFFER_FLAG_MUXER_DATA    = 16,
-<<<<<<< HEAD
+        BUFFER_FLAG_DECODE_ONLY   = 32,
         BUFFER_FLAG_EXTRADATA = 0x1000,
         BUFFER_FLAG_DATACORRUPT = 0x2000,
-=======
-        BUFFER_FLAG_DECODE_ONLY   = 32,
->>>>>>> ecf467ee
     };
 
     enum CVODegree {
