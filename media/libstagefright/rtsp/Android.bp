--- conflicted
+++ resolved
@@ -47,18 +47,13 @@
         "libmedia",
     ],
 
-<<<<<<< HEAD
-    include_dirs: [
-        "frameworks/av/media/libstagefright",
-        "frameworks/native/include/media/openmax",
-        "frameworks/native/include/android",
-	"frameworks/av/media/libavextensions",
-	"frameworks/av/media/libmediaplayerservice",
-=======
     header_libs: [
         "libstagefright_headers",
         "libstagefright_rtsp_headers",
->>>>>>> 3ddb5bdf
+    ],
+    include_dirs: [
+        "frameworks/av/media/libavextensions",
+        "frameworks/av/media/libmediaplayerservice",
     ],
 
     arch: {
