/*
 * Copyright (C) 2010 The Android Open Source Project
 *
 * Licensed under the Apache License, Version 2.0 (the "License");
 * you may not use this file except in compliance with the License.
 * You may obtain a copy of the License at
 *
 *      http://www.apache.org/licenses/LICENSE-2.0
 *
 * Unless required by applicable law or agreed to in writing, software
 * distributed under the License is distributed on an "AS IS" BASIS,
 * WITHOUT WARRANTIES OR CONDITIONS OF ANY KIND, either express or implied.
 * See the License for the specific language governing permissions and
 * limitations under the License.
 */

#ifndef A_RTP_CONNECTION_H_

#define A_RTP_CONNECTION_H_

#include <media/stagefright/foundation/AHandler.h>
#include <utils/List.h>

namespace android {

struct ABuffer;
struct ARTPSource;
struct ASessionDescription;

struct ARTPConnection : public AHandler {
    enum Flags {
        kRegularlyRequestFIR = 2,
        kViLTEConnection = 4,
    };

    explicit ARTPConnection(uint32_t flags = 0);

    void addStream(
            int rtpSocket, int rtcpSocket,
            const sp<ASessionDescription> &sessionDesc, size_t index,
            const sp<AMessage> &notify,
            bool injected,
            bool isIPV6 = false);

    void removeStream(int rtpSocket, int rtcpSocket);

    void injectPacket(int index, const sp<ABuffer> &buffer);

    void setSelfID(const uint32_t selfID);
    void setMinMaxBitrate(int32_t min, int32_t max);

    // Creates a pair of UDP datagram sockets bound to adjacent ports
    // (the rtpSocket is bound to an even port, the rtcpSocket to the
    // next higher port).
    static void MakePortPair(
            int *rtpSocket, int *rtcpSocket, unsigned *rtpPort);
    // Creates a pair of UDP datagram sockets bound to assigned ip and
    // ports (the rtpSocket is bound to an even port, the rtcpSocket
    // to the next higher port).
    static void MakeRTPSocketPair(
            int *rtpSocket, int *rtcpSocket,
            const char *localIp, const char *remoteIp,
            unsigned localPort, unsigned remotePort, int64_t socketNetwork = 0);

protected:
    virtual ~ARTPConnection();
    virtual void onMessageReceived(const sp<AMessage> &msg);
    virtual void onAddStream(const sp<AMessage> &msg);
    virtual size_t sockAddrSize();

private:
    enum {
        kWhatAddStream,
        kWhatRemoveStream,
        kWhatPollStreams,
        kWhatInjectPacket,
    };

    static const int64_t kSelectTimeoutUs;

    uint32_t mFlags;

    struct StreamInfo;
    List<StreamInfo> mStreams;

    bool mPollEventPending;
    int64_t mLastReceiverReportTimeUs;
<<<<<<< HEAD
=======
    int64_t mLastBitrateReportTimeUs;

    int32_t mSelfID;

    int32_t mMinBitrate;
    int32_t mMaxBitrate;
    int32_t mCumulativeBytes;

    void onAddStream(const sp<AMessage> &msg);
>>>>>>> 1960f8bb
    void onRemoveStream(const sp<AMessage> &msg);
    void onPollStreams();
    void onInjectPacket(const sp<AMessage> &msg);
    void onSendReceiverReports();
    void checkRxBitrate(int64_t nowUs);

    status_t receive(StreamInfo *info, bool receiveRTP);
    ssize_t send(const StreamInfo *info, const sp<ABuffer> buffer);

    status_t parseRTP(StreamInfo *info, const sp<ABuffer> &buffer);
    status_t parseRTPExt(StreamInfo *s, const uint8_t *extData, size_t extLen, int32_t *cvoDegrees);
    status_t parseRTCP(StreamInfo *info, const sp<ABuffer> &buffer);
    status_t parseSR(StreamInfo *info, const uint8_t *data, size_t size);
    status_t parseTSFB(StreamInfo *info, const uint8_t *data, size_t size);
    status_t parsePSFB(StreamInfo *info, const uint8_t *data, size_t size);
    status_t parseBYE(StreamInfo *info, const uint8_t *data, size_t size);

    sp<ARTPSource> findSource(StreamInfo *info, uint32_t id);

    void postPollEvent();

    DISALLOW_EVIL_CONSTRUCTORS(ARTPConnection);
};

}  // namespace android

#endif  // A_RTP_CONNECTION_H_<|MERGE_RESOLUTION|>--- conflicted
+++ resolved
@@ -66,7 +66,6 @@
     virtual ~ARTPConnection();
     virtual void onMessageReceived(const sp<AMessage> &msg);
     virtual void onAddStream(const sp<AMessage> &msg);
-    virtual size_t sockAddrSize();
 
 private:
     enum {
@@ -85,8 +84,6 @@
 
     bool mPollEventPending;
     int64_t mLastReceiverReportTimeUs;
-<<<<<<< HEAD
-=======
     int64_t mLastBitrateReportTimeUs;
 
     int32_t mSelfID;
@@ -95,8 +92,6 @@
     int32_t mMaxBitrate;
     int32_t mCumulativeBytes;
 
-    void onAddStream(const sp<AMessage> &msg);
->>>>>>> 1960f8bb
     void onRemoveStream(const sp<AMessage> &msg);
     void onPollStreams();
     void onInjectPacket(const sp<AMessage> &msg);
