/*
 * Copyright (C) 2017 The Android Open Source Project
 *
 * Licensed under the Apache License, Version 2.0 (the "License");
 * you may not use this file except in compliance with the License.
 * You may obtain a copy of the License at
 *
 *      http://www.apache.org/licenses/LICENSE-2.0
 *
 * Unless required by applicable law or agreed to in writing, software
 * distributed under the License is distributed on an "AS IS" BASIS,
 * WITHOUT WARRANTIES OR CONDITIONS OF ANY KIND, either express or implied.
 * See the License for the specific language governing permissions and
 * limitations under the License.
 */


#ifndef ANDROID_MEDIA_EFFECTSCONFIG_H
#define ANDROID_MEDIA_EFFECTSCONFIG_H

/** @file Parses audio effects configuration file to C and C++ structure.
 * @see audio_effects_conf_V2_0.xsd for documentation on each structure
 */

#include <system/audio_effect.h>

#include <map>
#include <memory>
#include <string>
#include <vector>

namespace android {
namespace effectsConfig {

/** Default path of effect configuration file. Relative to DEFAULT_LOCATIONS. */
constexpr const char* DEFAULT_NAME = "audio_effects.xml";

/** Default path of effect configuration file.
 * The /vendor partition is the recommended one, the others are deprecated.
 */
constexpr const char* DEFAULT_LOCATIONS[] = {"/odm/etc", "/vendor/etc", "/system/etc"};

/** Directories where the effect libraries will be search for. */
constexpr const char* LD_EFFECT_LIBRARY_PATH[] =
#ifdef __LP64__
        {"/odm/lib64/soundfx", "/vendor/lib64/soundfx", "/system/lib64/soundfx"};
#else
        {"/odm/lib/soundfx", "/vendor/lib/soundfx", "/system/lib/soundfx"};
#endif

struct Library {
    std::string name;
    std::string path;
};
using Libraries = std::vector<Library>;

struct EffectImpl {
    Library* library; //< Only valid as long as the associated library vector is unmodified
    effect_uuid_t uuid;
};

struct Effect : public EffectImpl {
    std::string name;
    bool isProxy;
    EffectImpl libSw; //< Only valid if isProxy
    EffectImpl libHw; //< Only valid if isProxy
};

using Effects = std::vector<Effect>;

template <class Type>
struct Stream {
    Type type;
    std::vector<std::reference_wrapper<Effect>> effects;
};
using OutputStream = Stream<audio_stream_type_t>;
using InputStream = Stream<audio_source_t>;

/** Parsed configuration.
 * Intended to be a transient structure only used for deserialization.
 * Note: Everything is copied in the configuration from the xml dom.
 *       If copies needed to be avoided due to performance issue,
 *       consider keeping a private handle on the xml dom and replace all strings by dom pointers.
 *       Or even better, use SAX parsing to avoid the allocations all together.
 */
struct Config {
    float version;
    Libraries libraries;
    Effects effects;
    std::vector<OutputStream> postprocess;
    std::vector<InputStream> preprocess;
};

/** Result of `parse(const char*)` */
struct ParsingResult {
    /** Parsed config, nullptr if the xml lib could not load the file */
    std::unique_ptr<Config> parsedConfig;
    size_t nbSkippedElement; //< Number of skipped invalid library, effect or processing chain
<<<<<<< HEAD
    std::string configPath; //< Path to the loaded configuration
=======
    const std::string configPath; //< Path to the loaded configuration
>>>>>>> 689cbb2e
};

/** Parses the provided effect configuration.
 * Parsing do not stop of first invalid element, but continues to the next.
 * @param[in] path of the configuration file do load
 *                 if nullptr, look for DEFAULT_NAME in DEFAULT_LOCATIONS.
 * @see ParsingResult::nbSkippedElement
 */
ParsingResult parse(const char* path = nullptr);

} // namespace effectsConfig
} // namespace android
#endif  // ANDROID_MEDIA_EFFECTSCONFIG_H<|MERGE_RESOLUTION|>--- conflicted
+++ resolved
@@ -96,11 +96,7 @@
     /** Parsed config, nullptr if the xml lib could not load the file */
     std::unique_ptr<Config> parsedConfig;
     size_t nbSkippedElement; //< Number of skipped invalid library, effect or processing chain
-<<<<<<< HEAD
-    std::string configPath; //< Path to the loaded configuration
-=======
     const std::string configPath; //< Path to the loaded configuration
->>>>>>> 689cbb2e
 };
 
 /** Parses the provided effect configuration.
