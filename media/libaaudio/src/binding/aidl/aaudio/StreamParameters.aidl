--- conflicted
+++ resolved
@@ -16,11 +16,7 @@
 
 package aaudio;
 
-<<<<<<< HEAD
-import android.media.AudioFormatDescription;
-=======
 import android.media.audio.common.AudioFormatDescription;
->>>>>>> 853fde3f
 
 parcelable StreamParameters {
     int                                       channelMask;  //          = AAUDIO_UNSPECIFIED;
