/*
 * Copyright (C) 2009 The Android Open Source Project
 *
 * Licensed under the Apache License, Version 2.0 (the "License");
 * you may not use this file except in compliance with the License.
 * You may obtain a copy of the License at
 *
 *      http://www.apache.org/licenses/LICENSE-2.0
 *
 * Unless required by applicable law or agreed to in writing, software
 * distributed under the License is distributed on an "AS IS" BASIS,
 * WITHOUT WARRANTIES OR CONDITIONS OF ANY KIND, either express or implied.
 * See the License for the specific language governing permissions and
 * limitations under the License.
 */

//#define LOG_NDEBUG 0
#define LOG_TAG "MPEG4Extractor"

#include <ctype.h>
#include <inttypes.h>
#include <memory>
#include <stdint.h>
#include <stdlib.h>
#include <string.h>

#include <log/log.h>
#include <utils/Log.h>

#include "AC4Parser.h"
#include "MPEG4Extractor.h"
#include "SampleTable.h"
#include "ItemTable.h"
#include "include/ESDS.h"

#include <media/DataSourceBase.h>
#include <media/ExtractorUtils.h>
#include <media/stagefright/foundation/ABitReader.h>
#include <media/stagefright/foundation/ABuffer.h>
#include <media/stagefright/foundation/ADebug.h>
#include <media/stagefright/foundation/AMessage.h>
#include <media/stagefright/foundation/AudioPresentationInfo.h>
#include <media/stagefright/foundation/AUtils.h>
#include <media/stagefright/foundation/ByteUtils.h>
#include <media/stagefright/foundation/ColorUtils.h>
#include <media/stagefright/foundation/avc_utils.h>
#include <media/stagefright/foundation/hexdump.h>
#include <media/stagefright/foundation/OpusHeader.h>
#include <media/stagefright/MediaBufferGroup.h>
#include <media/stagefright/MediaDefs.h>
#include <media/stagefright/MetaDataBase.h>
#include <utils/String8.h>

#include <byteswap.h>
#include "include/ID3.h"

#ifndef UINT32_MAX
#define UINT32_MAX       (4294967295U)
#endif

#define ALAC_SPECIFIC_INFO_SIZE (36)

namespace android {

enum {
    // max track header chunk to return
    kMaxTrackHeaderSize = 32,

    // maximum size of an atom. Some atoms can be bigger according to the spec,
    // but we only allow up to this size.
    kMaxAtomSize = 64 * 1024 * 1024,
};

class MPEG4Source : public MediaTrackHelper {
static const size_t  kMaxPcmFrameSize = 8192;
public:
    // Caller retains ownership of both "dataSource" and "sampleTable".
    MPEG4Source(AMediaFormat *format,
                DataSourceHelper *dataSource,
                int32_t timeScale,
                const sp<SampleTable> &sampleTable,
                Vector<SidxEntry> &sidx,
                const Trex *trex,
                off64_t firstMoofOffset,
                const sp<ItemTable> &itemTable,
                uint64_t elstShiftStartTicks);
    virtual status_t init();

    virtual media_status_t start();
    virtual media_status_t stop();

    virtual media_status_t getFormat(AMediaFormat *);

    virtual media_status_t read(MediaBufferHelper **buffer, const ReadOptions *options = NULL);
    bool supportsNonBlockingRead() override { return true; }
    virtual media_status_t fragmentedRead(
            MediaBufferHelper **buffer, const ReadOptions *options = NULL);

    virtual ~MPEG4Source();

private:
    Mutex mLock;

    AMediaFormat *mFormat;
    DataSourceHelper *mDataSource;
    int32_t mTimescale;
    sp<SampleTable> mSampleTable;
    uint32_t mCurrentSampleIndex;
    uint32_t mCurrentFragmentIndex;
    Vector<SidxEntry> &mSegments;
    const Trex *mTrex;
    off64_t mFirstMoofOffset;
    off64_t mCurrentMoofOffset;
    off64_t mNextMoofOffset;
    uint32_t mCurrentTime; // in media timescale ticks
    int32_t mLastParsedTrackId;
    int32_t mTrackId;

    int32_t mCryptoMode;    // passed in from extractor
    int32_t mDefaultIVSize; // passed in from extractor
    uint8_t mCryptoKey[16]; // passed in from extractor
    int32_t mDefaultEncryptedByteBlock;
    int32_t mDefaultSkipByteBlock;
    uint32_t mCurrentAuxInfoType;
    uint32_t mCurrentAuxInfoTypeParameter;
    int32_t mCurrentDefaultSampleInfoSize;
    uint32_t mCurrentSampleInfoCount;
    uint32_t mCurrentSampleInfoAllocSize;
    uint8_t* mCurrentSampleInfoSizes;
    uint32_t mCurrentSampleInfoOffsetCount;
    uint32_t mCurrentSampleInfoOffsetsAllocSize;
    uint64_t* mCurrentSampleInfoOffsets;

    bool mIsAVC;
    bool mIsHEVC;
    bool mIsAC4;
    bool mIsPcm;
    size_t mNALLengthSize;

    bool mStarted;

    MediaBufferHelper *mBuffer;

    uint8_t *mSrcBuffer;

    bool mIsHeif;
    bool mIsAudio;
    sp<ItemTable> mItemTable;

    // Start offset from composition time to presentation time.
    // Support shift only for video tracks through mElstShiftStartTicks for now.
    uint64_t mElstShiftStartTicks;

    size_t parseNALSize(const uint8_t *data) const;
    status_t parseChunk(off64_t *offset);
    status_t parseTrackFragmentHeader(off64_t offset, off64_t size);
    status_t parseTrackFragmentRun(off64_t offset, off64_t size);
    status_t parseSampleAuxiliaryInformationSizes(off64_t offset, off64_t size);
    status_t parseSampleAuxiliaryInformationOffsets(off64_t offset, off64_t size);
    status_t parseClearEncryptedSizes(off64_t offset, bool isSubsampleEncryption, uint32_t flags);
    status_t parseSampleEncryption(off64_t offset);
    // returns -1 for invalid layer ID
    int32_t parseHEVCLayerId(const uint8_t *data, size_t size);

    struct TrackFragmentHeaderInfo {
        enum Flags {
            kBaseDataOffsetPresent         = 0x01,
            kSampleDescriptionIndexPresent = 0x02,
            kDefaultSampleDurationPresent  = 0x08,
            kDefaultSampleSizePresent      = 0x10,
            kDefaultSampleFlagsPresent     = 0x20,
            kDurationIsEmpty               = 0x10000,
        };

        uint32_t mTrackID;
        uint32_t mFlags;
        uint64_t mBaseDataOffset;
        uint32_t mSampleDescriptionIndex;
        uint32_t mDefaultSampleDuration;
        uint32_t mDefaultSampleSize;
        uint32_t mDefaultSampleFlags;

        uint64_t mDataOffset;
    };
    TrackFragmentHeaderInfo mTrackFragmentHeaderInfo;

    struct Sample {
        off64_t offset;
        size_t size;
        uint32_t duration;
        int32_t compositionOffset;
        uint8_t iv[16];
        Vector<size_t> clearsizes;
        Vector<size_t> encryptedsizes;
    };
    Vector<Sample> mCurrentSamples;

    MPEG4Source(const MPEG4Source &);
    MPEG4Source &operator=(const MPEG4Source &);
};

// This custom data source wraps an existing one and satisfies requests
// falling entirely within a cached range from the cache while forwarding
// all remaining requests to the wrapped datasource.
// This is used to cache the full sampletable metadata for a single track,
// possibly wrapping multiple times to cover all tracks, i.e.
// Each CachedRangedDataSource caches the sampletable metadata for a single track.

class CachedRangedDataSource : public DataSourceHelper {
public:
    explicit CachedRangedDataSource(DataSourceHelper *source);
    virtual ~CachedRangedDataSource();

    ssize_t readAt(off64_t offset, void *data, size_t size) override;
    status_t getSize(off64_t *size) override;
    uint32_t flags() override;

    status_t setCachedRange(off64_t offset, size_t size, bool assumeSourceOwnershipOnSuccess);


private:
    Mutex mLock;

    DataSourceHelper *mSource;
    bool mOwnsDataSource;
    off64_t mCachedOffset;
    size_t mCachedSize;
    uint8_t *mCache;

    void clearCache();

    CachedRangedDataSource(const CachedRangedDataSource &);
    CachedRangedDataSource &operator=(const CachedRangedDataSource &);
};

CachedRangedDataSource::CachedRangedDataSource(DataSourceHelper *source)
    : DataSourceHelper(source),
      mSource(source),
      mOwnsDataSource(false),
      mCachedOffset(0),
      mCachedSize(0),
      mCache(NULL) {
}

CachedRangedDataSource::~CachedRangedDataSource() {
    clearCache();
    if (mOwnsDataSource) {
        delete mSource;
    }
}

void CachedRangedDataSource::clearCache() {
    if (mCache) {
        free(mCache);
        mCache = NULL;
    }

    mCachedOffset = 0;
    mCachedSize = 0;
}

ssize_t CachedRangedDataSource::readAt(off64_t offset, void *data, size_t size) {
    Mutex::Autolock autoLock(mLock);

    if (isInRange(mCachedOffset, mCachedSize, offset, size)) {
        memcpy(data, &mCache[offset - mCachedOffset], size);
        return size;
    }

    return mSource->readAt(offset, data, size);
}

status_t CachedRangedDataSource::getSize(off64_t *size) {
    return mSource->getSize(size);
}

uint32_t CachedRangedDataSource::flags() {
    return mSource->flags();
}

status_t CachedRangedDataSource::setCachedRange(off64_t offset,
        size_t size,
        bool assumeSourceOwnershipOnSuccess) {
    Mutex::Autolock autoLock(mLock);

    clearCache();

    mCache = (uint8_t *)malloc(size);

    if (mCache == NULL) {
        return -ENOMEM;
    }

    mCachedOffset = offset;
    mCachedSize = size;

    ssize_t err = mSource->readAt(mCachedOffset, mCache, mCachedSize);

    if (err < (ssize_t)size) {
        clearCache();

        return ERROR_IO;
    }
    mOwnsDataSource = assumeSourceOwnershipOnSuccess;
    return OK;
}

////////////////////////////////////////////////////////////////////////////////

static const bool kUseHexDump = false;

static const char *FourCC2MIME(uint32_t fourcc) {
    switch (fourcc) {
        case FOURCC("mp4a"):
            return MEDIA_MIMETYPE_AUDIO_AAC;

        case FOURCC("samr"):
            return MEDIA_MIMETYPE_AUDIO_AMR_NB;

        case FOURCC("sawb"):
            return MEDIA_MIMETYPE_AUDIO_AMR_WB;

        case FOURCC("ec-3"):
            return MEDIA_MIMETYPE_AUDIO_EAC3;

        case FOURCC("mp4v"):
            return MEDIA_MIMETYPE_VIDEO_MPEG4;

        case FOURCC("s263"):
        case FOURCC("h263"):
        case FOURCC("H263"):
            return MEDIA_MIMETYPE_VIDEO_H263;

        case FOURCC("avc1"):
            return MEDIA_MIMETYPE_VIDEO_AVC;

        case FOURCC("hvc1"):
        case FOURCC("hev1"):
            return MEDIA_MIMETYPE_VIDEO_HEVC;
        case FOURCC("ac-4"):
            return MEDIA_MIMETYPE_AUDIO_AC4;
        case FOURCC("Opus"):
            return MEDIA_MIMETYPE_AUDIO_OPUS;

        case FOURCC("twos"):
        case FOURCC("sowt"):
            return MEDIA_MIMETYPE_AUDIO_RAW;
        case FOURCC("alac"):
            return MEDIA_MIMETYPE_AUDIO_ALAC;
        case FOURCC("fLaC"):
            return MEDIA_MIMETYPE_AUDIO_FLAC;
        case FOURCC("av01"):
            return MEDIA_MIMETYPE_VIDEO_AV1;
        case FOURCC(".mp3"):
        case 0x6D730055: // "ms U" mp3 audio
            return MEDIA_MIMETYPE_AUDIO_MPEG;
        default:
            ALOGW("Unknown fourcc: %c%c%c%c",
                   (fourcc >> 24) & 0xff,
                   (fourcc >> 16) & 0xff,
                   (fourcc >> 8) & 0xff,
                   fourcc & 0xff
                   );
            return "application/octet-stream";
    }
}

static bool AdjustChannelsAndRate(uint32_t fourcc, uint32_t *channels, uint32_t *rate) {
    if (!strcasecmp(MEDIA_MIMETYPE_AUDIO_AMR_NB, FourCC2MIME(fourcc))) {
        // AMR NB audio is always mono, 8kHz
        *channels = 1;
        *rate = 8000;
        return true;
    } else if (!strcasecmp(MEDIA_MIMETYPE_AUDIO_AMR_WB, FourCC2MIME(fourcc))) {
        // AMR WB audio is always mono, 16kHz
        *channels = 1;
        *rate = 16000;
        return true;
    }
    return false;
}

MPEG4Extractor::MPEG4Extractor(DataSourceHelper *source, const char *mime)
    : mMoofOffset(0),
      mMoofFound(false),
      mMdatFound(false),
      mDataSource(source),
      mInitCheck(NO_INIT),
      mHeaderTimescale(0),
      mIsQT(false),
      mIsHeif(false),
      mHasMoovBox(false),
      mPreferHeif(mime != NULL && !strcasecmp(mime, MEDIA_MIMETYPE_CONTAINER_HEIF)),
      mFirstTrack(NULL),
      mLastTrack(NULL) {
    ALOGV("mime=%s, mPreferHeif=%d", mime, mPreferHeif);
    mFileMetaData = AMediaFormat_new();
}

MPEG4Extractor::~MPEG4Extractor() {
    Track *track = mFirstTrack;
    while (track) {
        Track *next = track->next;

        delete track;
        track = next;
    }
    mFirstTrack = mLastTrack = NULL;

    for (size_t i = 0; i < mPssh.size(); i++) {
        delete [] mPssh[i].data;
    }
    mPssh.clear();

    delete mDataSource;
    AMediaFormat_delete(mFileMetaData);
}

uint32_t MPEG4Extractor::flags() const {
    return CAN_PAUSE |
            ((mMoofOffset == 0 || mSidxEntries.size() != 0) ?
                    (CAN_SEEK_BACKWARD | CAN_SEEK_FORWARD | CAN_SEEK) : 0);
}

media_status_t MPEG4Extractor::getMetaData(AMediaFormat *meta) {
    status_t err;
    if ((err = readMetaData()) != OK) {
        return AMEDIA_ERROR_UNKNOWN;
    }
    AMediaFormat_copy(meta, mFileMetaData);
    return AMEDIA_OK;
}

size_t MPEG4Extractor::countTracks() {
    status_t err;
    if ((err = readMetaData()) != OK) {
        ALOGV("MPEG4Extractor::countTracks: no tracks");
        return 0;
    }

    size_t n = 0;
    Track *track = mFirstTrack;
    while (track) {
        ++n;
        track = track->next;
    }

    ALOGV("MPEG4Extractor::countTracks: %zu tracks", n);
    return n;
}

media_status_t MPEG4Extractor::getTrackMetaData(
        AMediaFormat *meta,
        size_t index, uint32_t flags) {
    status_t err;
    if ((err = readMetaData()) != OK) {
        return AMEDIA_ERROR_UNKNOWN;
    }

    Track *track = mFirstTrack;
    while (index > 0) {
        if (track == NULL) {
            return AMEDIA_ERROR_UNKNOWN;
        }

        track = track->next;
        --index;
    }

    if (track == NULL) {
        return AMEDIA_ERROR_UNKNOWN;
    }

    [=] {
        int64_t duration;
        int32_t samplerate;
        // Only for audio track.
        if (track->has_elst && mHeaderTimescale != 0 &&
                AMediaFormat_getInt64(track->meta, AMEDIAFORMAT_KEY_DURATION, &duration) &&
                AMediaFormat_getInt32(track->meta, AMEDIAFORMAT_KEY_SAMPLE_RATE, &samplerate)) {

            // Elst has to be processed only the first time this function is called.
            track->has_elst = false;

            if (track->elst_segment_duration > INT64_MAX) {
                return;
            }
            int64_t segment_duration = track->elst_segment_duration;
            int64_t media_time = track->elst_media_time;
            int64_t halfscale = track->timescale / 2;

            ALOGV("segment_duration = %" PRId64 ", media_time = %" PRId64
                  ", halfscale = %" PRId64 ", mdhd_timescale = %d, track_timescale = %u",
                  segment_duration, media_time,
                  halfscale, mHeaderTimescale, track->timescale);

            if ((uint32_t)samplerate != track->timescale){
                ALOGV("samplerate:%" PRId32 ", track->timescale and samplerate are different!",
                    samplerate);
            }
            // Both delay and paddingsamples have to be set inorder for either to be
            // effective in the lower layers.
            int64_t delay = 0;
            if (media_time > 0) { // Gapless playback
                // delay = ((media_time * samplerate) + halfscale) / track->timescale;
                if (__builtin_mul_overflow(media_time, samplerate, &delay) ||
                        __builtin_add_overflow(delay, halfscale, &delay) ||
                        (delay /= track->timescale, false) ||
                        delay > INT32_MAX ||
                        delay < INT32_MIN) {
                    ALOGW("ignoring edit list with bogus values");
                    return;
                }
            }
            ALOGV("delay = %" PRId64, delay);
            AMediaFormat_setInt32(track->meta, AMEDIAFORMAT_KEY_ENCODER_DELAY, delay);

            int64_t paddingsamples = 0;
            if (segment_duration > 0) {
                int64_t scaled_duration;
                // scaled_duration = duration * mHeaderTimescale;
                if (__builtin_mul_overflow(duration, mHeaderTimescale, &scaled_duration)) {
                    return;
                }
                ALOGV("scaled_duration = %" PRId64, scaled_duration);

                int64_t segment_end;
                int64_t padding;
                int64_t segment_duration_e6;
                int64_t media_time_scaled_e6;
                int64_t media_time_scaled;
                // padding = scaled_duration - ((segment_duration * 1000000) +
                //                  ((media_time * mHeaderTimescale * 1000000)/track->timescale) )
                // segment_duration is based on timescale in movie header box(mdhd)
                // media_time is based on timescale track header/media timescale
                if (__builtin_mul_overflow(segment_duration, 1000000, &segment_duration_e6) ||
                    __builtin_mul_overflow(media_time, mHeaderTimescale, &media_time_scaled) ||
                    __builtin_mul_overflow(media_time_scaled, 1000000, &media_time_scaled_e6)) {
                    return;
                }
                media_time_scaled_e6 /= track->timescale;
                if (__builtin_add_overflow(segment_duration_e6, media_time_scaled_e6, &segment_end)
                    || __builtin_sub_overflow(scaled_duration, segment_end, &padding)) {
                    return;
                }
                ALOGV("segment_end = %" PRId64 ", padding = %" PRId64, segment_end, padding);
                // track duration from media header (which is what AMEDIAFORMAT_KEY_DURATION is)
                // might be slightly shorter than the segment duration, which would make the
                // padding negative. Clamp to zero.
                if (padding > 0) {
                    int64_t halfscale_mht = mHeaderTimescale / 2;
                    int64_t halfscale_e6;
                    int64_t timescale_e6;
                    // paddingsamples = ((padding * samplerate) + (halfscale_mht * 1000000))
                    //                / (mHeaderTimescale * 1000000);
                    if (__builtin_mul_overflow(padding, samplerate, &paddingsamples) ||
                            __builtin_mul_overflow(halfscale_mht, 1000000, &halfscale_e6) ||
                            __builtin_mul_overflow(mHeaderTimescale, 1000000, &timescale_e6) ||
                            __builtin_add_overflow(paddingsamples, halfscale_e6, &paddingsamples) ||
                            (paddingsamples /= timescale_e6, false) ||
                            paddingsamples > INT32_MAX) {
                        return;
                    }
                }
            }
            ALOGV("paddingsamples = %" PRId64, paddingsamples);
            AMediaFormat_setInt32(track->meta, AMEDIAFORMAT_KEY_ENCODER_PADDING, paddingsamples);
        }
    }();

    if ((flags & kIncludeExtensiveMetaData)
            && !track->includes_expensive_metadata) {
        track->includes_expensive_metadata = true;

        const char *mime;
        CHECK(AMediaFormat_getString(track->meta, AMEDIAFORMAT_KEY_MIME, &mime));
        if (!strncasecmp("video/", mime, 6)) {
            // MPEG2 tracks do not provide CSD, so read the stream header
            if (!strcmp(mime, MEDIA_MIMETYPE_VIDEO_MPEG2)) {
                off64_t offset;
                size_t size;
                if (track->sampleTable->getMetaDataForSample(
                            0 /* sampleIndex */, &offset, &size, NULL /* sampleTime */) == OK) {
                    if (size > kMaxTrackHeaderSize) {
                        size = kMaxTrackHeaderSize;
                    }
                    uint8_t header[kMaxTrackHeaderSize];
                    if (mDataSource->readAt(offset, &header, size) == (ssize_t)size) {
                        AMediaFormat_setBuffer(track->meta,
                                AMEDIAFORMAT_KEY_MPEG2_STREAM_HEADER, header, size);
                    }
                }
            }

            if (mMoofOffset > 0) {
                int64_t duration;
                if (AMediaFormat_getInt64(track->meta,
                        AMEDIAFORMAT_KEY_DURATION, &duration)) {
                    // nothing fancy, just pick a frame near 1/4th of the duration
                    AMediaFormat_setInt64(track->meta,
                            AMEDIAFORMAT_KEY_THUMBNAIL_TIME, duration / 4);
                }
            } else {
                uint32_t sampleIndex;
                uint64_t sampleTime;
                if (track->timescale != 0 &&
                        track->sampleTable->findThumbnailSample(&sampleIndex) == OK
                        && track->sampleTable->getMetaDataForSample(
                            sampleIndex, NULL /* offset */, NULL /* size */,
                            &sampleTime) == OK) {
                        AMediaFormat_setInt64(track->meta,
                                AMEDIAFORMAT_KEY_THUMBNAIL_TIME,
                                ((int64_t)sampleTime * 1000000) / track->timescale);
                }
            }
        }
    }

    AMediaFormat_copy(meta, track->meta);
    return AMEDIA_OK;
}

status_t MPEG4Extractor::readMetaData() {
    if (mInitCheck != NO_INIT) {
        return mInitCheck;
    }

    off64_t offset = 0;
    status_t err;
    bool sawMoovOrSidx = false;

    while (!((mHasMoovBox && sawMoovOrSidx && (mMdatFound || mMoofFound)) ||
             (mIsHeif && (mPreferHeif || !mHasMoovBox) &&
                     (mItemTable != NULL) && mItemTable->isValid()))) {
        off64_t orig_offset = offset;
        err = parseChunk(&offset, 0);

        if (err != OK && err != UNKNOWN_ERROR) {
            break;
        } else if (offset <= orig_offset) {
            // only continue parsing if the offset was advanced,
            // otherwise we might end up in an infinite loop
            ALOGE("did not advance: %lld->%lld", (long long)orig_offset, (long long)offset);
            err = ERROR_MALFORMED;
            break;
        } else if (err == UNKNOWN_ERROR) {
            sawMoovOrSidx = true;
        }
    }

    if (mIsHeif && (mItemTable != NULL) && (mItemTable->countImages() > 0)) {
        off64_t exifOffset;
        size_t exifSize;
        if (mItemTable->getExifOffsetAndSize(&exifOffset, &exifSize) == OK) {
            AMediaFormat_setInt64(mFileMetaData,
                    AMEDIAFORMAT_KEY_EXIF_OFFSET, (int64_t)exifOffset);
            AMediaFormat_setInt64(mFileMetaData,
                    AMEDIAFORMAT_KEY_EXIF_SIZE, (int64_t)exifSize);
        }
        for (uint32_t imageIndex = 0;
                imageIndex < mItemTable->countImages(); imageIndex++) {
            AMediaFormat *meta = mItemTable->getImageMeta(imageIndex);
            if (meta == NULL) {
                ALOGE("heif image %u has no meta!", imageIndex);
                continue;
            }
            // Some heif files advertise image sequence brands (eg. 'hevc') in
            // ftyp box, but don't have any valid tracks in them. Instead of
            // reporting the entire file as malformed, we override the error
            // to allow still images to be extracted.
            if (err != OK) {
                ALOGW("Extracting still images only");
                err = OK;
            }
            mInitCheck = OK;

            ALOGV("adding HEIF image track %u", imageIndex);
            Track *track = new Track;
            if (mLastTrack != NULL) {
                mLastTrack->next = track;
            } else {
                mFirstTrack = track;
            }
            mLastTrack = track;

            track->meta = meta;
            AMediaFormat_setInt32(track->meta, AMEDIAFORMAT_KEY_TRACK_ID, imageIndex);
            track->timescale = 1000000;
        }
    }

    if (mInitCheck == OK) {
        if (findTrackByMimePrefix("video/") != NULL) {
            AMediaFormat_setString(mFileMetaData,
                    AMEDIAFORMAT_KEY_MIME, MEDIA_MIMETYPE_CONTAINER_MPEG4);
        } else if (findTrackByMimePrefix("audio/") != NULL) {
            AMediaFormat_setString(mFileMetaData,
                    AMEDIAFORMAT_KEY_MIME, "audio/mp4");
        } else if (findTrackByMimePrefix(
                MEDIA_MIMETYPE_IMAGE_ANDROID_HEIC) != NULL) {
            AMediaFormat_setString(mFileMetaData,
                    AMEDIAFORMAT_KEY_MIME, MEDIA_MIMETYPE_CONTAINER_HEIF);
        } else {
            AMediaFormat_setString(mFileMetaData,
                    AMEDIAFORMAT_KEY_MIME, "application/octet-stream");
        }
    } else {
        mInitCheck = err;
    }

    CHECK_NE(err, (status_t)NO_INIT);

    // copy pssh data into file metadata
    uint64_t psshsize = 0;
    for (size_t i = 0; i < mPssh.size(); i++) {
        psshsize += 20 + mPssh[i].datalen;
    }
    if (psshsize > 0 && psshsize <= UINT32_MAX) {
        char *buf = (char*)malloc(psshsize);
        if (!buf) {
            ALOGE("b/28471206");
            return NO_MEMORY;
        }
        char *ptr = buf;
        for (size_t i = 0; i < mPssh.size(); i++) {
            memcpy(ptr, mPssh[i].uuid, 20); // uuid + length
            memcpy(ptr + 20, mPssh[i].data, mPssh[i].datalen);
            ptr += (20 + mPssh[i].datalen);
        }
        AMediaFormat_setBuffer(mFileMetaData, AMEDIAFORMAT_KEY_PSSH, buf, psshsize);
        free(buf);
    }

    return mInitCheck;
}

struct PathAdder {
    PathAdder(Vector<uint32_t> *path, uint32_t chunkType)
        : mPath(path) {
        mPath->push(chunkType);
    }

    ~PathAdder() {
        mPath->pop();
    }

private:
    Vector<uint32_t> *mPath;

    PathAdder(const PathAdder &);
    PathAdder &operator=(const PathAdder &);
};

static bool underMetaDataPath(const Vector<uint32_t> &path) {
    return path.size() >= 5
        && path[0] == FOURCC("moov")
        && path[1] == FOURCC("udta")
        && path[2] == FOURCC("meta")
        && path[3] == FOURCC("ilst");
}

static bool underQTMetaPath(const Vector<uint32_t> &path, int32_t depth) {
    return path.size() >= 2
            && path[0] == FOURCC("moov")
            && path[1] == FOURCC("meta")
            && (depth == 2
            || (depth == 3
                    && (path[2] == FOURCC("hdlr")
                    ||  path[2] == FOURCC("ilst")
                    ||  path[2] == FOURCC("keys"))));
}

// Given a time in seconds since Jan 1 1904, produce a human-readable string.
static bool convertTimeToDate(int64_t time_1904, String8 *s) {
    // delta between mpeg4 time and unix epoch time
    static const int64_t delta = (((66 * 365 + 17) * 24) * 3600);
    if (time_1904 < INT64_MIN + delta) {
        return false;
    }
    time_t time_1970 = time_1904 - delta;

    char tmp[32];
    struct tm* tm = gmtime(&time_1970);
    if (tm != NULL &&
            strftime(tmp, sizeof(tmp), "%Y%m%dT%H%M%S.000Z", tm) > 0) {
        s->setTo(tmp);
        return true;
    }
    return false;
}

status_t MPEG4Extractor::parseChunk(off64_t *offset, int depth) {
    ALOGV("entering parseChunk %lld/%d", (long long)*offset, depth);

    if (*offset < 0) {
        ALOGE("b/23540914");
        return ERROR_MALFORMED;
    }
    if (depth > 100) {
        ALOGE("b/27456299");
        return ERROR_MALFORMED;
    }
    uint32_t hdr[2];
    if (mDataSource->readAt(*offset, hdr, 8) < 8) {
        return ERROR_IO;
    }
    uint64_t chunk_size = ntohl(hdr[0]);
    int32_t chunk_type = ntohl(hdr[1]);
    off64_t data_offset = *offset + 8;

    if (chunk_size == 1) {
        if (mDataSource->readAt(*offset + 8, &chunk_size, 8) < 8) {
            return ERROR_IO;
        }
        chunk_size = ntoh64(chunk_size);
        data_offset += 8;

        if (chunk_size < 16) {
            // The smallest valid chunk is 16 bytes long in this case.
            return ERROR_MALFORMED;
        }
    } else if (chunk_size == 0) {
        if (depth == 0) {
            // atom extends to end of file
            off64_t sourceSize;
            if (mDataSource->getSize(&sourceSize) == OK) {
                chunk_size = (sourceSize - *offset);
            } else {
                // XXX could we just pick a "sufficiently large" value here?
                ALOGE("atom size is 0, and data source has no size");
                return ERROR_MALFORMED;
            }
        } else {
            // not allowed for non-toplevel atoms, skip it
            *offset += 4;
            return OK;
        }
    } else if (chunk_size < 8) {
        // The smallest valid chunk is 8 bytes long.
        ALOGE("invalid chunk size: %" PRIu64, chunk_size);
        return ERROR_MALFORMED;
    }

    char chunk[5];
    MakeFourCCString(chunk_type, chunk);
    ALOGV("chunk: %s @ %lld, %d", chunk, (long long)*offset, depth);

    if (kUseHexDump) {
        static const char kWhitespace[] = "                                        ";
        const char *indent = &kWhitespace[sizeof(kWhitespace) - 1 - 2 * depth];
        printf("%sfound chunk '%s' of size %" PRIu64 "\n", indent, chunk, chunk_size);

        char buffer[256];
        size_t n = chunk_size;
        if (n > sizeof(buffer)) {
            n = sizeof(buffer);
        }
        if (mDataSource->readAt(*offset, buffer, n)
                < (ssize_t)n) {
            return ERROR_IO;
        }

        hexdump(buffer, n);
    }

    PathAdder autoAdder(&mPath, chunk_type);

    // (data_offset - *offset) is either 8 or 16
    off64_t chunk_data_size = chunk_size - (data_offset - *offset);
    if (chunk_data_size < 0) {
        ALOGE("b/23540914");
        return ERROR_MALFORMED;
    }
    if (chunk_type != FOURCC("mdat") && chunk_data_size > kMaxAtomSize) {
        char errMsg[100];
        sprintf(errMsg, "%s atom has size %" PRId64, chunk, chunk_data_size);
        ALOGE("%s (b/28615448)", errMsg);
        android_errorWriteWithInfoLog(0x534e4554, "28615448", -1, errMsg, strlen(errMsg));
        return ERROR_MALFORMED;
    }

    if (chunk_type != FOURCC("cprt")
            && chunk_type != FOURCC("covr")
            && mPath.size() == 5 && underMetaDataPath(mPath)) {
        off64_t stop_offset = *offset + chunk_size;
        *offset = data_offset;
        while (*offset < stop_offset) {
            status_t err = parseChunk(offset, depth + 1);
            if (err != OK) {
                return err;
            }
        }

        if (*offset != stop_offset) {
            return ERROR_MALFORMED;
        }

        return OK;
    }

    switch(chunk_type) {
        case FOURCC("moov"):
        case FOURCC("trak"):
        case FOURCC("mdia"):
        case FOURCC("minf"):
        case FOURCC("dinf"):
        case FOURCC("stbl"):
        case FOURCC("mvex"):
        case FOURCC("moof"):
        case FOURCC("traf"):
        case FOURCC("mfra"):
        case FOURCC("udta"):
        case FOURCC("ilst"):
        case FOURCC("sinf"):
        case FOURCC("schi"):
        case FOURCC("edts"):
        case FOURCC("wave"):
        {
            if (chunk_type == FOURCC("moov") && depth != 0) {
                ALOGE("moov: depth %d", depth);
                return ERROR_MALFORMED;
            }

            if (chunk_type == FOURCC("moov") && mInitCheck == OK) {
                ALOGE("duplicate moov");
                return ERROR_MALFORMED;
            }

            if (chunk_type == FOURCC("moof") && !mMoofFound) {
                // store the offset of the first segment
                mMoofFound = true;
                mMoofOffset = *offset;
            }

            if (chunk_type == FOURCC("stbl")) {
                ALOGV("sampleTable chunk is %" PRIu64 " bytes long.", chunk_size);

                if (mDataSource->flags()
                        & (DataSourceBase::kWantsPrefetching
                            | DataSourceBase::kIsCachingDataSource)) {
                    CachedRangedDataSource *cachedSource =
                        new CachedRangedDataSource(mDataSource);

                    if (cachedSource->setCachedRange(
                            *offset, chunk_size,
                            true /* assume ownership on success */) == OK) {
                        mDataSource = cachedSource;
                    } else {
                        delete cachedSource;
                    }
                }

                if (mLastTrack == NULL) {
                    return ERROR_MALFORMED;
                }

                mLastTrack->sampleTable = new SampleTable(mDataSource);
            }

            bool isTrack = false;
            if (chunk_type == FOURCC("trak")) {
                if (depth != 1) {
                    ALOGE("trak: depth %d", depth);
                    return ERROR_MALFORMED;
                }
                isTrack = true;

                ALOGV("adding new track");
                Track *track = new Track;
                if (mLastTrack) {
                    mLastTrack->next = track;
                } else {
                    mFirstTrack = track;
                }
                mLastTrack = track;

                track->meta = AMediaFormat_new();
                AMediaFormat_setString(track->meta,
                        AMEDIAFORMAT_KEY_MIME, "application/octet-stream");
            }

            off64_t stop_offset = *offset + chunk_size;
            *offset = data_offset;
            while (*offset < stop_offset) {

                // pass udata terminate
                if (mIsQT && stop_offset - *offset == 4 && chunk_type == FOURCC("udta")) {
                    // handle the case that udta terminates with terminate code x00000000
                    // note that 0 terminator is optional and we just handle this case.
                    uint32_t terminate_code = 1;
                    mDataSource->readAt(*offset, &terminate_code, 4);
                    if (0 == terminate_code) {
                        *offset += 4;
                        ALOGD("Terminal code for udta");
                        continue;
                    } else {
                        ALOGW("invalid udta Terminal code");
                    }
                }

                status_t err = parseChunk(offset, depth + 1);
                if (err != OK) {
                    if (isTrack) {
                        mLastTrack->skipTrack = true;
                        break;
                    }
                    return err;
                }
            }

            if (*offset != stop_offset) {
                return ERROR_MALFORMED;
            }

            if (isTrack) {
                int32_t trackId;
                // There must be exactly one track header per track.

                if (!AMediaFormat_getInt32(mLastTrack->meta,
                        AMEDIAFORMAT_KEY_TRACK_ID, &trackId)) {
                    mLastTrack->skipTrack = true;
                }

                status_t err = verifyTrack(mLastTrack);
                if (err != OK) {
                    mLastTrack->skipTrack = true;
                }


                if (mLastTrack->skipTrack) {
                    ALOGV("skipping this track...");
                    Track *cur = mFirstTrack;

                    if (cur == mLastTrack) {
                        delete cur;
                        mFirstTrack = mLastTrack = NULL;
                    } else {
                        while (cur && cur->next != mLastTrack) {
                            cur = cur->next;
                        }
                        if (cur) {
                            cur->next = NULL;
                        }
                        delete mLastTrack;
                        mLastTrack = cur;
                    }

                    return OK;
                }

                // place things we built elsewhere into their final locations

                // put aggregated tx3g data into the metadata
                if (mLastTrack->mTx3gFilled > 0) {
                    ALOGV("Putting %zu bytes of tx3g data into meta data",
                          mLastTrack->mTx3gFilled);
                    AMediaFormat_setBuffer(mLastTrack->meta,
                        AMEDIAFORMAT_KEY_TEXT_FORMAT_DATA,
                        mLastTrack->mTx3gBuffer, mLastTrack->mTx3gFilled);
                    // drop it now to reduce our footprint
                    free(mLastTrack->mTx3gBuffer);
                    mLastTrack->mTx3gBuffer = NULL;
                }

            } else if (chunk_type == FOURCC("moov")) {
                mInitCheck = OK;

                return UNKNOWN_ERROR;  // Return a dummy error.
            }
            break;
        }

        case FOURCC("schm"):
        {

            *offset += chunk_size;
            if (!mLastTrack) {
                return ERROR_MALFORMED;
            }

            uint32_t scheme_type;
            if (mDataSource->readAt(data_offset + 4, &scheme_type, 4) < 4) {
                return ERROR_IO;
            }
            scheme_type = ntohl(scheme_type);
            int32_t mode = kCryptoModeUnencrypted;
            switch(scheme_type) {
                case FOURCC("cbc1"):
                {
                    mode = kCryptoModeAesCbc;
                    break;
                }
                case FOURCC("cbcs"):
                {
                    mode = kCryptoModeAesCbc;
                    mLastTrack->subsample_encryption = true;
                    break;
                }
                case FOURCC("cenc"):
                {
                    mode = kCryptoModeAesCtr;
                    break;
                }
                case FOURCC("cens"):
                {
                    mode = kCryptoModeAesCtr;
                    mLastTrack->subsample_encryption = true;
                    break;
                }
            }
            if (mode != kCryptoModeUnencrypted) {
                AMediaFormat_setInt32(mLastTrack->meta, AMEDIAFORMAT_KEY_CRYPTO_MODE, mode);
            }
            break;
        }


        case FOURCC("elst"):
        {
            *offset += chunk_size;

            if (!mLastTrack) {
                return ERROR_MALFORMED;
            }

            // See 14496-12 8.6.6
            uint8_t version;
            if (mDataSource->readAt(data_offset, &version, 1) < 1) {
                return ERROR_IO;
            }

            uint32_t entry_count;
            if (!mDataSource->getUInt32(data_offset + 4, &entry_count)) {
                return ERROR_IO;
            }

            if (entry_count != 1) {
                // we only support a single entry at the moment, for gapless playback
                // or start offset
                ALOGW("ignoring edit list with %d entries", entry_count);
            } else {
                off64_t entriesoffset = data_offset + 8;
                uint64_t segment_duration;
                int64_t media_time;

                if (version == 1) {
                    if (!mDataSource->getUInt64(entriesoffset, &segment_duration) ||
                            !mDataSource->getUInt64(entriesoffset + 8, (uint64_t*)&media_time)) {
                        return ERROR_IO;
                    }
                } else if (version == 0) {
                    uint32_t sd;
                    int32_t mt;
                    if (!mDataSource->getUInt32(entriesoffset, &sd) ||
                            !mDataSource->getUInt32(entriesoffset + 4, (uint32_t*)&mt)) {
                        return ERROR_IO;
                    }
                    segment_duration = sd;
                    media_time = mt;
                } else {
                    return ERROR_IO;
                }

                // save these for later, because the elst atom might precede
                // the atoms that actually gives us the duration and sample rate
                // needed to calculate the padding and delay values
                mLastTrack->has_elst = true;
                mLastTrack->elst_media_time = media_time;
                mLastTrack->elst_segment_duration = segment_duration;
            }
            break;
        }

        case FOURCC("frma"):
        {
            *offset += chunk_size;

            uint32_t original_fourcc;
            if (mDataSource->readAt(data_offset, &original_fourcc, 4) < 4) {
                return ERROR_IO;
            }
            original_fourcc = ntohl(original_fourcc);
            ALOGV("read original format: %d", original_fourcc);

            if (mLastTrack == NULL) {
                return ERROR_MALFORMED;
            }

            AMediaFormat_setString(mLastTrack->meta,
                    AMEDIAFORMAT_KEY_MIME, FourCC2MIME(original_fourcc));
            uint32_t num_channels = 0;
            uint32_t sample_rate = 0;
            if (AdjustChannelsAndRate(original_fourcc, &num_channels, &sample_rate)) {
                AMediaFormat_setInt32(mLastTrack->meta,
                        AMEDIAFORMAT_KEY_CHANNEL_COUNT, num_channels);
                AMediaFormat_setInt32(mLastTrack->meta,
                        AMEDIAFORMAT_KEY_SAMPLE_RATE, sample_rate);
            }

            if (!mIsQT && original_fourcc == FOURCC("alac")) {
                off64_t tmpOffset = *offset;
                status_t err = parseALACSampleEntry(&tmpOffset);
                if (err != OK) {
                    ALOGE("parseALACSampleEntry err:%d Line:%d", err, __LINE__);
                    return err;
                }
                *offset = tmpOffset + 8;
            }

            break;
        }

        case FOURCC("tenc"):
        {
            *offset += chunk_size;

            if (chunk_size < 32) {
                return ERROR_MALFORMED;
            }

            // tenc box contains 1 byte version, 3 byte flags, 3 byte default algorithm id, one byte
            // default IV size, 16 bytes default KeyID
            // (ISO 23001-7)

            uint8_t version;
            if (mDataSource->readAt(data_offset, &version, sizeof(version))
                    < (ssize_t)sizeof(version)) {
                return ERROR_IO;
            }

            uint8_t buf[4];
            memset(buf, 0, 4);
            if (mDataSource->readAt(data_offset + 4, buf + 1, 3) < 3) {
                return ERROR_IO;
            }

            if (mLastTrack == NULL) {
                return ERROR_MALFORMED;
            }

            uint8_t defaultEncryptedByteBlock = 0;
            uint8_t defaultSkipByteBlock = 0;
            uint32_t defaultAlgorithmId = ntohl(*((int32_t*)buf));
            if (version == 1) {
                uint32_t pattern = buf[2];
                defaultEncryptedByteBlock = pattern >> 4;
                defaultSkipByteBlock = pattern & 0xf;
                if (defaultEncryptedByteBlock == 0 && defaultSkipByteBlock == 0) {
                    // use (1,0) to mean "encrypt everything"
                    defaultEncryptedByteBlock = 1;
                }
            } else if (mLastTrack->subsample_encryption) {
                ALOGW("subsample_encryption should be version 1");
            } else if (defaultAlgorithmId > 1) {
                // only 0 (clear) and 1 (AES-128) are valid
                ALOGW("defaultAlgorithmId: %u is a reserved value", defaultAlgorithmId);
                defaultAlgorithmId = 1;
            }

            memset(buf, 0, 4);
            if (mDataSource->readAt(data_offset + 7, buf + 3, 1) < 1) {
                return ERROR_IO;
            }
            uint32_t defaultIVSize = ntohl(*((int32_t*)buf));

            if (defaultAlgorithmId == 0 && defaultIVSize != 0) {
                // only unencrypted data must have 0 IV size
                return ERROR_MALFORMED;
            } else if (defaultIVSize != 0 &&
                    defaultIVSize != 8 &&
                    defaultIVSize != 16) {
                return ERROR_MALFORMED;
            }

            uint8_t defaultKeyId[16];

            if (mDataSource->readAt(data_offset + 8, &defaultKeyId, 16) < 16) {
                return ERROR_IO;
            }

            sp<ABuffer> defaultConstantIv;
            if (defaultAlgorithmId != 0 && defaultIVSize == 0) {

                uint8_t ivlength;
                if (mDataSource->readAt(data_offset + 24, &ivlength, sizeof(ivlength))
                        < (ssize_t)sizeof(ivlength)) {
                    return ERROR_IO;
                }

                if (ivlength != 8 && ivlength != 16) {
                    ALOGW("unsupported IV length: %u", ivlength);
                    return ERROR_MALFORMED;
                }

                defaultConstantIv = new ABuffer(ivlength);
                if (mDataSource->readAt(data_offset + 25, defaultConstantIv->data(), ivlength)
                        < (ssize_t)ivlength) {
                    return ERROR_IO;
                }

                defaultConstantIv->setRange(0, ivlength);
            }

            int32_t tmpAlgorithmId;
            if (!AMediaFormat_getInt32(mLastTrack->meta,
                    AMEDIAFORMAT_KEY_CRYPTO_MODE, &tmpAlgorithmId)) {
                AMediaFormat_setInt32(mLastTrack->meta,
                        AMEDIAFORMAT_KEY_CRYPTO_MODE, defaultAlgorithmId);
            }

            AMediaFormat_setInt32(mLastTrack->meta,
                    AMEDIAFORMAT_KEY_CRYPTO_DEFAULT_IV_SIZE, defaultIVSize);
            AMediaFormat_setBuffer(mLastTrack->meta,
                    AMEDIAFORMAT_KEY_CRYPTO_KEY, defaultKeyId, 16);
            AMediaFormat_setInt32(mLastTrack->meta,
                    AMEDIAFORMAT_KEY_CRYPTO_ENCRYPTED_BYTE_BLOCK, defaultEncryptedByteBlock);
            AMediaFormat_setInt32(mLastTrack->meta,
                    AMEDIAFORMAT_KEY_CRYPTO_SKIP_BYTE_BLOCK, defaultSkipByteBlock);
            if (defaultConstantIv != NULL) {
                AMediaFormat_setBuffer(mLastTrack->meta, AMEDIAFORMAT_KEY_CRYPTO_IV,
                        defaultConstantIv->data(), defaultConstantIv->size());
            }
            break;
        }

        case FOURCC("tkhd"):
        {
            *offset += chunk_size;

            status_t err;
            if ((err = parseTrackHeader(data_offset, chunk_data_size)) != OK) {
                return err;
            }

            break;
        }

        case FOURCC("tref"):
        {
            off64_t stop_offset = *offset + chunk_size;
            *offset = data_offset;
            while (*offset < stop_offset) {
                status_t err = parseChunk(offset, depth + 1);
                if (err != OK) {
                    return err;
                }
            }
            if (*offset != stop_offset) {
                return ERROR_MALFORMED;
            }
            break;
        }

        case FOURCC("thmb"):
        {
            *offset += chunk_size;

            if (mLastTrack != NULL) {
                // Skip thumbnail track for now since we don't have an
                // API to retrieve it yet.
                // The thumbnail track can't be accessed by negative index or time,
                // because each timed sample has its own corresponding thumbnail
                // in the thumbnail track. We'll need a dedicated API to retrieve
                // thumbnail at time instead.
                mLastTrack->skipTrack = true;
            }

            break;
        }

        case FOURCC("pssh"):
        {
            *offset += chunk_size;

            PsshInfo pssh;

            if (mDataSource->readAt(data_offset + 4, &pssh.uuid, 16) < 16) {
                return ERROR_IO;
            }

            uint32_t psshdatalen = 0;
            if (mDataSource->readAt(data_offset + 20, &psshdatalen, 4) < 4) {
                return ERROR_IO;
            }
            pssh.datalen = ntohl(psshdatalen);
            ALOGV("pssh data size: %d", pssh.datalen);
            if (chunk_size < 20 || pssh.datalen > chunk_size - 20) {
                // pssh data length exceeds size of containing box
                return ERROR_MALFORMED;
            }

            pssh.data = new (std::nothrow) uint8_t[pssh.datalen];
            if (pssh.data == NULL) {
                return ERROR_MALFORMED;
            }
            ALOGV("allocated pssh @ %p", pssh.data);
            ssize_t requested = (ssize_t) pssh.datalen;
            if (mDataSource->readAt(data_offset + 24, pssh.data, requested) < requested) {
                delete[] pssh.data;
                return ERROR_IO;
            }
            mPssh.push_back(pssh);

            break;
        }

        case FOURCC("mdhd"):
        {
            *offset += chunk_size;

            if (chunk_data_size < 4 || mLastTrack == NULL) {
                return ERROR_MALFORMED;
            }

            uint8_t version;
            if (mDataSource->readAt(
                        data_offset, &version, sizeof(version))
                    < (ssize_t)sizeof(version)) {
                return ERROR_IO;
            }

            off64_t timescale_offset;

            if (version == 1) {
                timescale_offset = data_offset + 4 + 16;
            } else if (version == 0) {
                timescale_offset = data_offset + 4 + 8;
            } else {
                return ERROR_IO;
            }

            uint32_t timescale;
            if (mDataSource->readAt(
                        timescale_offset, &timescale, sizeof(timescale))
                    < (ssize_t)sizeof(timescale)) {
                return ERROR_IO;
            }

            if (!timescale) {
                ALOGE("timescale should not be ZERO.");
                return ERROR_MALFORMED;
            }

            mLastTrack->timescale = ntohl(timescale);

            // 14496-12 says all ones means indeterminate, but some files seem to use
            // 0 instead. We treat both the same.
            int64_t duration = 0;
            if (version == 1) {
                if (mDataSource->readAt(
                            timescale_offset + 4, &duration, sizeof(duration))
                        < (ssize_t)sizeof(duration)) {
                    return ERROR_IO;
                }
                if (duration != -1) {
                    duration = ntoh64(duration);
                }
            } else {
                uint32_t duration32;
                if (mDataSource->readAt(
                            timescale_offset + 4, &duration32, sizeof(duration32))
                        < (ssize_t)sizeof(duration32)) {
                    return ERROR_IO;
                }
                if (duration32 != 0xffffffff) {
                    duration = ntohl(duration32);
                }
            }
            if (duration != 0 && mLastTrack->timescale != 0) {
                long double durationUs = ((long double)duration * 1000000) / mLastTrack->timescale;
                if (durationUs < 0 || durationUs > INT64_MAX) {
                    ALOGE("cannot represent %lld * 1000000 / %lld in 64 bits",
                          (long long) duration, (long long) mLastTrack->timescale);
                    return ERROR_MALFORMED;
                }
                AMediaFormat_setInt64(mLastTrack->meta, AMEDIAFORMAT_KEY_DURATION, durationUs);
            }

            uint8_t lang[2];
            off64_t lang_offset;
            if (version == 1) {
                lang_offset = timescale_offset + 4 + 8;
            } else if (version == 0) {
                lang_offset = timescale_offset + 4 + 4;
            } else {
                return ERROR_IO;
            }

            if (mDataSource->readAt(lang_offset, &lang, sizeof(lang))
                    < (ssize_t)sizeof(lang)) {
                return ERROR_IO;
            }

            // To get the ISO-639-2/T three character language code
            // 1 bit pad followed by 3 5-bits characters. Each character
            // is packed as the difference between its ASCII value and 0x60.
            char lang_code[4];
            lang_code[0] = ((lang[0] >> 2) & 0x1f) + 0x60;
            lang_code[1] = ((lang[0] & 0x3) << 3 | (lang[1] >> 5)) + 0x60;
            lang_code[2] = (lang[1] & 0x1f) + 0x60;
            lang_code[3] = '\0';

            AMediaFormat_setString(mLastTrack->meta, AMEDIAFORMAT_KEY_LANGUAGE, lang_code);

            break;
        }

        case FOURCC("stsd"):
        {
            uint8_t buffer[8];
            if (chunk_data_size < (off64_t)sizeof(buffer)) {
                return ERROR_MALFORMED;
            }

            if (mDataSource->readAt(
                        data_offset, buffer, 8) < 8) {
                return ERROR_IO;
            }

            if (U32_AT(buffer) != 0) {
                // Should be version 0, flags 0.
                return ERROR_MALFORMED;
            }

            uint32_t entry_count = U32_AT(&buffer[4]);

            if (entry_count > 1) {
                // For 3GPP timed text, there could be multiple tx3g boxes contain
                // multiple text display formats. These formats will be used to
                // display the timed text.
                // For encrypted files, there may also be more than one entry.
                const char *mime;

                if (mLastTrack == NULL)
                    return ERROR_MALFORMED;

                CHECK(AMediaFormat_getString(mLastTrack->meta, AMEDIAFORMAT_KEY_MIME, &mime));
                if (strcasecmp(mime, MEDIA_MIMETYPE_TEXT_3GPP) &&
                        strcasecmp(mime, "application/octet-stream")) {
                    // For now we only support a single type of media per track.
                    mLastTrack->skipTrack = true;
                    *offset += chunk_size;
                    break;
                }
            }
            off64_t stop_offset = *offset + chunk_size;
            *offset = data_offset + 8;
            for (uint32_t i = 0; i < entry_count; ++i) {
                status_t err = parseChunk(offset, depth + 1);
                if (err != OK) {
                    return err;
                }
            }

            if (*offset != stop_offset) {
                return ERROR_MALFORMED;
            }
            break;
        }
        case FOURCC("mett"):
        {
            *offset += chunk_size;

            if (mLastTrack == NULL)
                return ERROR_MALFORMED;

            auto buffer = heapbuffer<uint8_t>(chunk_data_size);
            if (buffer.get() == NULL) {
                return NO_MEMORY;
            }

            if (mDataSource->readAt(
                        data_offset, buffer.get(), chunk_data_size) < chunk_data_size) {
                return ERROR_IO;
            }

            // Prior to API 29, the metadata track was not compliant with ISO/IEC
            // 14496-12-2015. This led to some ISO-compliant parsers failing to read the
            // metatrack. As of API 29 and onwards, a change was made to metadata track to
            // make it compliant with the standard. The workaround is to write the
            // null-terminated mime_format string twice. This allows compliant parsers to
            // read the missing reserved, data_reference_index, and content_encoding fields
            // from the first mime_type string. The actual mime_format field would then be
            // read correctly from the second string. The non-compliant Android frameworks
            // from API 28 and earlier would still be able to read the mime_format correctly
            // as it would only read the first null-terminated mime_format string. To enable
            // reading metadata tracks generated from both the non-compliant and compliant
            // formats, a check needs to be done to see which format is used.
            int null_pos = 0;
            const unsigned char *str = buffer.get();
            while (null_pos < chunk_data_size) {
              if (*(str + null_pos) == '\0') {
                break;
              }
              ++null_pos;
            }

            if (null_pos == chunk_data_size - 1) {
              // This is not a standard ompliant metadata track.
              String8 mimeFormat((const char *)(buffer.get()), chunk_data_size);
              AMediaFormat_setString(mLastTrack->meta,
                  AMEDIAFORMAT_KEY_MIME, mimeFormat.string());
            } else {
              // This is a standard compliant metadata track.
              String8 contentEncoding((const char *)(buffer.get() + 8));
              String8 mimeFormat((const char *)(buffer.get() + 8 + contentEncoding.size() + 1),
                  chunk_data_size - 8 - contentEncoding.size() - 1);
              AMediaFormat_setString(mLastTrack->meta,
                  AMEDIAFORMAT_KEY_MIME, mimeFormat.string());
            }
            break;
        }

        case FOURCC("mp4a"):
        case FOURCC("enca"):
        case FOURCC("samr"):
        case FOURCC("sawb"):
        case FOURCC("Opus"):
        case FOURCC("twos"):
        case FOURCC("sowt"):
        case FOURCC("alac"):
        case FOURCC("fLaC"):
        case FOURCC(".mp3"):
        case 0x6D730055: // "ms U" mp3 audio
        {
            if (mIsQT && depth >= 1 && mPath[depth - 1] == FOURCC("wave")) {

                if (chunk_type == FOURCC("alac")) {
                    off64_t offsetTmp = *offset;
                    status_t err = parseALACSampleEntry(&offsetTmp);
                    if (err != OK) {
                        ALOGE("parseALACSampleEntry err:%d Line:%d", err, __LINE__);
                        return err;
                    }
                }

                // Ignore all atoms embedded in QT wave atom
                ALOGV("Ignore all atoms embedded in QT wave atom");
                *offset += chunk_size;
                break;
            }

            uint8_t buffer[8 + 20];
            if (chunk_data_size < (ssize_t)sizeof(buffer)) {
                // Basic AudioSampleEntry size.
                return ERROR_MALFORMED;
            }

            if (mDataSource->readAt(
                        data_offset, buffer, sizeof(buffer)) < (ssize_t)sizeof(buffer)) {
                return ERROR_IO;
            }

            uint16_t data_ref_index __unused = U16_AT(&buffer[6]);
            uint16_t version = U16_AT(&buffer[8]);
            uint32_t num_channels = U16_AT(&buffer[16]);

            uint16_t sample_size = U16_AT(&buffer[18]);
            uint32_t sample_rate = U32_AT(&buffer[24]) >> 16;

            if (mLastTrack == NULL)
                return ERROR_MALFORMED;

            off64_t stop_offset = *offset + chunk_size;
            *offset = data_offset + sizeof(buffer);

            if (mIsQT) {
                if (version == 1) {
                    if (mDataSource->readAt(*offset, buffer, 16) < 16) {
                        return ERROR_IO;
                    }

#if 0
                    U32_AT(buffer);  // samples per packet
                    U32_AT(&buffer[4]);  // bytes per packet
                    U32_AT(&buffer[8]);  // bytes per frame
                    U32_AT(&buffer[12]);  // bytes per sample
#endif
                    *offset += 16;
                } else if (version == 2) {
                    uint8_t v2buffer[36];
                    if (mDataSource->readAt(*offset, v2buffer, 36) < 36) {
                        return ERROR_IO;
                    }

#if 0
                    U32_AT(v2buffer);  // size of struct only
                    sample_rate = (uint32_t)U64_AT(&v2buffer[4]);  // audio sample rate
                    num_channels = U32_AT(&v2buffer[12]);  // num audio channels
                    U32_AT(&v2buffer[16]);  // always 0x7f000000
                    sample_size = (uint16_t)U32_AT(&v2buffer[20]);  // const bits per channel
                    U32_AT(&v2buffer[24]);  // format specifc flags
                    U32_AT(&v2buffer[28]);  // const bytes per audio packet
                    U32_AT(&v2buffer[32]);  // const LPCM frames per audio packet
#endif
                    *offset += 36;
                }
            }

            if (chunk_type != FOURCC("enca")) {
                // if the chunk type is enca, we'll get the type from the frma box later
                AMediaFormat_setString(mLastTrack->meta,
                        AMEDIAFORMAT_KEY_MIME, FourCC2MIME(chunk_type));
                AdjustChannelsAndRate(chunk_type, &num_channels, &sample_rate);

                if (!strcasecmp(MEDIA_MIMETYPE_AUDIO_RAW, FourCC2MIME(chunk_type))) {
                    AMediaFormat_setInt32(mLastTrack->meta,
                            AMEDIAFORMAT_KEY_BITS_PER_SAMPLE, sample_size);
                    if (chunk_type == FOURCC("twos")) {
                        AMediaFormat_setInt32(mLastTrack->meta,
                                AMEDIAFORMAT_KEY_PCM_BIG_ENDIAN, 1);
                    }
                }
            }
            ALOGV("*** coding='%s' %d channels, size %d, rate %d\n",
                   chunk, num_channels, sample_size, sample_rate);
            AMediaFormat_setInt32(mLastTrack->meta, AMEDIAFORMAT_KEY_CHANNEL_COUNT, num_channels);
            AMediaFormat_setInt32(mLastTrack->meta, AMEDIAFORMAT_KEY_SAMPLE_RATE, sample_rate);

            if (chunk_type == FOURCC("Opus")) {
                uint8_t opusInfo[AOPUS_OPUSHEAD_MAXSIZE];
                data_offset += sizeof(buffer);
                size_t opusInfoSize = chunk_data_size - sizeof(buffer);

                if (opusInfoSize < AOPUS_OPUSHEAD_MINSIZE ||
                    opusInfoSize > AOPUS_OPUSHEAD_MAXSIZE) {
                    return ERROR_MALFORMED;
                }
                // Read Opus Header
                if (mDataSource->readAt(
                        data_offset, opusInfo, opusInfoSize) < opusInfoSize) {
                    return ERROR_IO;
                }

                // OpusHeader must start with this magic sequence, overwrite first 8 bytes
                // http://wiki.xiph.org/OggOpus#ID_Header
                strncpy((char *)opusInfo, "OpusHead", 8);

                // Version shall be 0 as per mp4 Opus Specific Box
                // (https://opus-codec.org/docs/opus_in_isobmff.html#4.3.2)
                if (opusInfo[8]) {
                    return ERROR_MALFORMED;
                }
                // Force version to 1 as per OpusHead definition
                // (http://wiki.xiph.org/OggOpus#ID_Header)
                opusInfo[8] = 1;

                // Read Opus Specific Box values
                size_t opusOffset = 10;
                uint16_t pre_skip = U16_AT(&opusInfo[opusOffset]);
                uint32_t sample_rate = U32_AT(&opusInfo[opusOffset + 2]);
                uint16_t out_gain = U16_AT(&opusInfo[opusOffset + 6]);

                // Convert Opus Specific Box values. ParseOpusHeader expects
                // the values in LE, however MP4 stores these values as BE
                // https://opus-codec.org/docs/opus_in_isobmff.html#4.3.2
                memcpy(&opusInfo[opusOffset], &pre_skip, sizeof(pre_skip));
                memcpy(&opusInfo[opusOffset + 2], &sample_rate, sizeof(sample_rate));
                memcpy(&opusInfo[opusOffset + 6], &out_gain, sizeof(out_gain));

                static const int64_t kSeekPreRollNs = 80000000;  // Fixed 80 msec
                static const int32_t kOpusSampleRate = 48000;
                int64_t codecDelay = pre_skip * 1000000000ll / kOpusSampleRate;

                AMediaFormat_setBuffer(mLastTrack->meta,
                            AMEDIAFORMAT_KEY_CSD_0, opusInfo, opusInfoSize);
                AMediaFormat_setBuffer(mLastTrack->meta,
                        AMEDIAFORMAT_KEY_CSD_1, &codecDelay, sizeof(codecDelay));
                AMediaFormat_setBuffer(mLastTrack->meta,
                        AMEDIAFORMAT_KEY_CSD_2, &kSeekPreRollNs, sizeof(kSeekPreRollNs));

                data_offset += opusInfoSize;
                *offset = data_offset;
                CHECK_EQ(*offset, stop_offset);
            }

            if (!mIsQT && chunk_type == FOURCC("alac")) {
                data_offset += sizeof(buffer);

                status_t err = parseALACSampleEntry(&data_offset);
                if (err != OK) {
                    ALOGE("parseALACSampleEntry err:%d Line:%d", err, __LINE__);
                    return err;
                }
                *offset = data_offset;
                CHECK_EQ(*offset, stop_offset);
            }

            if (chunk_type == FOURCC("fLaC")) {

                // From https://github.com/xiph/flac/blob/master/doc/isoflac.txt
                // 4 for mime, 4 for blockType and BlockLen, 34 for metadata
                uint8_t flacInfo[4 + 4 + 34];
                // skipping dFla, version
                data_offset += sizeof(buffer) + 12;
                size_t flacOffset = 4;
                // Add flaC header mime type to CSD
                strncpy((char *)flacInfo, "fLaC", 4);
                if (mDataSource->readAt(
                        data_offset, flacInfo + flacOffset, sizeof(flacInfo) - flacOffset) <
                        (ssize_t)sizeof(flacInfo) - flacOffset) {
                    return ERROR_IO;
                }
                data_offset += sizeof(flacInfo) - flacOffset;

                AMediaFormat_setBuffer(mLastTrack->meta, AMEDIAFORMAT_KEY_CSD_0, flacInfo,
                                       sizeof(flacInfo));
                *offset = data_offset;
                CHECK_EQ(*offset, stop_offset);
            }

            while (*offset < stop_offset) {
                status_t err = parseChunk(offset, depth + 1);
                if (err != OK) {
                    return err;
                }
            }

            if (*offset != stop_offset) {
                return ERROR_MALFORMED;
            }
            break;
        }

        case FOURCC("mp4v"):
        case FOURCC("encv"):
        case FOURCC("s263"):
        case FOURCC("H263"):
        case FOURCC("h263"):
        case FOURCC("avc1"):
        case FOURCC("hvc1"):
        case FOURCC("hev1"):
        case FOURCC("av01"):
        {
            uint8_t buffer[78];
            if (chunk_data_size < (ssize_t)sizeof(buffer)) {
                // Basic VideoSampleEntry size.
                return ERROR_MALFORMED;
            }

            if (mDataSource->readAt(
                        data_offset, buffer, sizeof(buffer)) < (ssize_t)sizeof(buffer)) {
                return ERROR_IO;
            }

            uint16_t data_ref_index __unused = U16_AT(&buffer[6]);
            uint16_t width = U16_AT(&buffer[6 + 18]);
            uint16_t height = U16_AT(&buffer[6 + 20]);

            // The video sample is not standard-compliant if it has invalid dimension.
            // Use some default width and height value, and
            // let the decoder figure out the actual width and height (and thus
            // be prepared for INFO_FOMRAT_CHANGED event).
            if (width == 0)  width  = 352;
            if (height == 0) height = 288;

            // printf("*** coding='%s' width=%d height=%d\n",
            //        chunk, width, height);

            if (mLastTrack == NULL)
                return ERROR_MALFORMED;

            if (chunk_type != FOURCC("encv")) {
                // if the chunk type is encv, we'll get the type from the frma box later
                AMediaFormat_setString(mLastTrack->meta,
                        AMEDIAFORMAT_KEY_MIME, FourCC2MIME(chunk_type));
            }
            AMediaFormat_setInt32(mLastTrack->meta, AMEDIAFORMAT_KEY_WIDTH, width);
            AMediaFormat_setInt32(mLastTrack->meta, AMEDIAFORMAT_KEY_HEIGHT, height);

            off64_t stop_offset = *offset + chunk_size;
            *offset = data_offset + sizeof(buffer);
            while (*offset < stop_offset) {
                status_t err = parseChunk(offset, depth + 1);
                if (err != OK) {
                    return err;
                }
            }

            if (*offset != stop_offset) {
                return ERROR_MALFORMED;
            }
            break;
        }

        case FOURCC("stco"):
        case FOURCC("co64"):
        {
            if ((mLastTrack == NULL) || (mLastTrack->sampleTable == NULL)) {
                return ERROR_MALFORMED;
            }

            status_t err =
                mLastTrack->sampleTable->setChunkOffsetParams(
                        chunk_type, data_offset, chunk_data_size);

            *offset += chunk_size;

            if (err != OK) {
                return err;
            }

            break;
        }

        case FOURCC("stsc"):
        {
            if ((mLastTrack == NULL) || (mLastTrack->sampleTable == NULL))
                return ERROR_MALFORMED;

            status_t err =
                mLastTrack->sampleTable->setSampleToChunkParams(
                        data_offset, chunk_data_size);

            *offset += chunk_size;

            if (err != OK) {
                return err;
            }

            break;
        }

        case FOURCC("stsz"):
        case FOURCC("stz2"):
        {
            if ((mLastTrack == NULL) || (mLastTrack->sampleTable == NULL)) {
                return ERROR_MALFORMED;
            }

            status_t err =
                mLastTrack->sampleTable->setSampleSizeParams(
                        chunk_type, data_offset, chunk_data_size);

            *offset += chunk_size;

            if (err != OK) {
                return err;
            }

            adjustRawDefaultFrameSize();

            size_t max_size;
            err = mLastTrack->sampleTable->getMaxSampleSize(&max_size);

            if (err != OK) {
                return err;
            }

            if (max_size != 0) {
                // Assume that a given buffer only contains at most 10 chunks,
                // each chunk originally prefixed with a 2 byte length will
                // have a 4 byte header (0x00 0x00 0x00 0x01) after conversion,
                // and thus will grow by 2 bytes per chunk.
                if (max_size > SIZE_MAX - 10 * 2) {
                    ALOGE("max sample size too big: %zu", max_size);
                    return ERROR_MALFORMED;
                }
                AMediaFormat_setInt32(mLastTrack->meta,
                        AMEDIAFORMAT_KEY_MAX_INPUT_SIZE, max_size + 10 * 2);
            } else {
                // No size was specified. Pick a conservatively large size.
                uint32_t width, height;
                if (!AMediaFormat_getInt32(mLastTrack->meta,
                        AMEDIAFORMAT_KEY_WIDTH, (int32_t*)&width) ||
                    !AMediaFormat_getInt32(mLastTrack->meta,
                            AMEDIAFORMAT_KEY_HEIGHT,(int32_t*) &height)) {
                    ALOGE("No width or height, assuming worst case 1080p");
                    width = 1920;
                    height = 1080;
                } else {
                    // A resolution was specified, check that it's not too big. The values below
                    // were chosen so that the calculations below don't cause overflows, they're
                    // not indicating that resolutions up to 32kx32k are actually supported.
                    if (width > 32768 || height > 32768) {
                        ALOGE("can't support %u x %u video", width, height);
                        return ERROR_MALFORMED;
                    }
                }

                const char *mime;
                CHECK(AMediaFormat_getString(mLastTrack->meta, AMEDIAFORMAT_KEY_MIME, &mime));
                if (!strncmp(mime, "audio/", 6)) {
                    // for audio, use 128KB
                    max_size = 1024 * 128;
                } else if (!strcmp(mime, MEDIA_MIMETYPE_VIDEO_AVC)
                        || !strcmp(mime, MEDIA_MIMETYPE_VIDEO_HEVC)) {
                    // AVC & HEVC requires compression ratio of at least 2, and uses
                    // macroblocks
                    max_size = ((width + 15) / 16) * ((height + 15) / 16) * 192;
                } else {
                    // For all other formats there is no minimum compression
                    // ratio. Use compression ratio of 1.
                    max_size = width * height * 3 / 2;
                }
                // HACK: allow 10% overhead
                // TODO: read sample size from traf atom for fragmented MPEG4.
                max_size += max_size / 10;
                AMediaFormat_setInt32(mLastTrack->meta, AMEDIAFORMAT_KEY_MAX_INPUT_SIZE, max_size);
            }

            // NOTE: setting another piece of metadata invalidates any pointers (such as the
            // mimetype) previously obtained, so don't cache them.
            const char *mime;
            CHECK(AMediaFormat_getString(mLastTrack->meta, AMEDIAFORMAT_KEY_MIME, &mime));
            // Calculate average frame rate.
            if (!strncasecmp("video/", mime, 6)) {
                size_t nSamples = mLastTrack->sampleTable->countSamples();
                if (nSamples == 0) {
                    int32_t trackId;
                    if (AMediaFormat_getInt32(mLastTrack->meta,
                            AMEDIAFORMAT_KEY_TRACK_ID, &trackId)) {
                        for (size_t i = 0; i < mTrex.size(); i++) {
                            Trex *t = &mTrex.editItemAt(i);
                            if (t->track_ID == (uint32_t) trackId) {
                                if (t->default_sample_duration > 0) {
                                    int32_t frameRate =
                                            mLastTrack->timescale / t->default_sample_duration;
                                    AMediaFormat_setInt32(mLastTrack->meta,
                                            AMEDIAFORMAT_KEY_FRAME_RATE, frameRate);
                                }
                                break;
                            }
                        }
                    }
                } else {
                    int64_t durationUs;
                    if (AMediaFormat_getInt64(mLastTrack->meta,
                            AMEDIAFORMAT_KEY_DURATION, &durationUs)) {
                        if (durationUs > 0) {
                            int32_t frameRate = (nSamples * 1000000LL +
                                        (durationUs >> 1)) / durationUs;
                            AMediaFormat_setInt32(mLastTrack->meta,
                                    AMEDIAFORMAT_KEY_FRAME_RATE, frameRate);
                        }
                    }
                    ALOGV("setting frame count %zu", nSamples);
                    AMediaFormat_setInt32(mLastTrack->meta,
                            AMEDIAFORMAT_KEY_FRAME_COUNT, nSamples);
                }
            }

            break;
        }

        case FOURCC("stts"):
        {
            if ((mLastTrack == NULL) || (mLastTrack->sampleTable == NULL))
                return ERROR_MALFORMED;

            *offset += chunk_size;

            if (depth >= 1 && mPath[depth - 1] != FOURCC("stbl")) {
                char chunk[5];
                MakeFourCCString(mPath[depth - 1], chunk);
                ALOGW("stts's parent box (%s) is not stbl, skip it.", chunk);
                break;
            }

            status_t err =
                mLastTrack->sampleTable->setTimeToSampleParams(
                        data_offset, chunk_data_size);

            if (err != OK) {
                return err;
            }

            break;
        }

        case FOURCC("ctts"):
        {
            if ((mLastTrack == NULL) || (mLastTrack->sampleTable == NULL))
                return ERROR_MALFORMED;

            *offset += chunk_size;

            status_t err =
                mLastTrack->sampleTable->setCompositionTimeToSampleParams(
                        data_offset, chunk_data_size);

            if (err != OK) {
                return err;
            }

            break;
        }

        case FOURCC("stss"):
        {
            if ((mLastTrack == NULL) || (mLastTrack->sampleTable == NULL))
                return ERROR_MALFORMED;

            *offset += chunk_size;

            status_t err =
                mLastTrack->sampleTable->setSyncSampleParams(
                        data_offset, chunk_data_size);

            if (err != OK) {
                return err;
            }

            break;
        }

        // \xA9xyz
        case FOURCC("\251xyz"):
        {
            *offset += chunk_size;

            // Best case the total data length inside "\xA9xyz" box would
            // be 9, for instance "\xA9xyz" + "\x00\x05\x15\xc7" + "+0+0/",
            // where "\x00\x05" is the text string length with value = 5,
            // "\0x15\xc7" is the language code = en, and "+0+0/" is a
            // location (string) value with longitude = 0 and latitude = 0.
            // Since some devices encountered in the wild omit the trailing
            // slash, we'll allow that.
            if (chunk_data_size < 8) { // 8 instead of 9 to allow for missing /
                return ERROR_MALFORMED;
            }

            uint16_t len;
            if (!mDataSource->getUInt16(data_offset, &len)) {
                return ERROR_IO;
            }

            // allow "+0+0" without trailing slash
            if (len < 4 || len > chunk_data_size - 4) {
                return ERROR_MALFORMED;
            }
            // The location string following the language code is formatted
            // according to ISO 6709:2008 (https://en.wikipedia.org/wiki/ISO_6709).
            // Allocate 2 extra bytes, in case we need to add a trailing slash,
            // and to add a terminating 0.
            std::unique_ptr<char[]> buffer(new (std::nothrow) char[len+2]());
            if (!buffer) {
                return NO_MEMORY;
            }

            if (mDataSource->readAt(
                        data_offset + 4, &buffer[0], len) < len) {
                return ERROR_IO;
            }

            len = strlen(&buffer[0]);
            if (len < 4) {
                return ERROR_MALFORMED;
            }
            // Add a trailing slash if there wasn't one.
            if (buffer[len - 1] != '/') {
                buffer[len] = '/';
            }
            AMediaFormat_setString(mFileMetaData, AMEDIAFORMAT_KEY_LOCATION, &buffer[0]);
            break;
        }

        case FOURCC("esds"):
        {
            *offset += chunk_size;

            if (chunk_data_size < 4) {
                return ERROR_MALFORMED;
            }

            auto tmp = heapbuffer<uint8_t>(chunk_data_size);
            uint8_t *buffer = tmp.get();
            if (buffer == NULL) {
                return -ENOMEM;
            }

            if (mDataSource->readAt(
                        data_offset, buffer, chunk_data_size) < chunk_data_size) {
                return ERROR_IO;
            }

            if (U32_AT(buffer) != 0) {
                // Should be version 0, flags 0.
                return ERROR_MALFORMED;
            }

            if (mLastTrack == NULL)
                return ERROR_MALFORMED;

            AMediaFormat_setBuffer(mLastTrack->meta, 
                    AMEDIAFORMAT_KEY_ESDS, &buffer[4], chunk_data_size - 4);

            if (mPath.size() >= 2
                    && mPath[mPath.size() - 2] == FOURCC("mp4a")) {
                // Information from the ESDS must be relied on for proper
                // setup of sample rate and channel count for MPEG4 Audio.
                // The generic header appears to only contain generic
                // information...

                status_t err = updateAudioTrackInfoFromESDS_MPEG4Audio(
                        &buffer[4], chunk_data_size - 4);

                if (err != OK) {
                    return err;
                }
            }
            if (mPath.size() >= 2
                    && mPath[mPath.size() - 2] == FOURCC("mp4v")) {
                // Check if the video is MPEG2
                ESDS esds(&buffer[4], chunk_data_size - 4);

                uint8_t objectTypeIndication;
                if (esds.getObjectTypeIndication(&objectTypeIndication) == OK) {
                    if (objectTypeIndication >= 0x60 && objectTypeIndication <= 0x65) {
                        AMediaFormat_setString(mLastTrack->meta,
                                AMEDIAFORMAT_KEY_MIME, MEDIA_MIMETYPE_VIDEO_MPEG2);
                    }
                }
            }
            break;
        }

        case FOURCC("btrt"):
        {
            *offset += chunk_size;
            if (mLastTrack == NULL) {
                return ERROR_MALFORMED;
            }

            uint8_t buffer[12];
            if (chunk_data_size != sizeof(buffer)) {
                return ERROR_MALFORMED;
            }

            if (mDataSource->readAt(
                    data_offset, buffer, chunk_data_size) < chunk_data_size) {
                return ERROR_IO;
            }

            uint32_t maxBitrate = U32_AT(&buffer[4]);
            uint32_t avgBitrate = U32_AT(&buffer[8]);
            if (maxBitrate > 0 && maxBitrate < INT32_MAX) {
                AMediaFormat_setInt32(mLastTrack->meta,
                        AMEDIAFORMAT_KEY_MAX_BIT_RATE, (int32_t)maxBitrate);
            }
            if (avgBitrate > 0 && avgBitrate < INT32_MAX) {
                AMediaFormat_setInt32(mLastTrack->meta,
                        AMEDIAFORMAT_KEY_BIT_RATE, (int32_t)avgBitrate);
            }
            break;
        }

        case FOURCC("avcC"):
        {
            *offset += chunk_size;

            auto buffer = heapbuffer<uint8_t>(chunk_data_size);

            if (buffer.get() == NULL) {
                ALOGE("b/28471206");
                return NO_MEMORY;
            }

            if (mDataSource->readAt(
                        data_offset, buffer.get(), chunk_data_size) < chunk_data_size) {
                return ERROR_IO;
            }

            if (mLastTrack == NULL)
                return ERROR_MALFORMED;

            AMediaFormat_setBuffer(mLastTrack->meta, 
                    AMEDIAFORMAT_KEY_CSD_AVC, buffer.get(), chunk_data_size);

            break;
        }
        case FOURCC("hvcC"):
        {
            auto buffer = heapbuffer<uint8_t>(chunk_data_size);

            if (buffer.get() == NULL) {
                ALOGE("b/28471206");
                return NO_MEMORY;
            }

            if (mDataSource->readAt(
                        data_offset, buffer.get(), chunk_data_size) < chunk_data_size) {
                return ERROR_IO;
            }

            if (mLastTrack == NULL)
                return ERROR_MALFORMED;

            AMediaFormat_setBuffer(mLastTrack->meta, 
                    AMEDIAFORMAT_KEY_CSD_HEVC, buffer.get(), chunk_data_size);

            *offset += chunk_size;
            break;
        }
        case FOURCC("av1C"):
        {
            auto buffer = heapbuffer<uint8_t>(chunk_data_size);

            if (buffer.get() == NULL) {
                ALOGE("b/28471206");
                return NO_MEMORY;
            }

            if (mDataSource->readAt(
                        data_offset, buffer.get(), chunk_data_size) < chunk_data_size) {
                return ERROR_IO;
            }

            if (mLastTrack == NULL)
                return ERROR_MALFORMED;

            AMediaFormat_setBuffer(mLastTrack->meta,
                   AMEDIAFORMAT_KEY_CSD_0, buffer.get(), chunk_data_size);

            *offset += chunk_size;
            break;
        }
        case FOURCC("d263"):
        {
            *offset += chunk_size;
            /*
             * d263 contains a fixed 7 bytes part:
             *   vendor - 4 bytes
             *   version - 1 byte
             *   level - 1 byte
             *   profile - 1 byte
             * optionally, "d263" box itself may contain a 16-byte
             * bit rate box (bitr)
             *   average bit rate - 4 bytes
             *   max bit rate - 4 bytes
             */
            char buffer[23];
            if (chunk_data_size != 7 &&
                chunk_data_size != 23) {
                ALOGE("Incorrect D263 box size %lld", (long long)chunk_data_size);
                return ERROR_MALFORMED;
            }

            if (mDataSource->readAt(
                    data_offset, buffer, chunk_data_size) < chunk_data_size) {
                return ERROR_IO;
            }

            if (mLastTrack == NULL)
                return ERROR_MALFORMED;

            AMediaFormat_setBuffer(mLastTrack->meta,
                    AMEDIAFORMAT_KEY_D263, buffer, chunk_data_size);

            break;
        }

        case FOURCC("meta"):
        {
            off64_t stop_offset = *offset + chunk_size;
            *offset = data_offset;
            bool isParsingMetaKeys = underQTMetaPath(mPath, 2);
            if (!isParsingMetaKeys) {
                uint8_t buffer[4];
                if (chunk_data_size < (off64_t)sizeof(buffer)) {
                    *offset = stop_offset;
                    return ERROR_MALFORMED;
                }

                if (mDataSource->readAt(
                            data_offset, buffer, 4) < 4) {
                    *offset = stop_offset;
                    return ERROR_IO;
                }

                if (U32_AT(buffer) != 0) {
                    // Should be version 0, flags 0.

                    // If it's not, let's assume this is one of those
                    // apparently malformed chunks that don't have flags
                    // and completely different semantics than what's
                    // in the MPEG4 specs and skip it.
                    *offset = stop_offset;
                    return OK;
                }
                *offset +=  sizeof(buffer);
            }

            while (*offset < stop_offset) {
                status_t err = parseChunk(offset, depth + 1);
                if (err != OK) {
                    return err;
                }
            }

            if (*offset != stop_offset) {
                return ERROR_MALFORMED;
            }
            break;
        }

        case FOURCC("iloc"):
        case FOURCC("iinf"):
        case FOURCC("iprp"):
        case FOURCC("pitm"):
        case FOURCC("idat"):
        case FOURCC("iref"):
        case FOURCC("ipro"):
        {
            if (mIsHeif) {
                if (mItemTable == NULL) {
                    mItemTable = new ItemTable(mDataSource);
                }
                status_t err = mItemTable->parse(
                        chunk_type, data_offset, chunk_data_size);
                if (err != OK) {
                    return err;
                }
            }
            *offset += chunk_size;
            break;
        }

        case FOURCC("mean"):
        case FOURCC("name"):
        case FOURCC("data"):
        {
            *offset += chunk_size;

            if (mPath.size() == 6 && underMetaDataPath(mPath)) {
                status_t err = parseITunesMetaData(data_offset, chunk_data_size);

                if (err != OK) {
                    return err;
                }
            }

            break;
        }

        case FOURCC("mvhd"):
        {
            *offset += chunk_size;

            if (depth != 1) {
                ALOGE("mvhd: depth %d", depth);
                return ERROR_MALFORMED;
            }
            if (chunk_data_size < 32) {
                return ERROR_MALFORMED;
            }

            uint8_t header[32];
            if (mDataSource->readAt(
                        data_offset, header, sizeof(header))
                    < (ssize_t)sizeof(header)) {
                return ERROR_IO;
            }

            uint64_t creationTime;
            uint64_t duration = 0;
            if (header[0] == 1) {
                creationTime = U64_AT(&header[4]);
                mHeaderTimescale = U32_AT(&header[20]);
                duration = U64_AT(&header[24]);
                if (duration == 0xffffffffffffffff) {
                    duration = 0;
                }
            } else if (header[0] != 0) {
                return ERROR_MALFORMED;
            } else {
                creationTime = U32_AT(&header[4]);
                mHeaderTimescale = U32_AT(&header[12]);
                uint32_t d32 = U32_AT(&header[16]);
                if (d32 == 0xffffffff) {
                    d32 = 0;
                }
                duration = d32;
            }
            if (duration != 0 && mHeaderTimescale != 0 && duration < UINT64_MAX / 1000000) {
                AMediaFormat_setInt64(mFileMetaData,
                        AMEDIAFORMAT_KEY_DURATION, duration * 1000000 / mHeaderTimescale);
            }

            String8 s;
            if (convertTimeToDate(creationTime, &s)) {
                AMediaFormat_setString(mFileMetaData, AMEDIAFORMAT_KEY_DATE, s.string());
            }

            break;
        }

        case FOURCC("mehd"):
        {
            *offset += chunk_size;

            if (chunk_data_size < 8) {
                return ERROR_MALFORMED;
            }

            uint8_t flags[4];
            if (mDataSource->readAt(
                        data_offset, flags, sizeof(flags))
                    < (ssize_t)sizeof(flags)) {
                return ERROR_IO;
            }

            uint64_t duration = 0;
            if (flags[0] == 1) {
                // 64 bit
                if (chunk_data_size < 12) {
                    return ERROR_MALFORMED;
                }
                mDataSource->getUInt64(data_offset + 4, &duration);
                if (duration == 0xffffffffffffffff) {
                    duration = 0;
                }
            } else if (flags[0] == 0) {
                // 32 bit
                uint32_t d32;
                mDataSource->getUInt32(data_offset + 4, &d32);
                if (d32 == 0xffffffff) {
                    d32 = 0;
                }
                duration = d32;
            } else {
                return ERROR_MALFORMED;
            }

            if (duration != 0 && mHeaderTimescale != 0) {
                AMediaFormat_setInt64(mFileMetaData,
                        AMEDIAFORMAT_KEY_DURATION, duration * 1000000 / mHeaderTimescale);
            }

            break;
        }

        case FOURCC("mdat"):
        {
            mMdatFound = true;

            *offset += chunk_size;
            break;
        }

        case FOURCC("hdlr"):
        {
            *offset += chunk_size;

            if (underQTMetaPath(mPath, 3)) {
                break;
            }

            uint32_t buffer;
            if (mDataSource->readAt(
                        data_offset + 8, &buffer, 4) < 4) {
                return ERROR_IO;
            }

            uint32_t type = ntohl(buffer);
            // For the 3GPP file format, the handler-type within the 'hdlr' box
            // shall be 'text'. We also want to support 'sbtl' handler type
            // for a practical reason as various MPEG4 containers use it.
            if (type == FOURCC("text") || type == FOURCC("sbtl")) {
                if (mLastTrack != NULL) {
                    AMediaFormat_setString(mLastTrack->meta,
                            AMEDIAFORMAT_KEY_MIME, MEDIA_MIMETYPE_TEXT_3GPP);
                }
            }

            break;
        }

        case FOURCC("keys"):
        {
            *offset += chunk_size;

            if (underQTMetaPath(mPath, 3)) {
                status_t err = parseQTMetaKey(data_offset, chunk_data_size);
                if (err != OK) {
                    return err;
                }
            }
            break;
        }

        case FOURCC("trex"):
        {
            *offset += chunk_size;

            if (chunk_data_size < 24) {
                return ERROR_IO;
            }
            Trex trex;
            if (!mDataSource->getUInt32(data_offset + 4, &trex.track_ID) ||
                !mDataSource->getUInt32(data_offset + 8, &trex.default_sample_description_index) ||
                !mDataSource->getUInt32(data_offset + 12, &trex.default_sample_duration) ||
                !mDataSource->getUInt32(data_offset + 16, &trex.default_sample_size) ||
                !mDataSource->getUInt32(data_offset + 20, &trex.default_sample_flags)) {
                return ERROR_IO;
            }
            mTrex.add(trex);
            break;
        }

        case FOURCC("tx3g"):
        {
            if (mLastTrack == NULL)
                return ERROR_MALFORMED;

            // complain about ridiculous chunks
            if (chunk_size > kMaxAtomSize) {
                return ERROR_MALFORMED;
            }

            // complain about empty atoms
            if (chunk_data_size <= 0) {
                ALOGE("b/124330204");
                android_errorWriteLog(0x534e4554, "124330204");
                return ERROR_MALFORMED;
            }

            // should fill buffer based on "data_offset" and "chunk_data_size"
            // instead of *offset and chunk_size;
            // but we've been feeding the extra data to consumers for multiple releases and
            // if those apps are compensating for it, we'd break them with such a change
            //

            if (mLastTrack->mTx3gSize - mLastTrack->mTx3gFilled < chunk_size) {
                size_t growth = kTx3gGrowth;
                if (growth < chunk_size) {
                    growth = chunk_size;
                }
                // although this disallows 2 tx3g atoms of nearly kMaxAtomSize...
                if ((uint64_t) mLastTrack->mTx3gSize + growth > kMaxAtomSize) {
                    ALOGE("b/124330204 - too much space");
                    android_errorWriteLog(0x534e4554, "124330204");
                    return ERROR_MALFORMED;
                }
                uint8_t *updated = (uint8_t *)realloc(mLastTrack->mTx3gBuffer,
                                                mLastTrack->mTx3gSize + growth);
                if (updated == NULL) {
                    return ERROR_MALFORMED;
                }
                mLastTrack->mTx3gBuffer = updated;
                mLastTrack->mTx3gSize += growth;
            }

            if ((size_t)(mDataSource->readAt(*offset,
                                             mLastTrack->mTx3gBuffer + mLastTrack->mTx3gFilled,
                                             chunk_size))
                    < chunk_size) {

                // advance read pointer so we don't end up reading this again
                *offset += chunk_size;
                return ERROR_IO;
            }

            mLastTrack->mTx3gFilled += chunk_size;
            *offset += chunk_size;
            break;
        }

        case FOURCC("covr"):
        {
            *offset += chunk_size;

            ALOGV("chunk_data_size = %" PRId64 " and data_offset = %" PRId64,
                  chunk_data_size, data_offset);

            if (chunk_data_size < 0 || static_cast<uint64_t>(chunk_data_size) >= SIZE_MAX - 1) {
                return ERROR_MALFORMED;
            }
            auto buffer = heapbuffer<uint8_t>(chunk_data_size);
            if (buffer.get() == NULL) {
                ALOGE("b/28471206");
                return NO_MEMORY;
            }
            if (mDataSource->readAt(
                data_offset, buffer.get(), chunk_data_size) != (ssize_t)chunk_data_size) {
                return ERROR_IO;
            }
            const int kSkipBytesOfDataBox = 16;
            if (chunk_data_size <= kSkipBytesOfDataBox) {
                return ERROR_MALFORMED;
            }

            AMediaFormat_setBuffer(mFileMetaData,
                AMEDIAFORMAT_KEY_ALBUMART,
                buffer.get() + kSkipBytesOfDataBox, chunk_data_size - kSkipBytesOfDataBox);

            break;
        }

        case FOURCC("colr"):
        {
            *offset += chunk_size;
            // this must be in a VisualSampleEntry box under the Sample Description Box ('stsd')
            // ignore otherwise
            if (depth >= 2 && mPath[depth - 2] == FOURCC("stsd")) {
                status_t err = parseColorInfo(data_offset, chunk_data_size);
                if (err != OK) {
                    return err;
                }
            }

            break;
        }

        case FOURCC("titl"):
        case FOURCC("perf"):
        case FOURCC("auth"):
        case FOURCC("gnre"):
        case FOURCC("albm"):
        case FOURCC("yrrc"):
        {
            *offset += chunk_size;

            status_t err = parse3GPPMetaData(data_offset, chunk_data_size, depth);

            if (err != OK) {
                return err;
            }

            break;
        }

        case FOURCC("ID32"):
        {
            *offset += chunk_size;

            if (chunk_data_size < 6) {
                return ERROR_MALFORMED;
            }

            parseID3v2MetaData(data_offset + 6);

            break;
        }

        case FOURCC("----"):
        {
            mLastCommentMean.clear();
            mLastCommentName.clear();
            mLastCommentData.clear();
            *offset += chunk_size;
            break;
        }

        case FOURCC("sidx"):
        {
            status_t err = parseSegmentIndex(data_offset, chunk_data_size);
            if (err != OK) {
                return err;
            }
            *offset += chunk_size;
            return UNKNOWN_ERROR; // stop parsing after sidx
        }

        case FOURCC("ac-3"):
        {
            *offset += chunk_size;
            // bypass ac-3 if parse fail
            if (parseAC3SpecificBox(data_offset) != OK) {
                if (mLastTrack != NULL) {
                    ALOGW("Fail to parse ac-3");
                    mLastTrack->skipTrack = true;
                }
            }
            return OK;
        }

        case FOURCC("ec-3"):
        {
            *offset += chunk_size;
            // bypass ec-3 if parse fail
            if (parseEAC3SpecificBox(data_offset) != OK) {
                if (mLastTrack != NULL) {
                    ALOGW("Fail to parse ec-3");
                    mLastTrack->skipTrack = true;
                }
            }
            return OK;
        }

        case FOURCC("ac-4"):
        {
            *offset += chunk_size;
            // bypass ac-4 if parse fail
            if (parseAC4SpecificBox(data_offset) != OK) {
                if (mLastTrack != NULL) {
                    ALOGW("Fail to parse ac-4");
                    mLastTrack->skipTrack = true;
                }
            }
            return OK;
        }

        case FOURCC("ftyp"):
        {
            if (chunk_data_size < 8 || depth != 0) {
                return ERROR_MALFORMED;
            }

            off64_t stop_offset = *offset + chunk_size;
            uint32_t numCompatibleBrands = (chunk_data_size - 8) / 4;
            std::set<uint32_t> brandSet;
            for (size_t i = 0; i < numCompatibleBrands + 2; ++i) {
                if (i == 1) {
                    // Skip this index, it refers to the minorVersion,
                    // not a brand.
                    continue;
                }

                uint32_t brand;
                if (mDataSource->readAt(data_offset + 4 * i, &brand, 4) < 4) {
                    return ERROR_MALFORMED;
                }

                brand = ntohl(brand);
                brandSet.insert(brand);
            }

            if (brandSet.count(FOURCC("qt  ")) > 0) {
                mIsQT = true;
            } else {
                if (brandSet.count(FOURCC("mif1")) > 0
                 && brandSet.count(FOURCC("heic")) > 0) {
                    ALOGV("identified HEIF image");

                    mIsHeif = true;
                    brandSet.erase(FOURCC("mif1"));
                    brandSet.erase(FOURCC("heic"));
                }

                if (!brandSet.empty()) {
                    // This means that the file should have moov box.
                    // It could be any iso files (mp4, heifs, etc.)
                    mHasMoovBox = true;
                    if (mIsHeif) {
                        ALOGV("identified HEIF image with other tracks");
                    }
                }
            }

            *offset = stop_offset;

            break;
        }

        default:
        {
            // check if we're parsing 'ilst' for meta keys
            // if so, treat type as a number (key-id).
            if (underQTMetaPath(mPath, 3)) {
                status_t err = parseQTMetaVal(chunk_type, data_offset, chunk_data_size);
                if (err != OK) {
                    return err;
                }
            }

            *offset += chunk_size;
            break;
        }
    }

    return OK;
}

status_t MPEG4Extractor::parseChannelCountSampleRate(
        off64_t *offset, uint16_t *channelCount, uint16_t *sampleRate) {
    // skip 16 bytes:
    //  + 6-byte reserved,
    //  + 2-byte data reference index,
    //  + 8-byte reserved
    *offset += 16;
    if (!mDataSource->getUInt16(*offset, channelCount)) {
        ALOGE("MPEG4Extractor: error while reading sample entry box: cannot read channel count");
        return ERROR_MALFORMED;
    }
    // skip 8 bytes:
    //  + 2-byte channelCount,
    //  + 2-byte sample size,
    //  + 4-byte reserved
    *offset += 8;
    if (!mDataSource->getUInt16(*offset, sampleRate)) {
        ALOGE("MPEG4Extractor: error while reading sample entry box: cannot read sample rate");
        return ERROR_MALFORMED;
    }
    // skip 4 bytes:
    //  + 2-byte sampleRate,
    //  + 2-byte reserved
    *offset += 4;
    return OK;
}

status_t MPEG4Extractor::parseAC4SpecificBox(off64_t offset) {
    if (mLastTrack == NULL) {
        return ERROR_MALFORMED;
    }

    uint16_t sampleRate, channelCount;
    status_t status;
    if ((status = parseChannelCountSampleRate(&offset, &channelCount, &sampleRate)) != OK) {
        return status;
    }
    uint32_t size;
    // + 4-byte size
    // + 4-byte type
    // + 3-byte payload
    const uint32_t kAC4MinimumBoxSize = 4 + 4 + 3;
    if (!mDataSource->getUInt32(offset, &size) || size < kAC4MinimumBoxSize) {
        ALOGE("MPEG4Extractor: error while reading ac-4 block: cannot read specific box size");
        return ERROR_MALFORMED;
    }

    // + 4-byte size
    offset += 4;
    uint32_t type;
    if (!mDataSource->getUInt32(offset, &type) || type != FOURCC("dac4")) {
        ALOGE("MPEG4Extractor: error while reading ac-4 specific block: header not dac4");
        return ERROR_MALFORMED;
    }

    // + 4-byte type
    offset += 4;
    const uint32_t kAC4SpecificBoxPayloadSize = 1176;
    uint8_t chunk[kAC4SpecificBoxPayloadSize];
    ssize_t dsiSize = size - 8; // size of box - size and type fields
    if (dsiSize >= (ssize_t)kAC4SpecificBoxPayloadSize ||
        mDataSource->readAt(offset, chunk, dsiSize) != dsiSize) {
        ALOGE("MPEG4Extractor: error while reading ac-4 specific block: bitstream fields");
        return ERROR_MALFORMED;
    }
    // + size-byte payload
    offset += dsiSize;
    ABitReader br(chunk, dsiSize);
    AC4DSIParser parser(br);
    if (!parser.parse()){
        ALOGE("MPEG4Extractor: error while parsing ac-4 specific block");
        return ERROR_MALFORMED;
    }

    AMediaFormat_setString(mLastTrack->meta, AMEDIAFORMAT_KEY_MIME, MEDIA_MIMETYPE_AUDIO_AC4);
    AMediaFormat_setInt32(mLastTrack->meta, AMEDIAFORMAT_KEY_CHANNEL_COUNT, channelCount);
    AMediaFormat_setInt32(mLastTrack->meta, AMEDIAFORMAT_KEY_SAMPLE_RATE, sampleRate);

    AudioPresentationCollection presentations;
    // translate the AC4 presentation information to audio presentations for this track
    AC4DSIParser::AC4Presentations ac4Presentations = parser.getPresentations();
    if (!ac4Presentations.empty()) {
        for (const auto& ac4Presentation : ac4Presentations) {
            auto& presentation = ac4Presentation.second;
            if (!presentation.mEnabled) {
                continue;
            }
            AudioPresentationV1 ap;
            ap.mPresentationId = presentation.mGroupIndex;
            ap.mProgramId = presentation.mProgramID;
            ap.mLanguage = presentation.mLanguage;
            if (presentation.mPreVirtualized) {
                ap.mMasteringIndication = MASTERED_FOR_HEADPHONE;
            } else {
                switch (presentation.mChannelMode) {
                    case AC4Parser::AC4Presentation::kChannelMode_Mono:
                    case AC4Parser::AC4Presentation::kChannelMode_Stereo:
                        ap.mMasteringIndication = MASTERED_FOR_STEREO;
                        break;
                    case AC4Parser::AC4Presentation::kChannelMode_3_0:
                    case AC4Parser::AC4Presentation::kChannelMode_5_0:
                    case AC4Parser::AC4Presentation::kChannelMode_5_1:
                    case AC4Parser::AC4Presentation::kChannelMode_7_0_34:
                    case AC4Parser::AC4Presentation::kChannelMode_7_1_34:
                    case AC4Parser::AC4Presentation::kChannelMode_7_0_52:
                    case AC4Parser::AC4Presentation::kChannelMode_7_1_52:
                        ap.mMasteringIndication = MASTERED_FOR_SURROUND;
                        break;
                    case AC4Parser::AC4Presentation::kChannelMode_7_0_322:
                    case AC4Parser::AC4Presentation::kChannelMode_7_1_322:
                    case AC4Parser::AC4Presentation::kChannelMode_7_0_4:
                    case AC4Parser::AC4Presentation::kChannelMode_7_1_4:
                    case AC4Parser::AC4Presentation::kChannelMode_9_0_4:
                    case AC4Parser::AC4Presentation::kChannelMode_9_1_4:
                    case AC4Parser::AC4Presentation::kChannelMode_22_2:
                        ap.mMasteringIndication = MASTERED_FOR_3D;
                        break;
                    default:
                        ALOGE("Invalid channel mode in AC4 presentation");
                        return ERROR_MALFORMED;
                }
            }

            ap.mAudioDescriptionAvailable = (presentation.mContentClassifier ==
                    AC4Parser::AC4Presentation::kVisuallyImpaired);
            ap.mSpokenSubtitlesAvailable = (presentation.mContentClassifier ==
                    AC4Parser::AC4Presentation::kVoiceOver);
            ap.mDialogueEnhancementAvailable = presentation.mHasDialogEnhancements;
            if (!ap.mLanguage.empty()) {
                ap.mLabels.emplace(ap.mLanguage, presentation.mDescription);
            }
            presentations.push_back(std::move(ap));
        }
    }

    if (presentations.empty()) {
        // Clear audio presentation info in metadata.
        AMediaFormat_setBuffer(
                mLastTrack->meta, AMEDIAFORMAT_KEY_AUDIO_PRESENTATION_INFO, nullptr, 0);
    } else {
        std::ostringstream outStream(std::ios::out);
        serializeAudioPresentations(presentations, &outStream);
        AMediaFormat_setBuffer(
                mLastTrack->meta, AMEDIAFORMAT_KEY_AUDIO_PRESENTATION_INFO,
                outStream.str().data(), outStream.str().size());
    }
    return OK;
}

status_t MPEG4Extractor::parseEAC3SpecificBox(off64_t offset) {
    if (mLastTrack == NULL) {
        return ERROR_MALFORMED;
    }

    uint16_t sampleRate, channels;
    status_t status;
    if ((status = parseChannelCountSampleRate(&offset, &channels, &sampleRate)) != OK) {
        return status;
    }
    uint32_t size;
    // + 4-byte size
    // + 4-byte type
    // + 3-byte payload
    const uint32_t kEAC3SpecificBoxMinSize = 11;
    // 13 + 3 + (8 * (2 + 5 + 5 + 3 + 1 + 3 + 4 + (14 * 9 + 1))) bits == 152 bytes theoretical max
    // calculated from the required bits read below as well as the maximum number of independent
    // and dependant sub streams you can have
    const uint32_t kEAC3SpecificBoxMaxSize = 152;
    if (!mDataSource->getUInt32(offset, &size) ||
        size < kEAC3SpecificBoxMinSize ||
        size > kEAC3SpecificBoxMaxSize) {
        ALOGE("MPEG4Extractor: error while reading eac-3 block: cannot read specific box size");
        return ERROR_MALFORMED;
    }

    offset += 4;
    uint32_t type;
    if (!mDataSource->getUInt32(offset, &type) || type != FOURCC("dec3")) {
        ALOGE("MPEG4Extractor: error while reading eac-3 specific block: header not dec3");
        return ERROR_MALFORMED;
    }

    offset += 4;
    uint8_t* chunk = new (std::nothrow) uint8_t[size];
    if (chunk == NULL) {
        return ERROR_MALFORMED;
    }

    if (mDataSource->readAt(offset, chunk, size) != (ssize_t)size) {
        ALOGE("MPEG4Extractor: error while reading eac-3 specific block: bitstream fields");
        delete[] chunk;
        return ERROR_MALFORMED;
    }

    ABitReader br(chunk, size);
    static const unsigned channelCountTable[] = {2, 1, 2, 3, 3, 4, 4, 5};
    static const unsigned sampleRateTable[] = {48000, 44100, 32000};

    if (br.numBitsLeft() < 16) {
        delete[] chunk;
        return ERROR_MALFORMED;
    }
    unsigned data_rate = br.getBits(13);
    ALOGV("EAC3 data rate = %d", data_rate);

    unsigned num_ind_sub = br.getBits(3) + 1;
    ALOGV("EAC3 independant substreams = %d", num_ind_sub);
    if (br.numBitsLeft() < (num_ind_sub * 23)) {
        delete[] chunk;
        return ERROR_MALFORMED;
    }

    unsigned channelCount = 0;
    for (unsigned i = 0; i < num_ind_sub; i++) {
        unsigned fscod = br.getBits(2);
        if (fscod == 3) {
            ALOGE("Incorrect fscod (3) in EAC3 header");
            delete[] chunk;
            return ERROR_MALFORMED;
        }
        unsigned boxSampleRate = sampleRateTable[fscod];
        if (boxSampleRate != sampleRate) {
            ALOGE("sample rate mismatch: boxSampleRate = %d, sampleRate = %d",
                boxSampleRate, sampleRate);
            delete[] chunk;
            return ERROR_MALFORMED;
        }

        unsigned bsid = br.getBits(5);
        if (bsid == 9 || bsid == 10) {
            ALOGW("EAC3 stream (bsid=%d) may be silenced by the decoder", bsid);
        } else if (bsid > 16) {
            ALOGE("EAC3 stream (bsid=%d) is not compatible with ETSI TS 102 366 v1.4.1", bsid);
            delete[] chunk;
            return ERROR_MALFORMED;
        }

        // skip
        br.skipBits(2);
        unsigned bsmod = br.getBits(3);
        unsigned acmod = br.getBits(3);
        unsigned lfeon = br.getBits(1);
        // we currently only support the first stream
        if (i == 0)
            channelCount = channelCountTable[acmod] + lfeon;
        ALOGV("bsmod = %d, acmod = %d, lfeon = %d", bsmod, acmod, lfeon);

        br.skipBits(3);
        unsigned num_dep_sub = br.getBits(4);
        ALOGV("EAC3 dependant substreams = %d", num_dep_sub);
        if (num_dep_sub != 0) {
            if (br.numBitsLeft() < 9) {
                delete[] chunk;
                return ERROR_MALFORMED;
            }
            static const char* chan_loc_tbl[] = { "Lc/Rc","Lrs/Rrs","Cs","Ts","Lsd/Rsd",
                "Lw/Rw","Lvh/Rvh","Cvh","Lfe2" };
            unsigned chan_loc = br.getBits(9);
            unsigned mask = 1;
            for (unsigned j = 0; j < 9; j++, mask <<= 1) {
                if ((chan_loc & mask) != 0) {
                    // we currently only support the first stream
                    if (i == 0) {
                        channelCount++;
                        // these are 2 channels in the mask
                        if (j == 0 || j == 1 || j == 4 || j == 5 || j == 6) {
                            channelCount++;
                        }
                    }
                    ALOGV(" %s", chan_loc_tbl[j]);
                }
            }
        } else {
            if (br.numBitsLeft() == 0) {
                delete[] chunk;
                return ERROR_MALFORMED;
            }
            br.skipBits(1);
        }
    }

    if (br.numBitsLeft() != 0) {
        if (br.numBitsLeft() < 8) {
            delete[] chunk;
            return ERROR_MALFORMED;
        }
        unsigned mask = br.getBits(8);
        for (unsigned i = 0; i < 8; i++) {
            if (((0x1 << i) && mask) == 0)
                continue;

            if (br.numBitsLeft() < 8) {
                delete[] chunk;
                return ERROR_MALFORMED;
            }
            switch (i) {
                case 0: {
                    unsigned complexity = br.getBits(8);
                    ALOGV("Found a JOC stream with complexity = %d", complexity);
                }break;
                default: {
                    br.skipBits(8);
                }break;
            }
        }
    }
    AMediaFormat_setString(mLastTrack->meta, AMEDIAFORMAT_KEY_MIME, MEDIA_MIMETYPE_AUDIO_EAC3);
    AMediaFormat_setInt32(mLastTrack->meta, AMEDIAFORMAT_KEY_CHANNEL_COUNT, channelCount);
    AMediaFormat_setInt32(mLastTrack->meta, AMEDIAFORMAT_KEY_SAMPLE_RATE, sampleRate);

    delete[] chunk;
    return OK;
}

status_t MPEG4Extractor::parseAC3SpecificBox(off64_t offset) {
    if (mLastTrack == NULL) {
        return ERROR_MALFORMED;
    }

    uint16_t sampleRate, channels;
    status_t status;
    if ((status = parseChannelCountSampleRate(&offset, &channels, &sampleRate)) != OK) {
        return status;
    }
    uint32_t size;
    // + 4-byte size
    // + 4-byte type
    // + 3-byte payload
    const uint32_t kAC3SpecificBoxSize = 11;
    if (!mDataSource->getUInt32(offset, &size) || size < kAC3SpecificBoxSize) {
        ALOGE("MPEG4Extractor: error while reading ac-3 block: cannot read specific box size");
        return ERROR_MALFORMED;
    }

    offset += 4;
    uint32_t type;
    if (!mDataSource->getUInt32(offset, &type) || type != FOURCC("dac3")) {
        ALOGE("MPEG4Extractor: error while reading ac-3 specific block: header not dac3");
        return ERROR_MALFORMED;
    }

    offset += 4;
    const uint32_t kAC3SpecificBoxPayloadSize = 3;
    uint8_t chunk[kAC3SpecificBoxPayloadSize];
    if (mDataSource->readAt(offset, chunk, sizeof(chunk)) != sizeof(chunk)) {
        ALOGE("MPEG4Extractor: error while reading ac-3 specific block: bitstream fields");
        return ERROR_MALFORMED;
    }

    ABitReader br(chunk, sizeof(chunk));
    static const unsigned channelCountTable[] = {2, 1, 2, 3, 3, 4, 4, 5};
    static const unsigned sampleRateTable[] = {48000, 44100, 32000};

    unsigned fscod = br.getBits(2);
    if (fscod == 3) {
        ALOGE("Incorrect fscod (3) in AC3 header");
        return ERROR_MALFORMED;
    }
    unsigned boxSampleRate = sampleRateTable[fscod];
    if (boxSampleRate != sampleRate) {
        ALOGE("sample rate mismatch: boxSampleRate = %d, sampleRate = %d",
            boxSampleRate, sampleRate);
        return ERROR_MALFORMED;
    }

    unsigned bsid = br.getBits(5);
    if (bsid > 8) {
        ALOGW("Incorrect bsid in AC3 header. Possibly E-AC-3?");
        return ERROR_MALFORMED;
    }

    // skip
    unsigned bsmod __unused = br.getBits(3);

    unsigned acmod = br.getBits(3);
    unsigned lfeon = br.getBits(1);
    unsigned channelCount = channelCountTable[acmod] + lfeon;

    AMediaFormat_setString(mLastTrack->meta, AMEDIAFORMAT_KEY_MIME, MEDIA_MIMETYPE_AUDIO_AC3);
    AMediaFormat_setInt32(mLastTrack->meta, AMEDIAFORMAT_KEY_CHANNEL_COUNT, channelCount);
    AMediaFormat_setInt32(mLastTrack->meta, AMEDIAFORMAT_KEY_SAMPLE_RATE, sampleRate);
    return OK;
}

status_t MPEG4Extractor::parseALACSampleEntry(off64_t *offset) {
    // See 'external/alac/ALACMagicCookieDescription.txt for the detail'.
    // Store ALAC magic cookie (decoder needs it).
    uint8_t alacInfo[12];
    off64_t data_offset = *offset;

    if (mDataSource->readAt(
            data_offset, alacInfo, sizeof(alacInfo)) < (ssize_t)sizeof(alacInfo)) {
        return ERROR_IO;
    }
    uint32_t size = U32_AT(&alacInfo[0]);
    if ((size != ALAC_SPECIFIC_INFO_SIZE) ||
            (U32_AT(&alacInfo[4]) != FOURCC("alac")) ||
            (U32_AT(&alacInfo[8]) != 0)) {
        ALOGV("Size:%u, U32_AT(&alacInfo[4]):%u, U32_AT(&alacInfo[8]):%u",
            size, U32_AT(&alacInfo[4]), U32_AT(&alacInfo[8]));
        return ERROR_MALFORMED;
    }
    data_offset += sizeof(alacInfo);
    uint8_t cookie[size - sizeof(alacInfo)];
    if (mDataSource->readAt(
            data_offset, cookie, sizeof(cookie)) < (ssize_t)sizeof(cookie)) {
        return ERROR_IO;
    }

    uint8_t bitsPerSample = cookie[5];
    AMediaFormat_setInt32(mLastTrack->meta,
            AMEDIAFORMAT_KEY_BITS_PER_SAMPLE, bitsPerSample);
    AMediaFormat_setInt32(mLastTrack->meta,
            AMEDIAFORMAT_KEY_CHANNEL_COUNT, cookie[9]);
    AMediaFormat_setInt32(mLastTrack->meta,
            AMEDIAFORMAT_KEY_SAMPLE_RATE, U32_AT(&cookie[20]));
    AMediaFormat_setBuffer(mLastTrack->meta,
            AMEDIAFORMAT_KEY_CSD_0, cookie, sizeof(cookie));
    data_offset += sizeof(cookie);
    *offset = data_offset;
    return OK;
}

status_t MPEG4Extractor::parseSegmentIndex(off64_t offset, size_t size) {
  ALOGV("MPEG4Extractor::parseSegmentIndex");

    if (size < 12) {
      return -EINVAL;
    }

    uint32_t flags;
    if (!mDataSource->getUInt32(offset, &flags)) {
        return ERROR_MALFORMED;
    }

    uint32_t version = flags >> 24;
    flags &= 0xffffff;

    ALOGV("sidx version %d", version);

    uint32_t referenceId;
    if (!mDataSource->getUInt32(offset + 4, &referenceId)) {
        return ERROR_MALFORMED;
    }

    uint32_t timeScale;
    if (!mDataSource->getUInt32(offset + 8, &timeScale)) {
        return ERROR_MALFORMED;
    }
    ALOGV("sidx refid/timescale: %d/%d", referenceId, timeScale);
    if (timeScale == 0)
        return ERROR_MALFORMED;

    uint64_t earliestPresentationTime;
    uint64_t firstOffset;

    offset += 12;
    size -= 12;

    if (version == 0) {
        if (size < 8) {
            return -EINVAL;
        }
        uint32_t tmp;
        if (!mDataSource->getUInt32(offset, &tmp)) {
            return ERROR_MALFORMED;
        }
        earliestPresentationTime = tmp;
        if (!mDataSource->getUInt32(offset + 4, &tmp)) {
            return ERROR_MALFORMED;
        }
        firstOffset = tmp;
        offset += 8;
        size -= 8;
    } else {
        if (size < 16) {
            return -EINVAL;
        }
        if (!mDataSource->getUInt64(offset, &earliestPresentationTime)) {
            return ERROR_MALFORMED;
        }
        if (!mDataSource->getUInt64(offset + 8, &firstOffset)) {
            return ERROR_MALFORMED;
        }
        offset += 16;
        size -= 16;
    }
    ALOGV("sidx pres/off: %" PRIu64 "/%" PRIu64, earliestPresentationTime, firstOffset);

    if (size < 4) {
        return -EINVAL;
    }

    uint16_t referenceCount;
    if (!mDataSource->getUInt16(offset + 2, &referenceCount)) {
        return ERROR_MALFORMED;
    }
    offset += 4;
    size -= 4;
    ALOGV("refcount: %d", referenceCount);

    if (size < referenceCount * 12) {
        return -EINVAL;
    }

    uint64_t total_duration = 0;
    for (unsigned int i = 0; i < referenceCount; i++) {
        uint32_t d1, d2, d3;

        if (!mDataSource->getUInt32(offset, &d1) ||     // size
            !mDataSource->getUInt32(offset + 4, &d2) || // duration
            !mDataSource->getUInt32(offset + 8, &d3)) { // flags
            return ERROR_MALFORMED;
        }

        if (d1 & 0x80000000) {
            ALOGW("sub-sidx boxes not supported yet");
        }
        bool sap = d3 & 0x80000000;
        uint32_t saptype = (d3 >> 28) & 7;
        if (!sap || (saptype != 1 && saptype != 2)) {
            // type 1 and 2 are sync samples
            ALOGW("not a stream access point, or unsupported type: %08x", d3);
        }
        total_duration += d2;
        offset += 12;
        ALOGV(" item %d, %08x %08x %08x", i, d1, d2, d3);
        SidxEntry se;
        se.mSize = d1 & 0x7fffffff;
        se.mDurationUs = 1000000LL * d2 / timeScale;
        mSidxEntries.add(se);
    }

    uint64_t sidxDuration = total_duration * 1000000 / timeScale;

    if (mLastTrack == NULL)
        return ERROR_MALFORMED;

    int64_t metaDuration;
    if (!AMediaFormat_getInt64(mLastTrack->meta,
                AMEDIAFORMAT_KEY_DURATION, &metaDuration) || metaDuration == 0) {
        AMediaFormat_setInt64(mLastTrack->meta, AMEDIAFORMAT_KEY_DURATION, sidxDuration);
    }
    return OK;
}

status_t MPEG4Extractor::parseQTMetaKey(off64_t offset, size_t size) {
    if (size < 8) {
        return ERROR_MALFORMED;
    }

    uint32_t count;
    if (!mDataSource->getUInt32(offset + 4, &count)) {
        return ERROR_MALFORMED;
    }

    if (mMetaKeyMap.size() > 0) {
        ALOGW("'keys' atom seen again, discarding existing entries");
        mMetaKeyMap.clear();
    }

    off64_t keyOffset = offset + 8;
    off64_t stopOffset = offset + size;
    for (size_t i = 1; i <= count; i++) {
        if (keyOffset + 8 > stopOffset) {
            return ERROR_MALFORMED;
        }

        uint32_t keySize;
        if (!mDataSource->getUInt32(keyOffset, &keySize)
                || keySize < 8
                || keyOffset + keySize > stopOffset) {
            return ERROR_MALFORMED;
        }

        uint32_t type;
        if (!mDataSource->getUInt32(keyOffset + 4, &type)
                || type != FOURCC("mdta")) {
            return ERROR_MALFORMED;
        }

        keySize -= 8;
        keyOffset += 8;

        auto keyData = heapbuffer<uint8_t>(keySize);
        if (keyData.get() == NULL) {
            return ERROR_MALFORMED;
        }
        if (mDataSource->readAt(
                keyOffset, keyData.get(), keySize) < (ssize_t) keySize) {
            return ERROR_MALFORMED;
        }

        AString key((const char *)keyData.get(), keySize);
        mMetaKeyMap.add(i, key);

        keyOffset += keySize;
    }
    return OK;
}

status_t MPEG4Extractor::parseQTMetaVal(
        int32_t keyId, off64_t offset, size_t size) {
    ssize_t index = mMetaKeyMap.indexOfKey(keyId);
    if (index < 0) {
        // corresponding key is not present, ignore
        return ERROR_MALFORMED;
    }

    if (size <= 16) {
        return ERROR_MALFORMED;
    }
    uint32_t dataSize;
    if (!mDataSource->getUInt32(offset, &dataSize)
            || dataSize > size || dataSize <= 16) {
        return ERROR_MALFORMED;
    }
    uint32_t atomFourCC;
    if (!mDataSource->getUInt32(offset + 4, &atomFourCC)
            || atomFourCC != FOURCC("data")) {
        return ERROR_MALFORMED;
    }
    uint32_t dataType;
    if (!mDataSource->getUInt32(offset + 8, &dataType)
            || ((dataType & 0xff000000) != 0)) {
        // not well-known type
        return ERROR_MALFORMED;
    }

    dataSize -= 16;
    offset += 16;

    if (dataType == 23 && dataSize >= 4) {
        // BE Float32
        uint32_t val;
        if (!mDataSource->getUInt32(offset, &val)) {
            return ERROR_MALFORMED;
        }
        if (!strcasecmp(mMetaKeyMap[index].c_str(), "com.android.capture.fps")) {
            AMediaFormat_setFloat(mFileMetaData, AMEDIAFORMAT_KEY_CAPTURE_RATE, *(float *)&val);
        }
    } else if (dataType == 67 && dataSize >= 4) {
        // BE signed int32
        uint32_t val;
        if (!mDataSource->getUInt32(offset, &val)) {
            return ERROR_MALFORMED;
        }
        if (!strcasecmp(mMetaKeyMap[index].c_str(), "com.android.video.temporal_layers_count")) {
            AMediaFormat_setInt32(mFileMetaData,
                    AMEDIAFORMAT_KEY_TEMPORAL_LAYER_COUNT, val);
        }
    } else {
        // add more keys if needed
        ALOGV("ignoring key: type %d, size %d", dataType, dataSize);
    }

    return OK;
}

status_t MPEG4Extractor::parseTrackHeader(
        off64_t data_offset, off64_t data_size) {
    if (data_size < 4) {
        return ERROR_MALFORMED;
    }

    uint8_t version;
    if (mDataSource->readAt(data_offset, &version, 1) < 1) {
        return ERROR_IO;
    }

    size_t dynSize = (version == 1) ? 36 : 24;

    uint8_t buffer[36 + 60];

    if (data_size != (off64_t)dynSize + 60) {
        return ERROR_MALFORMED;
    }

    if (mDataSource->readAt(
                data_offset, buffer, data_size) < (ssize_t)data_size) {
        return ERROR_IO;
    }

    uint64_t ctime __unused, mtime __unused, duration __unused;
    int32_t id;

    if (version == 1) {
        ctime = U64_AT(&buffer[4]);
        mtime = U64_AT(&buffer[12]);
        id = U32_AT(&buffer[20]);
        duration = U64_AT(&buffer[28]);
    } else if (version == 0) {
        ctime = U32_AT(&buffer[4]);
        mtime = U32_AT(&buffer[8]);
        id = U32_AT(&buffer[12]);
        duration = U32_AT(&buffer[20]);
    } else {
        return ERROR_UNSUPPORTED;
    }

    if (mLastTrack == NULL)
        return ERROR_MALFORMED;

    AMediaFormat_setInt32(mLastTrack->meta, AMEDIAFORMAT_KEY_TRACK_ID, id);

    size_t matrixOffset = dynSize + 16;
    int32_t a00 = U32_AT(&buffer[matrixOffset]);
    int32_t a01 = U32_AT(&buffer[matrixOffset + 4]);
    int32_t a10 = U32_AT(&buffer[matrixOffset + 12]);
    int32_t a11 = U32_AT(&buffer[matrixOffset + 16]);

#if 0
    int32_t dx = U32_AT(&buffer[matrixOffset + 8]);
    int32_t dy = U32_AT(&buffer[matrixOffset + 20]);

    ALOGI("x' = %.2f * x + %.2f * y + %.2f",
         a00 / 65536.0f, a01 / 65536.0f, dx / 65536.0f);
    ALOGI("y' = %.2f * x + %.2f * y + %.2f",
         a10 / 65536.0f, a11 / 65536.0f, dy / 65536.0f);
#endif

    uint32_t rotationDegrees;

    static const int32_t kFixedOne = 0x10000;
    if (a00 == kFixedOne && a01 == 0 && a10 == 0 && a11 == kFixedOne) {
        // Identity, no rotation
        rotationDegrees = 0;
    } else if (a00 == 0 && a01 == kFixedOne && a10 == -kFixedOne && a11 == 0) {
        rotationDegrees = 90;
    } else if (a00 == 0 && a01 == -kFixedOne && a10 == kFixedOne && a11 == 0) {
        rotationDegrees = 270;
    } else if (a00 == -kFixedOne && a01 == 0 && a10 == 0 && a11 == -kFixedOne) {
        rotationDegrees = 180;
    } else {
        ALOGW("We only support 0,90,180,270 degree rotation matrices");
        rotationDegrees = 0;
    }

    if (rotationDegrees != 0) {
        AMediaFormat_setInt32(mLastTrack->meta, AMEDIAFORMAT_KEY_ROTATION, rotationDegrees);
    }

    // Handle presentation display size, which could be different
    // from the image size indicated by AMEDIAFORMAT_KEY_WIDTH and AMEDIAFORMAT_KEY_HEIGHT.
    uint32_t width = U32_AT(&buffer[dynSize + 52]);
    uint32_t height = U32_AT(&buffer[dynSize + 56]);
    AMediaFormat_setInt32(mLastTrack->meta, AMEDIAFORMAT_KEY_DISPLAY_WIDTH, width >> 16);
    AMediaFormat_setInt32(mLastTrack->meta, AMEDIAFORMAT_KEY_DISPLAY_HEIGHT, height >> 16);

    return OK;
}

status_t MPEG4Extractor::parseITunesMetaData(off64_t offset, size_t size) {
    if (size == 0) {
        return OK;
    }

    if (size < 4 || size == SIZE_MAX) {
        return ERROR_MALFORMED;
    }

    uint8_t *buffer = new (std::nothrow) uint8_t[size + 1];
    if (buffer == NULL) {
        return ERROR_MALFORMED;
    }
    if (mDataSource->readAt(
                offset, buffer, size) != (ssize_t)size) {
        delete[] buffer;
        buffer = NULL;

        return ERROR_IO;
    }

    uint32_t flags = U32_AT(buffer);

    const char *metadataKey = nullptr;
    char chunk[5];
    MakeFourCCString(mPath[4], chunk);
    ALOGV("meta: %s @ %lld", chunk, (long long)offset);
    switch ((int32_t)mPath[4]) {
        case FOURCC("\251alb"):
        {
            metadataKey = "album";
            break;
        }
        case FOURCC("\251ART"):
        {
            metadataKey = "artist";
            break;
        }
        case FOURCC("aART"):
        {
            metadataKey = "albumartist";
            break;
        }
        case FOURCC("\251day"):
        {
            metadataKey = "year";
            break;
        }
        case FOURCC("\251nam"):
        {
            metadataKey = "title";
            break;
        }
        case FOURCC("\251wrt"):
        {
            metadataKey = "writer";
            break;
        }
        case FOURCC("covr"):
        {
            metadataKey = "albumart";
            break;
        }
        case FOURCC("gnre"):
        case FOURCC("\251gen"):
        {
            metadataKey = "genre";
            break;
        }
        case FOURCC("cpil"):
        {
            if (size == 9 && flags == 21) {
                char tmp[16];
                sprintf(tmp, "%d",
                        (int)buffer[size - 1]);

                AMediaFormat_setString(mFileMetaData, AMEDIAFORMAT_KEY_COMPILATION, tmp);
            }
            break;
        }
        case FOURCC("trkn"):
        {
            if (size == 16 && flags == 0) {
                char tmp[16];
                uint16_t* pTrack = (uint16_t*)&buffer[10];
                uint16_t* pTotalTracks = (uint16_t*)&buffer[12];
                sprintf(tmp, "%d/%d", ntohs(*pTrack), ntohs(*pTotalTracks));

                AMediaFormat_setString(mFileMetaData, AMEDIAFORMAT_KEY_CDTRACKNUMBER, tmp);
            }
            break;
        }
        case FOURCC("disk"):
        {
            if ((size == 14 || size == 16) && flags == 0) {
                char tmp[16];
                uint16_t* pDisc = (uint16_t*)&buffer[10];
                uint16_t* pTotalDiscs = (uint16_t*)&buffer[12];
                sprintf(tmp, "%d/%d", ntohs(*pDisc), ntohs(*pTotalDiscs));

                AMediaFormat_setString(mFileMetaData, AMEDIAFORMAT_KEY_DISCNUMBER, tmp);
            }
            break;
        }
        case FOURCC("----"):
        {
            buffer[size] = '\0';
            switch (mPath[5]) {
                case FOURCC("mean"):
                    mLastCommentMean.setTo((const char *)buffer + 4);
                    break;
                case FOURCC("name"):
                    mLastCommentName.setTo((const char *)buffer + 4);
                    break;
                case FOURCC("data"):
                    if (size < 8) {
                        delete[] buffer;
                        buffer = NULL;
                        ALOGE("b/24346430");
                        return ERROR_MALFORMED;
                    }
                    mLastCommentData.setTo((const char *)buffer + 8);
                    break;
            }

            // Once we have a set of mean/name/data info, go ahead and process
            // it to see if its something we are interested in.  Whether or not
            // were are interested in the specific tag, make sure to clear out
            // the set so we can be ready to process another tuple should one
            // show up later in the file.
            if ((mLastCommentMean.length() != 0) &&
                (mLastCommentName.length() != 0) &&
                (mLastCommentData.length() != 0)) {

                if (mLastCommentMean == "com.apple.iTunes"
                        && mLastCommentName == "iTunSMPB") {
                    int32_t delay, padding;
                    if (sscanf(mLastCommentData,
                               " %*x %x %x %*x", &delay, &padding) == 2) {
                        if (mLastTrack == NULL) {
                            delete[] buffer;
                            return ERROR_MALFORMED;
                        }

                        AMediaFormat_setInt32(mLastTrack->meta,
                                AMEDIAFORMAT_KEY_ENCODER_DELAY, delay);
                        AMediaFormat_setInt32(mLastTrack->meta,
                                AMEDIAFORMAT_KEY_ENCODER_PADDING, padding);
                    }
                }

                mLastCommentMean.clear();
                mLastCommentName.clear();
                mLastCommentData.clear();
            }
            break;
        }

        default:
            break;
    }

    void *tmpData;
    size_t tmpDataSize;
    const char *s;
    if (size >= 8 && metadataKey &&
            !AMediaFormat_getBuffer(mFileMetaData, metadataKey, &tmpData, &tmpDataSize) &&
            !AMediaFormat_getString(mFileMetaData, metadataKey, &s)) {
        if (!strcmp(metadataKey, "albumart")) {
            AMediaFormat_setBuffer(mFileMetaData, metadataKey,
                    buffer + 8, size - 8);
        } else if (!strcmp(metadataKey, "genre")) {
            if (flags == 0) {
                // uint8_t genre code, iTunes genre codes are
                // the standard id3 codes, except they start
                // at 1 instead of 0 (e.g. Pop is 14, not 13)
                // We use standard id3 numbering, so subtract 1.
                int genrecode = (int)buffer[size - 1];
                genrecode--;
                if (genrecode < 0) {
                    genrecode = 255; // reserved for 'unknown genre'
                }
                char genre[10];
                sprintf(genre, "%d", genrecode);

                AMediaFormat_setString(mFileMetaData, metadataKey, genre);
            } else if (flags == 1) {
                // custom genre string
                buffer[size] = '\0';

                AMediaFormat_setString(mFileMetaData, 
                        metadataKey, (const char *)buffer + 8);
            }
        } else {
            buffer[size] = '\0';

            AMediaFormat_setString(mFileMetaData, 
                    metadataKey, (const char *)buffer + 8);
        }
    }

    delete[] buffer;
    buffer = NULL;

    return OK;
}

status_t MPEG4Extractor::parseColorInfo(off64_t offset, size_t size) {
    if (size < 4 || size == SIZE_MAX || mLastTrack == NULL) {
        return ERROR_MALFORMED;
    }

    uint8_t *buffer = new (std::nothrow) uint8_t[size + 1];
    if (buffer == NULL) {
        return ERROR_MALFORMED;
    }
    if (mDataSource->readAt(offset, buffer, size) != (ssize_t)size) {
        delete[] buffer;
        buffer = NULL;

        return ERROR_IO;
    }

    int32_t type = U32_AT(&buffer[0]);
    if ((type == FOURCC("nclx") && size >= 11)
            || (type == FOURCC("nclc") && size >= 10)) {
        // only store the first color specification
        int32_t existingColor;
        if (!AMediaFormat_getInt32(mLastTrack->meta,
                AMEDIAFORMAT_KEY_COLOR_RANGE, &existingColor)) {
            int32_t primaries = U16_AT(&buffer[4]);
            int32_t isotransfer = U16_AT(&buffer[6]);
            int32_t coeffs = U16_AT(&buffer[8]);
            bool fullRange = (type == FOURCC("nclx")) && (buffer[10] & 128);

            int32_t range = 0;
            int32_t standard = 0;
            int32_t transfer = 0;
            ColorUtils::convertIsoColorAspectsToPlatformAspects(
                    primaries, isotransfer, coeffs, fullRange,
                    &range, &standard, &transfer);

            if (range != 0) {
                AMediaFormat_setInt32(mLastTrack->meta, AMEDIAFORMAT_KEY_COLOR_RANGE, range);
            }
            if (standard != 0) {
                AMediaFormat_setInt32(mLastTrack->meta, AMEDIAFORMAT_KEY_COLOR_STANDARD, standard);
            }
            if (transfer != 0) {
                AMediaFormat_setInt32(mLastTrack->meta, AMEDIAFORMAT_KEY_COLOR_TRANSFER, transfer);
            }
        }
    }

    delete[] buffer;
    buffer = NULL;

    return OK;
}

status_t MPEG4Extractor::parse3GPPMetaData(off64_t offset, size_t size, int depth) {
    if (size < 4 || size == SIZE_MAX) {
        return ERROR_MALFORMED;
    }

    uint8_t *buffer = new (std::nothrow) uint8_t[size + 1];
    if (buffer == NULL) {
        return ERROR_MALFORMED;
    }
    if (mDataSource->readAt(
                offset, buffer, size) != (ssize_t)size) {
        delete[] buffer;
        buffer = NULL;

        return ERROR_IO;
    }

    const char *metadataKey = nullptr;
    switch (mPath[depth]) {
        case FOURCC("titl"):
        {
            metadataKey = "title";
            break;
        }
        case FOURCC("perf"):
        {
            metadataKey = "artist";
            break;
        }
        case FOURCC("auth"):
        {
            metadataKey = "writer";
            break;
        }
        case FOURCC("gnre"):
        {
            metadataKey = "genre";
            break;
        }
        case FOURCC("albm"):
        {
            if (buffer[size - 1] != '\0') {
              char tmp[4];
              sprintf(tmp, "%u", buffer[size - 1]);

              AMediaFormat_setString(mFileMetaData, AMEDIAFORMAT_KEY_CDTRACKNUMBER, tmp);
            }

            metadataKey = "album";
            break;
        }
        case FOURCC("yrrc"):
        {
            if (size < 6) {
                delete[] buffer;
                buffer = NULL;
                ALOGE("b/62133227");
                android_errorWriteLog(0x534e4554, "62133227");
                return ERROR_MALFORMED;
            }
            char tmp[5];
            uint16_t year = U16_AT(&buffer[4]);

            if (year < 10000) {
                sprintf(tmp, "%u", year);

                AMediaFormat_setString(mFileMetaData, AMEDIAFORMAT_KEY_YEAR, tmp);
            }
            break;
        }

        default:
            break;
    }

    if (metadataKey) {
        bool isUTF8 = true; // Common case
        char16_t *framedata = NULL;
        int len16 = 0; // Number of UTF-16 characters

        // smallest possible valid UTF-16 string w BOM: 0xfe 0xff 0x00 0x00
        if (size < 6) {
            delete[] buffer;
            buffer = NULL;
            return ERROR_MALFORMED;
        }

        if (size - 6 >= 4) {
            len16 = ((size - 6) / 2) - 1; // don't include 0x0000 terminator
            framedata = (char16_t *)(buffer + 6);
            if (0xfffe == *framedata) {
                // endianness marker (BOM) doesn't match host endianness
                for (int i = 0; i < len16; i++) {
                    framedata[i] = bswap_16(framedata[i]);
                }
                // BOM is now swapped to 0xfeff, we will execute next block too
            }

            if (0xfeff == *framedata) {
                // Remove the BOM
                framedata++;
                len16--;
                isUTF8 = false;
            }
            // else normal non-zero-length UTF-8 string
            // we can't handle UTF-16 without BOM as there is no other
            // indication of encoding.
        }

        if (isUTF8) {
            buffer[size] = 0;
            AMediaFormat_setString(mFileMetaData, metadataKey, (const char *)buffer + 6);
        } else {
            // Convert from UTF-16 string to UTF-8 string.
            String8 tmpUTF8str(framedata, len16);
            AMediaFormat_setString(mFileMetaData, metadataKey, tmpUTF8str.string());
        }
    }

    delete[] buffer;
    buffer = NULL;

    return OK;
}

void MPEG4Extractor::parseID3v2MetaData(off64_t offset) {
    ID3 id3(mDataSource, true /* ignorev1 */, offset);

    if (id3.isValid()) {
        struct Map {
            const char *key;
            const char *tag1;
            const char *tag2;
        };
        static const Map kMap[] = {
            { AMEDIAFORMAT_KEY_ALBUM, "TALB", "TAL" },
            { AMEDIAFORMAT_KEY_ARTIST, "TPE1", "TP1" },
            { AMEDIAFORMAT_KEY_ALBUMARTIST, "TPE2", "TP2" },
            { AMEDIAFORMAT_KEY_COMPOSER, "TCOM", "TCM" },
            { AMEDIAFORMAT_KEY_GENRE, "TCON", "TCO" },
            { AMEDIAFORMAT_KEY_TITLE, "TIT2", "TT2" },
            { AMEDIAFORMAT_KEY_YEAR, "TYE", "TYER" },
            { AMEDIAFORMAT_KEY_AUTHOR, "TXT", "TEXT" },
            { AMEDIAFORMAT_KEY_CDTRACKNUMBER, "TRK", "TRCK" },
            { AMEDIAFORMAT_KEY_DISCNUMBER, "TPA", "TPOS" },
            { AMEDIAFORMAT_KEY_COMPILATION, "TCP", "TCMP" },
        };
        static const size_t kNumMapEntries = sizeof(kMap) / sizeof(kMap[0]);

        for (size_t i = 0; i < kNumMapEntries; ++i) {
            const char *ss;
            if (!AMediaFormat_getString(mFileMetaData, kMap[i].key, &ss)) {
                ID3::Iterator *it = new ID3::Iterator(id3, kMap[i].tag1);
                if (it->done()) {
                    delete it;
                    it = new ID3::Iterator(id3, kMap[i].tag2);
                }

                if (it->done()) {
                    delete it;
                    continue;
                }

                String8 s;
                it->getString(&s);
                delete it;

                AMediaFormat_setString(mFileMetaData, kMap[i].key, s);
            }
        }

        size_t dataSize;
        String8 mime;
        const void *data = id3.getAlbumArt(&dataSize, &mime);

        if (data) {
            AMediaFormat_setBuffer(mFileMetaData, AMEDIAFORMAT_KEY_ALBUMART, data, dataSize);
        }
    }
}

MediaTrackHelper *MPEG4Extractor::getTrack(size_t index) {
    status_t err;
    if ((err = readMetaData()) != OK) {
        return NULL;
    }

    Track *track = mFirstTrack;
    while (index > 0) {
        if (track == NULL) {
            return NULL;
        }

        track = track->next;
        --index;
    }

    if (track == NULL) {
        return NULL;
    }


    Trex *trex = NULL;
    int32_t trackId;
    if (AMediaFormat_getInt32(track->meta, AMEDIAFORMAT_KEY_TRACK_ID, &trackId)) {
        for (size_t i = 0; i < mTrex.size(); i++) {
            Trex *t = &mTrex.editItemAt(i);
            if (t->track_ID == (uint32_t) trackId) {
                trex = t;
                break;
            }
        }
    } else {
        ALOGE("b/21657957");
        return NULL;
    }

    ALOGV("getTrack called, pssh: %zu", mPssh.size());

    const char *mime;
    if (!AMediaFormat_getString(track->meta, AMEDIAFORMAT_KEY_MIME, &mime)) {
        return NULL;
    }

    sp<ItemTable> itemTable;
    if (!strcasecmp(mime, MEDIA_MIMETYPE_VIDEO_AVC)) {
        void *data;
        size_t size;
        if (!AMediaFormat_getBuffer(track->meta, AMEDIAFORMAT_KEY_CSD_AVC, &data, &size)) {
            return NULL;
        }

        const uint8_t *ptr = (const uint8_t *)data;

        if (size < 7 || ptr[0] != 1) {  // configurationVersion == 1
            return NULL;
        }
    } else if (!strcasecmp(mime, MEDIA_MIMETYPE_VIDEO_HEVC)
            || !strcasecmp(mime, MEDIA_MIMETYPE_IMAGE_ANDROID_HEIC)) {
        void *data;
        size_t size;
        if (!AMediaFormat_getBuffer(track->meta, AMEDIAFORMAT_KEY_CSD_HEVC, &data, &size)) {
            return NULL;
        }

        const uint8_t *ptr = (const uint8_t *)data;

        if (size < 22 || ptr[0] != 1) {  // configurationVersion == 1
            return NULL;
        }
        if (!strcasecmp(mime, MEDIA_MIMETYPE_IMAGE_ANDROID_HEIC)) {
            itemTable = mItemTable;
        }
    } else if (!strcasecmp(mime, MEDIA_MIMETYPE_VIDEO_AV1)) {
        void *data;
        size_t size;
        if (!AMediaFormat_getBuffer(track->meta, AMEDIAFORMAT_KEY_CSD_0, &data, &size)) {
            return NULL;
        }

        const uint8_t *ptr = (const uint8_t *)data;

        if (size < 5 || ptr[0] != 0x81) {  // configurationVersion == 1
            return NULL;
        }
    }

    if (track->has_elst and !strncasecmp("video/", mime, 6) and track->elst_media_time > 0) {
        track->elstShiftStartTicks = track->elst_media_time;
        ALOGV("video track->elstShiftStartTicks :%" PRIu64, track->elstShiftStartTicks);
    }

    MPEG4Source *source =  new MPEG4Source(
            track->meta, mDataSource, track->timescale, track->sampleTable,
            mSidxEntries, trex, mMoofOffset, itemTable,
            track->elstShiftStartTicks);
    if (source->init() != OK) {
        delete source;
        return NULL;
    }
    return source;
}

// static
status_t MPEG4Extractor::verifyTrack(Track *track) {
    const char *mime;
    CHECK(AMediaFormat_getString(track->meta, AMEDIAFORMAT_KEY_MIME, &mime));

    void *data;
    size_t size;
    if (!strcasecmp(mime, MEDIA_MIMETYPE_VIDEO_AVC)) {
        if (!AMediaFormat_getBuffer(track->meta, AMEDIAFORMAT_KEY_CSD_AVC, &data, &size)) {
            return ERROR_MALFORMED;
        }
    } else if (!strcasecmp(mime, MEDIA_MIMETYPE_VIDEO_HEVC)) {
        if (!AMediaFormat_getBuffer(track->meta, AMEDIAFORMAT_KEY_CSD_HEVC, &data, &size)) {
            return ERROR_MALFORMED;
        }
    } else if (!strcasecmp(mime, MEDIA_MIMETYPE_VIDEO_AV1)) {
        if (!AMediaFormat_getBuffer(track->meta, AMEDIAFORMAT_KEY_CSD_0, &data, &size)) {
            return ERROR_MALFORMED;
        }
    } else if (!strcasecmp(mime, MEDIA_MIMETYPE_VIDEO_MPEG4)
            || !strcasecmp(mime, MEDIA_MIMETYPE_VIDEO_MPEG2)
            || !strcasecmp(mime, MEDIA_MIMETYPE_AUDIO_AAC)) {
        if (!AMediaFormat_getBuffer(track->meta, AMEDIAFORMAT_KEY_ESDS, &data, &size)) {
            return ERROR_MALFORMED;
        }
    }

    if (track->sampleTable == NULL || !track->sampleTable->isValid()) {
        // Make sure we have all the metadata we need.
        ALOGE("stbl atom missing/invalid.");
        return ERROR_MALFORMED;
    }

    if (track->timescale == 0) {
        ALOGE("timescale invalid.");
        return ERROR_MALFORMED;
    }

    return OK;
}

typedef enum {
    //AOT_NONE             = -1,
    //AOT_NULL_OBJECT      = 0,
    //AOT_AAC_MAIN         = 1, /**< Main profile                              */
    AOT_AAC_LC           = 2,   /**< Low Complexity object                     */
    //AOT_AAC_SSR          = 3,
    //AOT_AAC_LTP          = 4,
    AOT_SBR              = 5,
    //AOT_AAC_SCAL         = 6,
    //AOT_TWIN_VQ          = 7,
    //AOT_CELP             = 8,
    //AOT_HVXC             = 9,
    //AOT_RSVD_10          = 10, /**< (reserved)                                */
    //AOT_RSVD_11          = 11, /**< (reserved)                                */
    //AOT_TTSI             = 12, /**< TTSI Object                               */
    //AOT_MAIN_SYNTH       = 13, /**< Main Synthetic object                     */
    //AOT_WAV_TAB_SYNTH    = 14, /**< Wavetable Synthesis object                */
    //AOT_GEN_MIDI         = 15, /**< General MIDI object                       */
    //AOT_ALG_SYNTH_AUD_FX = 16, /**< Algorithmic Synthesis and Audio FX object */
    AOT_ER_AAC_LC        = 17,   /**< Error Resilient(ER) AAC Low Complexity    */
    //AOT_RSVD_18          = 18, /**< (reserved)                                */
    //AOT_ER_AAC_LTP       = 19, /**< Error Resilient(ER) AAC LTP object        */
    AOT_ER_AAC_SCAL      = 20,   /**< Error Resilient(ER) AAC Scalable object   */
    //AOT_ER_TWIN_VQ       = 21, /**< Error Resilient(ER) TwinVQ object         */
    AOT_ER_BSAC          = 22,   /**< Error Resilient(ER) BSAC object           */
    AOT_ER_AAC_LD        = 23,   /**< Error Resilient(ER) AAC LowDelay object   */
    //AOT_ER_CELP          = 24, /**< Error Resilient(ER) CELP object           */
    //AOT_ER_HVXC          = 25, /**< Error Resilient(ER) HVXC object           */
    //AOT_ER_HILN          = 26, /**< Error Resilient(ER) HILN object           */
    //AOT_ER_PARA          = 27, /**< Error Resilient(ER) Parametric object     */
    //AOT_RSVD_28          = 28, /**< might become SSC                          */
    AOT_PS               = 29,   /**< PS, Parametric Stereo (includes SBR)      */
    //AOT_MPEGS            = 30, /**< MPEG Surround                             */

    AOT_ESCAPE           = 31,   /**< Signal AOT uses more than 5 bits          */

    //AOT_MP3ONMP4_L1      = 32, /**< MPEG-Layer1 in mp4                        */
    //AOT_MP3ONMP4_L2      = 33, /**< MPEG-Layer2 in mp4                        */
    //AOT_MP3ONMP4_L3      = 34, /**< MPEG-Layer3 in mp4                        */
    //AOT_RSVD_35          = 35, /**< might become DST                          */
    //AOT_RSVD_36          = 36, /**< might become ALS                          */
    //AOT_AAC_SLS          = 37, /**< AAC + SLS                                 */
    //AOT_SLS              = 38, /**< SLS                                       */
    //AOT_ER_AAC_ELD       = 39, /**< AAC Enhanced Low Delay                    */

    //AOT_USAC             = 42, /**< USAC                                      */
    //AOT_SAOC             = 43, /**< SAOC                                      */
    //AOT_LD_MPEGS         = 44, /**< Low Delay MPEG Surround                   */

    //AOT_RSVD50           = 50,  /**< Interim AOT for Rsvd50                   */
} AUDIO_OBJECT_TYPE;

status_t MPEG4Extractor::updateAudioTrackInfoFromESDS_MPEG4Audio(
        const void *esds_data, size_t esds_size) {
    ESDS esds(esds_data, esds_size);

    uint8_t objectTypeIndication;
    if (esds.getObjectTypeIndication(&objectTypeIndication) != OK) {
        return ERROR_MALFORMED;
    }

    if (objectTypeIndication == 0xe1) {
        // This isn't MPEG4 audio at all, it's QCELP 14k...
        if (mLastTrack == NULL)
            return ERROR_MALFORMED;

        AMediaFormat_setString(mLastTrack->meta, AMEDIAFORMAT_KEY_MIME, MEDIA_MIMETYPE_AUDIO_QCELP);
        return OK;
    }

    if (objectTypeIndication == 0x6B || objectTypeIndication == 0x69) {
        // mp3 audio
        AMediaFormat_setString(mLastTrack->meta,AMEDIAFORMAT_KEY_MIME, MEDIA_MIMETYPE_AUDIO_MPEG);
        return OK;
    }

    if (mLastTrack != NULL) {
        uint32_t maxBitrate = 0;
        uint32_t avgBitrate = 0;
        esds.getBitRate(&maxBitrate, &avgBitrate);
        if (maxBitrate > 0 && maxBitrate < INT32_MAX) {
            AMediaFormat_setInt32(mLastTrack->meta,
                    AMEDIAFORMAT_KEY_MAX_BIT_RATE, (int32_t)maxBitrate);
        }
        if (avgBitrate > 0 && avgBitrate < INT32_MAX) {
            AMediaFormat_setInt32(mLastTrack->meta,
                    AMEDIAFORMAT_KEY_BIT_RATE, (int32_t)avgBitrate);
        }
    }

    const uint8_t *csd;
    size_t csd_size;
    if (esds.getCodecSpecificInfo(
                (const void **)&csd, &csd_size) != OK) {
        return ERROR_MALFORMED;
    }

    if (kUseHexDump) {
        printf("ESD of size %zu\n", csd_size);
        hexdump(csd, csd_size);
    }

    if (csd_size == 0) {
        // There's no further information, i.e. no codec specific data
        // Let's assume that the information provided in the mpeg4 headers
        // is accurate and hope for the best.

        return OK;
    }

    if (csd_size < 2) {
        return ERROR_MALFORMED;
    }

    if (objectTypeIndication == 0xdd) {
        // vorbis audio
        if (csd[0] != 0x02) {
            return ERROR_MALFORMED;
        }

        // codecInfo starts with two lengths, len1 and len2, that are
        // "Xiph-style-lacing encoded"..

        size_t offset = 1;
        size_t len1 = 0;
        while (offset < csd_size && csd[offset] == 0xff) {
            if (__builtin_add_overflow(len1, 0xff, &len1)) {
                return ERROR_MALFORMED;
            }
            ++offset;
        }
        if (offset >= csd_size) {
            return ERROR_MALFORMED;
        }
        if (__builtin_add_overflow(len1, csd[offset], &len1)) {
            return ERROR_MALFORMED;
        }
        ++offset;
        if (len1 == 0) {
            return ERROR_MALFORMED;
        }

        size_t len2 = 0;
        while (offset < csd_size && csd[offset] == 0xff) {
            if (__builtin_add_overflow(len2, 0xff, &len2)) {
                return ERROR_MALFORMED;
            }
            ++offset;
        }
        if (offset >= csd_size) {
            return ERROR_MALFORMED;
        }
        if (__builtin_add_overflow(len2, csd[offset], &len2)) {
            return ERROR_MALFORMED;
        }
        ++offset;
        if (len2 == 0) {
            return ERROR_MALFORMED;
        }
        if (offset >= csd_size || csd[offset] != 0x01) {
            return ERROR_MALFORMED;
        }
        // formerly kKeyVorbisInfo
        AMediaFormat_setBuffer(mLastTrack->meta,
                AMEDIAFORMAT_KEY_CSD_0, &csd[offset], len1);

        if (__builtin_add_overflow(offset, len1, &offset) ||
                offset >= csd_size || csd[offset] != 0x03) {
            return ERROR_MALFORMED;
        }

        if (__builtin_add_overflow(offset, len2, &offset) ||
                offset >= csd_size || csd[offset] != 0x05) {
            return ERROR_MALFORMED;
        }

        // formerly kKeyVorbisBooks
        AMediaFormat_setBuffer(mLastTrack->meta,
                AMEDIAFORMAT_KEY_CSD_1, &csd[offset], csd_size - offset);
        AMediaFormat_setString(mLastTrack->meta,
                AMEDIAFORMAT_KEY_MIME, MEDIA_MIMETYPE_AUDIO_VORBIS);

        return OK;
    }

    static uint32_t kSamplingRate[] = {
        96000, 88200, 64000, 48000, 44100, 32000, 24000, 22050,
        16000, 12000, 11025, 8000, 7350
    };

    ABitReader br(csd, csd_size);
    uint32_t objectType = br.getBits(5);

    if (objectType == 31) {  // AAC-ELD => additional 6 bits
        objectType = 32 + br.getBits(6);
    }

    if (mLastTrack == NULL)
        return ERROR_MALFORMED;

    //keep AOT type
    AMediaFormat_setInt32(mLastTrack->meta, AMEDIAFORMAT_KEY_AAC_PROFILE, objectType);

    uint32_t freqIndex = br.getBits(4);

    int32_t sampleRate = 0;
    int32_t numChannels = 0;
    if (freqIndex == 15) {
        if (br.numBitsLeft() < 28) return ERROR_MALFORMED;
        sampleRate = br.getBits(24);
        numChannels = br.getBits(4);
    } else {
        if (br.numBitsLeft() < 4) return ERROR_MALFORMED;
        numChannels = br.getBits(4);

        if (freqIndex == 13 || freqIndex == 14) {
            return ERROR_MALFORMED;
        }

        sampleRate = kSamplingRate[freqIndex];
    }

    if (objectType == AOT_SBR || objectType == AOT_PS) {//SBR specific config per 14496-3 tbl 1.13
        if (br.numBitsLeft() < 4) return ERROR_MALFORMED;
        uint32_t extFreqIndex = br.getBits(4);
        int32_t extSampleRate __unused;
        if (extFreqIndex == 15) {
            if (csd_size < 8) {
                return ERROR_MALFORMED;
            }
            if (br.numBitsLeft() < 24) return ERROR_MALFORMED;
            extSampleRate = br.getBits(24);
        } else {
            if (extFreqIndex == 13 || extFreqIndex == 14) {
                return ERROR_MALFORMED;
            }
            extSampleRate = kSamplingRate[extFreqIndex];
        }
        //TODO: save the extension sampling rate value in meta data =>
        //      AMediaFormat_setInt32(mLastTrack->meta, kKeyExtSampleRate, extSampleRate);
    }

    switch (numChannels) {
        // values defined in 14496-3_2009 amendment-4 Table 1.19 - Channel Configuration
        case 0:
        case 1:// FC
        case 2:// FL FR
        case 3:// FC, FL FR
        case 4:// FC, FL FR, RC
        case 5:// FC, FL FR, SL SR
        case 6:// FC, FL FR, SL SR, LFE
            //numChannels already contains the right value
            break;
        case 11:// FC, FL FR, SL SR, RC, LFE
            numChannels = 7;
            break;
        case 7: // FC, FCL FCR, FL FR, SL SR, LFE
        case 12:// FC, FL  FR,  SL SR, RL RR, LFE
        case 14:// FC, FL  FR,  SL SR, LFE, FHL FHR
            numChannels = 8;
            break;
        default:
            return ERROR_UNSUPPORTED;
    }

    {
        if (objectType == AOT_SBR || objectType == AOT_PS) {
            if (br.numBitsLeft() < 5) return ERROR_MALFORMED;
            objectType = br.getBits(5);

            if (objectType == AOT_ESCAPE) {
                if (br.numBitsLeft() < 6) return ERROR_MALFORMED;
                objectType = 32 + br.getBits(6);
            }
        }
        if (objectType == AOT_AAC_LC || objectType == AOT_ER_AAC_LC ||
                objectType == AOT_ER_AAC_LD || objectType == AOT_ER_AAC_SCAL ||
                objectType == AOT_ER_BSAC) {
            if (br.numBitsLeft() < 2) return ERROR_MALFORMED;
            const int32_t frameLengthFlag __unused = br.getBits(1);

            const int32_t dependsOnCoreCoder = br.getBits(1);

            if (dependsOnCoreCoder ) {
                if (br.numBitsLeft() < 14) return ERROR_MALFORMED;
                const int32_t coreCoderDelay __unused = br.getBits(14);
            }

            int32_t extensionFlag = -1;
            if (br.numBitsLeft() > 0) {
                extensionFlag = br.getBits(1);
            } else {
                switch (objectType) {
                // 14496-3 4.5.1.1 extensionFlag
                case AOT_AAC_LC:
                    extensionFlag = 0;
                    break;
                case AOT_ER_AAC_LC:
                case AOT_ER_AAC_SCAL:
                case AOT_ER_BSAC:
                case AOT_ER_AAC_LD:
                    extensionFlag = 1;
                    break;
                default:
                    return ERROR_MALFORMED;
                    break;
                }
                ALOGW("csd missing extension flag; assuming %d for object type %u.",
                        extensionFlag, objectType);
            }

            if (numChannels == 0) {
                int32_t channelsEffectiveNum = 0;
                int32_t channelsNum = 0;
                if (br.numBitsLeft() < 32) {
                    return ERROR_MALFORMED;
                }
                const int32_t ElementInstanceTag __unused = br.getBits(4);
                const int32_t Profile __unused = br.getBits(2);
                const int32_t SamplingFrequencyIndex __unused = br.getBits(4);
                const int32_t NumFrontChannelElements = br.getBits(4);
                const int32_t NumSideChannelElements = br.getBits(4);
                const int32_t NumBackChannelElements = br.getBits(4);
                const int32_t NumLfeChannelElements = br.getBits(2);
                const int32_t NumAssocDataElements __unused = br.getBits(3);
                const int32_t NumValidCcElements __unused = br.getBits(4);

                const int32_t MonoMixdownPresent = br.getBits(1);

                if (MonoMixdownPresent != 0) {
                    if (br.numBitsLeft() < 4) return ERROR_MALFORMED;
                    const int32_t MonoMixdownElementNumber __unused = br.getBits(4);
                }

                if (br.numBitsLeft() < 1) return ERROR_MALFORMED;
                const int32_t StereoMixdownPresent = br.getBits(1);
                if (StereoMixdownPresent != 0) {
                    if (br.numBitsLeft() < 4) return ERROR_MALFORMED;
                    const int32_t StereoMixdownElementNumber __unused = br.getBits(4);
                }

                if (br.numBitsLeft() < 1) return ERROR_MALFORMED;
                const int32_t MatrixMixdownIndexPresent = br.getBits(1);
                if (MatrixMixdownIndexPresent != 0) {
                    if (br.numBitsLeft() < 3) return ERROR_MALFORMED;
                    const int32_t MatrixMixdownIndex __unused = br.getBits(2);
                    const int32_t PseudoSurroundEnable __unused = br.getBits(1);
                }

                int i;
                for (i=0; i < NumFrontChannelElements; i++) {
                    if (br.numBitsLeft() < 5) return ERROR_MALFORMED;
                    const int32_t FrontElementIsCpe = br.getBits(1);
                    const int32_t FrontElementTagSelect __unused = br.getBits(4);
                    channelsNum += FrontElementIsCpe ? 2 : 1;
                }

                for (i=0; i < NumSideChannelElements; i++) {
                    if (br.numBitsLeft() < 5) return ERROR_MALFORMED;
                    const int32_t SideElementIsCpe = br.getBits(1);
                    const int32_t SideElementTagSelect __unused = br.getBits(4);
                    channelsNum += SideElementIsCpe ? 2 : 1;
                }

                for (i=0; i < NumBackChannelElements; i++) {
                    if (br.numBitsLeft() < 5) return ERROR_MALFORMED;
                    const int32_t BackElementIsCpe = br.getBits(1);
                    const int32_t BackElementTagSelect __unused = br.getBits(4);
                    channelsNum += BackElementIsCpe ? 2 : 1;
                }
                channelsEffectiveNum = channelsNum;

                for (i=0; i < NumLfeChannelElements; i++) {
                    if (br.numBitsLeft() < 4) return ERROR_MALFORMED;
                    const int32_t LfeElementTagSelect __unused = br.getBits(4);
                    channelsNum += 1;
                }
                ALOGV("mpeg4 audio channelsNum = %d", channelsNum);
                ALOGV("mpeg4 audio channelsEffectiveNum = %d", channelsEffectiveNum);
                numChannels = channelsNum;
            }
        }
    }

    if (numChannels == 0) {
        return ERROR_UNSUPPORTED;
    }

    if (mLastTrack == NULL)
        return ERROR_MALFORMED;

    int32_t prevSampleRate;
    CHECK(AMediaFormat_getInt32(mLastTrack->meta, AMEDIAFORMAT_KEY_SAMPLE_RATE, &prevSampleRate));

    if (prevSampleRate != sampleRate) {
        ALOGV("mpeg4 audio sample rate different from previous setting. "
             "was: %d, now: %d", prevSampleRate, sampleRate);
    }

    AMediaFormat_setInt32(mLastTrack->meta, AMEDIAFORMAT_KEY_SAMPLE_RATE, sampleRate);

    int32_t prevChannelCount;
    CHECK(AMediaFormat_getInt32(mLastTrack->meta,
            AMEDIAFORMAT_KEY_CHANNEL_COUNT, &prevChannelCount));

    if (prevChannelCount != numChannels) {
        ALOGV("mpeg4 audio channel count different from previous setting. "
             "was: %d, now: %d", prevChannelCount, numChannels);
    }

    AMediaFormat_setInt32(mLastTrack->meta, AMEDIAFORMAT_KEY_CHANNEL_COUNT, numChannels);

    return OK;
}

void MPEG4Extractor::adjustRawDefaultFrameSize() {
    int32_t chanCount = 0;
    int32_t bitWidth = 0;
    const char *mimeStr = NULL;

    if(AMediaFormat_getString(mLastTrack->meta, AMEDIAFORMAT_KEY_MIME, &mimeStr) &&
        !strcasecmp(mimeStr, MEDIA_MIMETYPE_AUDIO_RAW) &&
        AMediaFormat_getInt32(mLastTrack->meta, AMEDIAFORMAT_KEY_CHANNEL_COUNT, &chanCount) &&
        AMediaFormat_getInt32(mLastTrack->meta, AMEDIAFORMAT_KEY_BITS_PER_SAMPLE, &bitWidth)) {
        // samplesize in stsz may not right , so updade default samplesize
        mLastTrack->sampleTable->setPredictSampleSize(chanCount * bitWidth / 8);
    }
}

////////////////////////////////////////////////////////////////////////////////

MPEG4Source::MPEG4Source(
        AMediaFormat *format,
        DataSourceHelper *dataSource,
        int32_t timeScale,
        const sp<SampleTable> &sampleTable,
        Vector<SidxEntry> &sidx,
        const Trex *trex,
        off64_t firstMoofOffset,
        const sp<ItemTable> &itemTable,
        uint64_t elstShiftStartTicks)
    : mFormat(format),
      mDataSource(dataSource),
      mTimescale(timeScale),
      mSampleTable(sampleTable),
      mCurrentSampleIndex(0),
      mCurrentFragmentIndex(0),
      mSegments(sidx),
      mTrex(trex),
      mFirstMoofOffset(firstMoofOffset),
      mCurrentMoofOffset(firstMoofOffset),
      mNextMoofOffset(-1),
      mCurrentTime(0),
      mDefaultEncryptedByteBlock(0),
      mDefaultSkipByteBlock(0),
      mCurrentSampleInfoAllocSize(0),
      mCurrentSampleInfoSizes(NULL),
      mCurrentSampleInfoOffsetsAllocSize(0),
      mCurrentSampleInfoOffsets(NULL),
      mIsAVC(false),
      mIsHEVC(false),
      mIsAC4(false),
      mIsPcm(false),
      mNALLengthSize(0),
      mStarted(false),
      mBuffer(NULL),
      mSrcBuffer(NULL),
      mIsHeif(itemTable != NULL),
      mItemTable(itemTable),
      mElstShiftStartTicks(elstShiftStartTicks) {

    memset(&mTrackFragmentHeaderInfo, 0, sizeof(mTrackFragmentHeaderInfo));

    AMediaFormat_getInt32(mFormat,
            AMEDIAFORMAT_KEY_CRYPTO_MODE, &mCryptoMode);
    mDefaultIVSize = 0;
    AMediaFormat_getInt32(mFormat,
            AMEDIAFORMAT_KEY_CRYPTO_DEFAULT_IV_SIZE, &mDefaultIVSize);
    void *key;
    size_t keysize;
    if (AMediaFormat_getBuffer(mFormat,
            AMEDIAFORMAT_KEY_CRYPTO_KEY, &key, &keysize)) {
        CHECK(keysize <= 16);
        memset(mCryptoKey, 0, 16);
        memcpy(mCryptoKey, key, keysize);
    }

    AMediaFormat_getInt32(mFormat,
            AMEDIAFORMAT_KEY_CRYPTO_ENCRYPTED_BYTE_BLOCK, &mDefaultEncryptedByteBlock);
    AMediaFormat_getInt32(mFormat,
            AMEDIAFORMAT_KEY_CRYPTO_SKIP_BYTE_BLOCK, &mDefaultSkipByteBlock);

    const char *mime;
    bool success = AMediaFormat_getString(mFormat, AMEDIAFORMAT_KEY_MIME, &mime);
    CHECK(success);

    mIsAVC = !strcasecmp(mime, MEDIA_MIMETYPE_VIDEO_AVC);
    mIsHEVC = !strcasecmp(mime, MEDIA_MIMETYPE_VIDEO_HEVC) ||
              !strcasecmp(mime, MEDIA_MIMETYPE_IMAGE_ANDROID_HEIC);
    mIsAC4 = !strcasecmp(mime, MEDIA_MIMETYPE_AUDIO_AC4);

    if (mIsAVC) {
        void *data;
        size_t size;
        CHECK(AMediaFormat_getBuffer(format, AMEDIAFORMAT_KEY_CSD_AVC, &data, &size));

        const uint8_t *ptr = (const uint8_t *)data;

        CHECK(size >= 7);
        CHECK_EQ((unsigned)ptr[0], 1u);  // configurationVersion == 1

        // The number of bytes used to encode the length of a NAL unit.
        mNALLengthSize = 1 + (ptr[4] & 3);
    } else if (mIsHEVC) {
        void *data;
        size_t size;
        CHECK(AMediaFormat_getBuffer(format, AMEDIAFORMAT_KEY_CSD_HEVC, &data, &size));

        const uint8_t *ptr = (const uint8_t *)data;

        CHECK(size >= 22);
        CHECK_EQ((unsigned)ptr[0], 1u);  // configurationVersion == 1

        mNALLengthSize = 1 + (ptr[14 + 7] & 3);
    }

    mIsPcm = !strcasecmp(mime, MEDIA_MIMETYPE_AUDIO_RAW);
    mIsAudio = !strncasecmp(mime, "audio/", 6);

    if (mIsPcm) {
        int32_t numChannels = 0;
        int32_t bitsPerSample = 0;
        CHECK(AMediaFormat_getInt32(mFormat, AMEDIAFORMAT_KEY_BITS_PER_SAMPLE, &bitsPerSample));
        CHECK(AMediaFormat_getInt32(mFormat, AMEDIAFORMAT_KEY_CHANNEL_COUNT, &numChannels));

        int32_t bytesPerSample = bitsPerSample >> 3;
        int32_t pcmSampleSize = bytesPerSample * numChannels;

        size_t maxSampleSize;
        status_t err = mSampleTable->getMaxSampleSize(&maxSampleSize);
        if (err != OK || maxSampleSize != static_cast<size_t>(pcmSampleSize)
               || bitsPerSample != 16) {
            // Not supported
            mIsPcm = false;
        } else {
            AMediaFormat_setInt32(mFormat,
                    AMEDIAFORMAT_KEY_MAX_INPUT_SIZE, pcmSampleSize * kMaxPcmFrameSize);
        }
    }

    CHECK(AMediaFormat_getInt32(format, AMEDIAFORMAT_KEY_TRACK_ID, &mTrackId));

}

status_t MPEG4Source::init() {
    status_t err = OK;
    const char *mime;
    CHECK(AMediaFormat_getString(mFormat, AMEDIAFORMAT_KEY_MIME, &mime));
    if (mFirstMoofOffset != 0) {
        off64_t offset = mFirstMoofOffset;
        err = parseChunk(&offset);
        if(err == OK && !strncasecmp("video/", mime, 6)
            && !mCurrentSamples.isEmpty()) {
            // Start offset should be less or equal to composition time of first sample.
            // ISO : sample_composition_time_offset, version 0 (unsigned) for major brands.
            mElstShiftStartTicks = std::min(mElstShiftStartTicks,
                                            (uint64_t)(*mCurrentSamples.begin()).compositionOffset);
        }
        return err;
    }

    if (!strncasecmp("video/", mime, 6)) {
        uint64_t firstSampleCTS = 0;
        err = mSampleTable->getMetaDataForSample(0, NULL, NULL, &firstSampleCTS);
        // Start offset should be less or equal to composition time of first sample.
        // Composition time stamp of first sample cannot be negative.
        mElstShiftStartTicks = std::min(mElstShiftStartTicks, firstSampleCTS);
    }

    return err;
}

MPEG4Source::~MPEG4Source() {
    if (mStarted) {
        stop();
    }
    free(mCurrentSampleInfoSizes);
    free(mCurrentSampleInfoOffsets);
}

media_status_t MPEG4Source::start() {
    Mutex::Autolock autoLock(mLock);

    CHECK(!mStarted);

    int32_t tmp;
    CHECK(AMediaFormat_getInt32(mFormat, AMEDIAFORMAT_KEY_MAX_INPUT_SIZE, &tmp));
    size_t max_size = tmp;

    // A somewhat arbitrary limit that should be sufficient for 8k video frames
    // If you see the message below for a valid input stream: increase the limit
    const size_t kMaxBufferSize = 64 * 1024 * 1024;
    if (max_size > kMaxBufferSize) {
        ALOGE("bogus max input size: %zu > %zu", max_size, kMaxBufferSize);
        return AMEDIA_ERROR_MALFORMED;
    }
    if (max_size == 0) {
        ALOGE("zero max input size");
        return AMEDIA_ERROR_MALFORMED;
    }

    // Allow up to kMaxBuffers, but not if the total exceeds kMaxBufferSize.
    const size_t kInitialBuffers = 2;
    const size_t kMaxBuffers = 8;
    const size_t realMaxBuffers = min(kMaxBufferSize / max_size, kMaxBuffers);
    mBufferGroup->init(kInitialBuffers, max_size, realMaxBuffers);
    mSrcBuffer = new (std::nothrow) uint8_t[max_size];
    if (mSrcBuffer == NULL) {
        // file probably specified a bad max size
        return AMEDIA_ERROR_MALFORMED;
    }

    mStarted = true;

    return AMEDIA_OK;
}

media_status_t MPEG4Source::stop() {
    Mutex::Autolock autoLock(mLock);

    CHECK(mStarted);

    if (mBuffer != NULL) {
        mBuffer->release();
        mBuffer = NULL;
    }

    delete[] mSrcBuffer;
    mSrcBuffer = NULL;

    mStarted = false;
    mCurrentSampleIndex = 0;

    return AMEDIA_OK;
}

status_t MPEG4Source::parseChunk(off64_t *offset) {
    uint32_t hdr[2];
    if (mDataSource->readAt(*offset, hdr, 8) < 8) {
        return ERROR_IO;
    }
    uint64_t chunk_size = ntohl(hdr[0]);
    uint32_t chunk_type = ntohl(hdr[1]);
    off64_t data_offset = *offset + 8;

    if (chunk_size == 1) {
        if (mDataSource->readAt(*offset + 8, &chunk_size, 8) < 8) {
            return ERROR_IO;
        }
        chunk_size = ntoh64(chunk_size);
        data_offset += 8;

        if (chunk_size < 16) {
            // The smallest valid chunk is 16 bytes long in this case.
            return ERROR_MALFORMED;
        }
    } else if (chunk_size < 8) {
        // The smallest valid chunk is 8 bytes long.
        return ERROR_MALFORMED;
    }

    char chunk[5];
    MakeFourCCString(chunk_type, chunk);
    ALOGV("MPEG4Source chunk %s @ %#llx", chunk, (long long)*offset);

    off64_t chunk_data_size = *offset + chunk_size - data_offset;

    switch(chunk_type) {

        case FOURCC("traf"):
        case FOURCC("moof"): {
            off64_t stop_offset = *offset + chunk_size;
            *offset = data_offset;
            while (*offset < stop_offset) {
                status_t err = parseChunk(offset);
                if (err != OK) {
                    return err;
                }
            }
            if (chunk_type == FOURCC("moof")) {
                // *offset points to the box following this moof. Find the next moof from there.

                while (true) {
                    if (mDataSource->readAt(*offset, hdr, 8) < 8) {
                        // no more box to the end of file.
                        break;
                    }
                    chunk_size = ntohl(hdr[0]);
                    chunk_type = ntohl(hdr[1]);
                    if (chunk_size == 1) {
                        // ISO/IEC 14496-12:2012, 8.8.4 Movie Fragment Box, moof is a Box
                        // which is defined in 4.2 Object Structure.
                        // When chunk_size==1, 8 bytes follows as "largesize".
                        if (mDataSource->readAt(*offset + 8, &chunk_size, 8) < 8) {
                            return ERROR_IO;
                        }
                        chunk_size = ntoh64(chunk_size);
                        if (chunk_size < 16) {
                            // The smallest valid chunk is 16 bytes long in this case.
                            return ERROR_MALFORMED;
                        }
                    } else if (chunk_size == 0) {
                        // next box extends to end of file.
                    } else if (chunk_size < 8) {
                        // The smallest valid chunk is 8 bytes long in this case.
                        return ERROR_MALFORMED;
                    }

                    if (chunk_type == FOURCC("moof")) {
                        mNextMoofOffset = *offset;
                        break;
                    } else if (chunk_size == 0) {
                        break;
                    }
                    *offset += chunk_size;
                }
            }
            break;
        }

        case FOURCC("tfhd"): {
                status_t err;
                if ((err = parseTrackFragmentHeader(data_offset, chunk_data_size)) != OK) {
                    return err;
                }
                *offset += chunk_size;
                break;
        }

        case FOURCC("trun"): {
                status_t err;
                if (mLastParsedTrackId == mTrackId) {
                    if ((err = parseTrackFragmentRun(data_offset, chunk_data_size)) != OK) {
                        return err;
                    }
                }

                *offset += chunk_size;
                break;
        }

        case FOURCC("saiz"): {
            status_t err;
            if ((err = parseSampleAuxiliaryInformationSizes(data_offset, chunk_data_size)) != OK) {
                return err;
            }
            *offset += chunk_size;
            break;
        }
        case FOURCC("saio"): {
            status_t err;
            if ((err = parseSampleAuxiliaryInformationOffsets(data_offset, chunk_data_size))
                    != OK) {
                return err;
            }
            *offset += chunk_size;
            break;
        }

        case FOURCC("senc"): {
            status_t err;
            if ((err = parseSampleEncryption(data_offset)) != OK) {
                return err;
            }
            *offset += chunk_size;
            break;
        }

        case FOURCC("mdat"): {
            // parse DRM info if present
            ALOGV("MPEG4Source::parseChunk mdat");
            // if saiz/saoi was previously observed, do something with the sampleinfos
            *offset += chunk_size;
            break;
        }

        default: {
            *offset += chunk_size;
            break;
        }
    }
    return OK;
}

status_t MPEG4Source::parseSampleAuxiliaryInformationSizes(
        off64_t offset, off64_t size) {
    ALOGV("parseSampleAuxiliaryInformationSizes");
    if (size < 9) {
        return -EINVAL;
    }
    // 14496-12 8.7.12
    uint8_t version;
    if (mDataSource->readAt(
            offset, &version, sizeof(version))
            < (ssize_t)sizeof(version)) {
        return ERROR_IO;
    }

    if (version != 0) {
        return ERROR_UNSUPPORTED;
    }
    offset++;
    size--;

    uint32_t flags;
    if (!mDataSource->getUInt24(offset, &flags)) {
        return ERROR_IO;
    }
    offset += 3;
    size -= 3;

    if (flags & 1) {
        if (size < 13) {
            return -EINVAL;
        }
        uint32_t tmp;
        if (!mDataSource->getUInt32(offset, &tmp)) {
            return ERROR_MALFORMED;
        }
        mCurrentAuxInfoType = tmp;
        offset += 4;
        size -= 4;
        if (!mDataSource->getUInt32(offset, &tmp)) {
            return ERROR_MALFORMED;
        }
        mCurrentAuxInfoTypeParameter = tmp;
        offset += 4;
        size -= 4;
    }

    uint8_t defsize;
    if (mDataSource->readAt(offset, &defsize, 1) != 1) {
        return ERROR_MALFORMED;
    }
    mCurrentDefaultSampleInfoSize = defsize;
    offset++;
    size--;

    uint32_t smplcnt;
    if (!mDataSource->getUInt32(offset, &smplcnt)) {
        return ERROR_MALFORMED;
    }
    mCurrentSampleInfoCount = smplcnt;
    offset += 4;
    size -= 4;
<<<<<<< HEAD
    if(smplcnt > size) {
        ALOGW("b/124525515 - smplcnt(%u) > size(%ld)", (unsigned int)smplcnt, (unsigned long)size);
        android_errorWriteLog(0x534e4554, "124525515");
        return -EINVAL;
    }
=======
>>>>>>> c1aabf30
    if (mCurrentDefaultSampleInfoSize != 0) {
        ALOGV("@@@@ using default sample info size of %d", mCurrentDefaultSampleInfoSize);
        return OK;
    }
    if(smplcnt > size) {
        ALOGW("b/124525515 - smplcnt(%u) > size(%ld)", (unsigned int)smplcnt, (unsigned long)size);
        android_errorWriteLog(0x534e4554, "124525515");
        return -EINVAL;
    }
    if (smplcnt > mCurrentSampleInfoAllocSize) {
        uint8_t * newPtr =  (uint8_t*) realloc(mCurrentSampleInfoSizes, smplcnt);
        if (newPtr == NULL) {
            ALOGE("failed to realloc %u -> %u", mCurrentSampleInfoAllocSize, smplcnt);
            return NO_MEMORY;
        }
        mCurrentSampleInfoSizes = newPtr;
        mCurrentSampleInfoAllocSize = smplcnt;
    }

    mDataSource->readAt(offset, mCurrentSampleInfoSizes, smplcnt);
    return OK;
}

status_t MPEG4Source::parseSampleAuxiliaryInformationOffsets(
        off64_t offset, off64_t size) {
    ALOGV("parseSampleAuxiliaryInformationOffsets");
    if (size < 8) {
        return -EINVAL;
    }
    // 14496-12 8.7.13
    uint8_t version;
    if (mDataSource->readAt(offset, &version, sizeof(version)) != 1) {
        return ERROR_IO;
    }
    offset++;
    size--;

    uint32_t flags;
    if (!mDataSource->getUInt24(offset, &flags)) {
        return ERROR_IO;
    }
    offset += 3;
    size -= 3;

    uint32_t entrycount;
    if (!mDataSource->getUInt32(offset, &entrycount)) {
        return ERROR_IO;
    }
    offset += 4;
    size -= 4;
    if (entrycount == 0) {
        return OK;
    }
    if (entrycount > UINT32_MAX / 8) {
        return ERROR_MALFORMED;
    }

    if (entrycount > mCurrentSampleInfoOffsetsAllocSize) {
        uint64_t *newPtr = (uint64_t *)realloc(mCurrentSampleInfoOffsets, entrycount * 8);
        if (newPtr == NULL) {
            ALOGE("failed to realloc %u -> %u",
                    mCurrentSampleInfoOffsetsAllocSize, entrycount * 8);
            return NO_MEMORY;
        }
        mCurrentSampleInfoOffsets = newPtr;
        mCurrentSampleInfoOffsetsAllocSize = entrycount;
    }
    mCurrentSampleInfoOffsetCount = entrycount;

    if (mCurrentSampleInfoOffsets == NULL) {
        return OK;
    }

    for (size_t i = 0; i < entrycount; i++) {
        if (version == 0) {
            if (size < 4) {
                ALOGW("b/124526959");
                android_errorWriteLog(0x534e4554, "124526959");
                return -EINVAL;
            }
            uint32_t tmp;
            if (!mDataSource->getUInt32(offset, &tmp)) {
                return ERROR_IO;
            }
            mCurrentSampleInfoOffsets[i] = tmp;
            offset += 4;
            size -= 4;
        } else {
            if (size < 8) {
                ALOGW("b/124526959");
                android_errorWriteLog(0x534e4554, "124526959");
                return -EINVAL;
            }
            uint64_t tmp;
            if (!mDataSource->getUInt64(offset, &tmp)) {
                return ERROR_IO;
            }
            mCurrentSampleInfoOffsets[i] = tmp;
            offset += 8;
            size -= 8;
        }
    }

    // parse clear/encrypted data

    off64_t drmoffset = mCurrentSampleInfoOffsets[0]; // from moof

    drmoffset += mCurrentMoofOffset;

    return parseClearEncryptedSizes(drmoffset, false, 0);
}

status_t MPEG4Source::parseClearEncryptedSizes(
        off64_t offset, bool isSubsampleEncryption, uint32_t flags) {

    int32_t ivlength;
    if (!AMediaFormat_getInt32(mFormat, AMEDIAFORMAT_KEY_CRYPTO_DEFAULT_IV_SIZE, &ivlength)) {
        return ERROR_MALFORMED;
    }

    // only 0, 8 and 16 byte initialization vectors are supported
    if (ivlength != 0 && ivlength != 8 && ivlength != 16) {
        ALOGW("unsupported IV length: %d", ivlength);
        return ERROR_MALFORMED;
    }

    uint32_t sampleCount = mCurrentSampleInfoCount;
    if (isSubsampleEncryption) {
        if (!mDataSource->getUInt32(offset, &sampleCount)) {
            return ERROR_IO;
        }
        offset += 4;
    }

    // read CencSampleAuxiliaryDataFormats
    for (size_t i = 0; i < sampleCount; i++) {
        if (i >= mCurrentSamples.size()) {
            ALOGW("too few samples");
            break;
        }
        Sample *smpl = &mCurrentSamples.editItemAt(i);
        if (!smpl->clearsizes.isEmpty()) {
            continue;
        }

        memset(smpl->iv, 0, 16);
        if (mDataSource->readAt(offset, smpl->iv, ivlength) != ivlength) {
            return ERROR_IO;
        }

        offset += ivlength;

        bool readSubsamples;
        if (isSubsampleEncryption) {
            readSubsamples = flags & 2;
        } else {
            int32_t smplinfosize = mCurrentDefaultSampleInfoSize;
            if (smplinfosize == 0) {
                smplinfosize = mCurrentSampleInfoSizes[i];
            }
            readSubsamples = smplinfosize > ivlength;
        }

        if (readSubsamples) {
            uint16_t numsubsamples;
            if (!mDataSource->getUInt16(offset, &numsubsamples)) {
                return ERROR_IO;
            }
            offset += 2;
            for (size_t j = 0; j < numsubsamples; j++) {
                uint16_t numclear;
                uint32_t numencrypted;
                if (!mDataSource->getUInt16(offset, &numclear)) {
                    return ERROR_IO;
                }
                offset += 2;
                if (!mDataSource->getUInt32(offset, &numencrypted)) {
                    return ERROR_IO;
                }
                offset += 4;
                smpl->clearsizes.add(numclear);
                smpl->encryptedsizes.add(numencrypted);
            }
        } else {
            smpl->clearsizes.add(0);
            smpl->encryptedsizes.add(smpl->size);
        }
    }

    return OK;
}

status_t MPEG4Source::parseSampleEncryption(off64_t offset) {
    uint32_t flags;
    if (!mDataSource->getUInt32(offset, &flags)) { // actually version + flags
        return ERROR_MALFORMED;
    }
    return parseClearEncryptedSizes(offset + 4, true, flags);
}

status_t MPEG4Source::parseTrackFragmentHeader(off64_t offset, off64_t size) {

    if (size < 8) {
        return -EINVAL;
    }

    uint32_t flags;
    if (!mDataSource->getUInt32(offset, &flags)) { // actually version + flags
        return ERROR_MALFORMED;
    }

    if (flags & 0xff000000) {
        return -EINVAL;
    }

    if (!mDataSource->getUInt32(offset + 4, (uint32_t*)&mLastParsedTrackId)) {
        return ERROR_MALFORMED;
    }

    if (mLastParsedTrackId != mTrackId) {
        // this is not the right track, skip it
        return OK;
    }

    mTrackFragmentHeaderInfo.mFlags = flags;
    mTrackFragmentHeaderInfo.mTrackID = mLastParsedTrackId;
    offset += 8;
    size -= 8;

    ALOGV("fragment header: %08x %08x", flags, mTrackFragmentHeaderInfo.mTrackID);

    if (flags & TrackFragmentHeaderInfo::kBaseDataOffsetPresent) {
        if (size < 8) {
            return -EINVAL;
        }

        if (!mDataSource->getUInt64(offset, &mTrackFragmentHeaderInfo.mBaseDataOffset)) {
            return ERROR_MALFORMED;
        }
        offset += 8;
        size -= 8;
    }

    if (flags & TrackFragmentHeaderInfo::kSampleDescriptionIndexPresent) {
        if (size < 4) {
            return -EINVAL;
        }

        if (!mDataSource->getUInt32(offset, &mTrackFragmentHeaderInfo.mSampleDescriptionIndex)) {
            return ERROR_MALFORMED;
        }
        offset += 4;
        size -= 4;
    }

    if (flags & TrackFragmentHeaderInfo::kDefaultSampleDurationPresent) {
        if (size < 4) {
            return -EINVAL;
        }

        if (!mDataSource->getUInt32(offset, &mTrackFragmentHeaderInfo.mDefaultSampleDuration)) {
            return ERROR_MALFORMED;
        }
        offset += 4;
        size -= 4;
    }

    if (flags & TrackFragmentHeaderInfo::kDefaultSampleSizePresent) {
        if (size < 4) {
            return -EINVAL;
        }

        if (!mDataSource->getUInt32(offset, &mTrackFragmentHeaderInfo.mDefaultSampleSize)) {
            return ERROR_MALFORMED;
        }
        offset += 4;
        size -= 4;
    }

    if (flags & TrackFragmentHeaderInfo::kDefaultSampleFlagsPresent) {
        if (size < 4) {
            return -EINVAL;
        }

        if (!mDataSource->getUInt32(offset, &mTrackFragmentHeaderInfo.mDefaultSampleFlags)) {
            return ERROR_MALFORMED;
        }
        offset += 4;
        size -= 4;
    }

    if (!(flags & TrackFragmentHeaderInfo::kBaseDataOffsetPresent)) {
        mTrackFragmentHeaderInfo.mBaseDataOffset = mCurrentMoofOffset;
    }

    mTrackFragmentHeaderInfo.mDataOffset = 0;
    return OK;
}

status_t MPEG4Source::parseTrackFragmentRun(off64_t offset, off64_t size) {

    ALOGV("MPEG4Source::parseTrackFragmentRun");
    if (size < 8) {
        return -EINVAL;
    }

    enum {
        kDataOffsetPresent                  = 0x01,
        kFirstSampleFlagsPresent            = 0x04,
        kSampleDurationPresent              = 0x100,
        kSampleSizePresent                  = 0x200,
        kSampleFlagsPresent                 = 0x400,
        kSampleCompositionTimeOffsetPresent = 0x800,
    };

    uint32_t flags;
    if (!mDataSource->getUInt32(offset, &flags)) {
        return ERROR_MALFORMED;
    }
    // |version| only affects SampleCompositionTimeOffset field.
    // If version == 0, SampleCompositionTimeOffset is uint32_t;
    // Otherwise, SampleCompositionTimeOffset is int32_t.
    // Sample.compositionOffset is defined as int32_t.
    uint8_t version = flags >> 24;
    flags &= 0xffffff;
    ALOGV("fragment run version: 0x%02x, flags: 0x%06x", version, flags);

    if ((flags & kFirstSampleFlagsPresent) && (flags & kSampleFlagsPresent)) {
        // These two shall not be used together.
        return -EINVAL;
    }

    uint32_t sampleCount;
    if (!mDataSource->getUInt32(offset + 4, &sampleCount)) {
        return ERROR_MALFORMED;
    }
    offset += 8;
    size -= 8;

    uint64_t dataOffset = mTrackFragmentHeaderInfo.mDataOffset;

    uint32_t firstSampleFlags = 0;

    if (flags & kDataOffsetPresent) {
        if (size < 4) {
            return -EINVAL;
        }

        int32_t dataOffsetDelta;
        if (!mDataSource->getUInt32(offset, (uint32_t*)&dataOffsetDelta)) {
            return ERROR_MALFORMED;
        }

        dataOffset = mTrackFragmentHeaderInfo.mBaseDataOffset + dataOffsetDelta;

        offset += 4;
        size -= 4;
    }

    if (flags & kFirstSampleFlagsPresent) {
        if (size < 4) {
            return -EINVAL;
        }

        if (!mDataSource->getUInt32(offset, &firstSampleFlags)) {
            return ERROR_MALFORMED;
        }
        offset += 4;
        size -= 4;
    }

    uint32_t sampleDuration = 0, sampleSize = 0, sampleFlags = 0,
             sampleCtsOffset = 0;

    size_t bytesPerSample = 0;
    if (flags & kSampleDurationPresent) {
        bytesPerSample += 4;
    } else if (mTrackFragmentHeaderInfo.mFlags
            & TrackFragmentHeaderInfo::kDefaultSampleDurationPresent) {
        sampleDuration = mTrackFragmentHeaderInfo.mDefaultSampleDuration;
    } else if (mTrex) {
        sampleDuration = mTrex->default_sample_duration;
    }

    if (flags & kSampleSizePresent) {
        bytesPerSample += 4;
    } else {
        sampleSize = mTrackFragmentHeaderInfo.mDefaultSampleSize;
#ifdef VERY_VERY_VERBOSE_LOGGING
        // We don't expect this, but also want to avoid spamming the log if
        // we hit this case.
        if (!(mTrackFragmentHeaderInfo.mFlags
              & TrackFragmentHeaderInfo::kDefaultSampleSizePresent)) {
            ALOGW("No sample size specified");
        }
#endif
    }

    if (flags & kSampleFlagsPresent) {
        bytesPerSample += 4;
    } else {
        sampleFlags = mTrackFragmentHeaderInfo.mDefaultSampleFlags;
#ifdef VERY_VERY_VERBOSE_LOGGING
        // We don't expect this, but also want to avoid spamming the log if
        // we hit this case.
        if (!(mTrackFragmentHeaderInfo.mFlags
              & TrackFragmentHeaderInfo::kDefaultSampleFlagsPresent)) {
            ALOGW("No sample flags specified");
        }
#endif
    }

    if (flags & kSampleCompositionTimeOffsetPresent) {
        bytesPerSample += 4;
    } else {
        sampleCtsOffset = 0;
    }

    if (bytesPerSample != 0) {
        if (size < (off64_t)sampleCount * bytesPerSample) {
            return -EINVAL;
        }
    } else {
        if (sampleDuration == 0) {
            ALOGW("b/123389881 sampleDuration == 0");
            android_errorWriteLog(0x534e4554, "124389881 zero");
            return -EINVAL;
        }

        // apply some sanity (vs strict legality) checks
        //
        static constexpr uint32_t kMaxTrunSampleCount = 10000;
        if (sampleCount > kMaxTrunSampleCount) {
            ALOGW("b/123389881 sampleCount(%u) > kMaxTrunSampleCount(%u)",
                  sampleCount, kMaxTrunSampleCount);
            android_errorWriteLog(0x534e4554, "124389881 count");
            return -EINVAL;
        }
    }

    Sample tmp;
    for (uint32_t i = 0; i < sampleCount; ++i) {
        if (flags & kSampleDurationPresent) {
            if (!mDataSource->getUInt32(offset, &sampleDuration)) {
                return ERROR_MALFORMED;
            }
            offset += 4;
        }

        if (flags & kSampleSizePresent) {
            if (!mDataSource->getUInt32(offset, &sampleSize)) {
                return ERROR_MALFORMED;
            }
            offset += 4;
        }

        if (flags & kSampleFlagsPresent) {
            if (!mDataSource->getUInt32(offset, &sampleFlags)) {
                return ERROR_MALFORMED;
            }
            offset += 4;
        }

        if (flags & kSampleCompositionTimeOffsetPresent) {
            if (!mDataSource->getUInt32(offset, &sampleCtsOffset)) {
                return ERROR_MALFORMED;
            }
            offset += 4;
        }

        ALOGV("adding sample %d at offset 0x%08" PRIx64 ", size %u, duration %u, "
              " flags 0x%08x ctsOffset %" PRIu32, i + 1,
                dataOffset, sampleSize, sampleDuration,
                (flags & kFirstSampleFlagsPresent) && i == 0
                    ? firstSampleFlags : sampleFlags, sampleCtsOffset);
        tmp.offset = dataOffset;
        tmp.size = sampleSize;
        tmp.duration = sampleDuration;
        tmp.compositionOffset = sampleCtsOffset;
        memset(tmp.iv, 0, sizeof(tmp.iv));
        if (mCurrentSamples.add(tmp) < 0) {
            ALOGW("b/123389881 failed saving sample(n=%zu)", mCurrentSamples.size());
            android_errorWriteLog(0x534e4554, "124389881 allocation");
            mCurrentSamples.clear();
            return NO_MEMORY;
        }

        dataOffset += sampleSize;
    }

    mTrackFragmentHeaderInfo.mDataOffset = dataOffset;

    return OK;
}

media_status_t MPEG4Source::getFormat(AMediaFormat *meta) {
    Mutex::Autolock autoLock(mLock);
    AMediaFormat_copy(meta, mFormat);
    return AMEDIA_OK;
}

size_t MPEG4Source::parseNALSize(const uint8_t *data) const {
    switch (mNALLengthSize) {
        case 1:
            return *data;
        case 2:
            return U16_AT(data);
        case 3:
            return ((size_t)data[0] << 16) | U16_AT(&data[1]);
        case 4:
            return U32_AT(data);
    }

    // This cannot happen, mNALLengthSize springs to life by adding 1 to
    // a 2-bit integer.
    CHECK(!"Should not be here.");

    return 0;
}

int32_t MPEG4Source::parseHEVCLayerId(const uint8_t *data, size_t size) {
    if (data == nullptr || size < mNALLengthSize + 2) {
        return -1;
    }

    // HEVC NAL-header (16-bit)
    //  1   6      6     3
    // |-|uuuuuu|------|iii|
    //      ^            ^
    //  NAL_type        layer_id + 1
    //
    // Layer-id is non-zero only for Temporal Sub-layer Access pictures (TSA)
    enum {
        TSA_N = 2,
        TSA_R = 3,
        STSA_N = 4,
        STSA_R = 5,
    };

    data += mNALLengthSize;
    uint16_t nalHeader = data[0] << 8 | data[1];

    uint16_t nalType = (nalHeader >> 9) & 0x3Fu;
    if (nalType == TSA_N || nalType == TSA_R || nalType == STSA_N || nalType == STSA_R) {
        int32_t layerIdPlusOne = nalHeader & 0x7u;
        ALOGD_IF(layerIdPlusOne == 0, "got layerId 0 for TSA picture");
        return layerIdPlusOne - 1;
    }
    return 0;
}

media_status_t MPEG4Source::read(
        MediaBufferHelper **out, const ReadOptions *options) {
    Mutex::Autolock autoLock(mLock);

    CHECK(mStarted);

    if (options != nullptr && options->getNonBlocking() && !mBufferGroup->has_buffers()) {
        *out = nullptr;
        return AMEDIA_ERROR_WOULD_BLOCK;
    }

    if (mFirstMoofOffset > 0) {
        return fragmentedRead(out, options);
    }

    *out = NULL;

    int64_t targetSampleTimeUs = -1;

    int64_t seekTimeUs;
    ReadOptions::SeekMode mode;
    if (options && options->getSeekTo(&seekTimeUs, &mode)) {

        if (mIsHeif) {
            CHECK(mSampleTable == NULL);
            CHECK(mItemTable != NULL);
            int32_t imageIndex;
            if (!AMediaFormat_getInt32(mFormat, AMEDIAFORMAT_KEY_TRACK_ID, &imageIndex)) {
                return AMEDIA_ERROR_MALFORMED;
            }

            status_t err;
            if (seekTimeUs >= 0) {
                err = mItemTable->findImageItem(imageIndex, &mCurrentSampleIndex);
            } else {
                err = mItemTable->findThumbnailItem(imageIndex, &mCurrentSampleIndex);
            }
            if (err != OK) {
                return AMEDIA_ERROR_UNKNOWN;
            }
        } else {
            uint32_t findFlags = 0;
            switch (mode) {
                case ReadOptions::SEEK_PREVIOUS_SYNC:
                    findFlags = SampleTable::kFlagBefore;
                    break;
                case ReadOptions::SEEK_NEXT_SYNC:
                    findFlags = SampleTable::kFlagAfter;
                    break;
                case ReadOptions::SEEK_CLOSEST_SYNC:
                case ReadOptions::SEEK_CLOSEST:
                    findFlags = SampleTable::kFlagClosest;
                    break;
                case ReadOptions::SEEK_FRAME_INDEX:
                    findFlags = SampleTable::kFlagFrameIndex;
                    break;
                default:
                    CHECK(!"Should not be here.");
                    break;
            }
            if( mode != ReadOptions::SEEK_FRAME_INDEX) {
                seekTimeUs += ((long double)mElstShiftStartTicks * 1000000) / mTimescale;
            }

            uint32_t sampleIndex;
            status_t err = mSampleTable->findSampleAtTime(
                    seekTimeUs, 1000000, mTimescale,
                    &sampleIndex, findFlags);

            if (mode == ReadOptions::SEEK_CLOSEST
                    || mode == ReadOptions::SEEK_FRAME_INDEX) {
                // We found the closest sample already, now we want the sync
                // sample preceding it (or the sample itself of course), even
                // if the subsequent sync sample is closer.
                findFlags = SampleTable::kFlagBefore;
            }

            uint32_t syncSampleIndex = sampleIndex;
            // assume every audio sample is a sync sample. This works around
            // seek issues with files that were incorrectly written with an
            // empty or single-sample stss block for the audio track
            if (err == OK && !mIsAudio) {
                err = mSampleTable->findSyncSampleNear(
                        sampleIndex, &syncSampleIndex, findFlags);
            }

            uint64_t sampleTime;
            if (err == OK) {
                err = mSampleTable->getMetaDataForSample(
                        sampleIndex, NULL, NULL, &sampleTime);
            }

            if (err != OK) {
                if (err == ERROR_OUT_OF_RANGE) {
                    // An attempt to seek past the end of the stream would
                    // normally cause this ERROR_OUT_OF_RANGE error. Propagating
                    // this all the way to the MediaPlayer would cause abnormal
                    // termination. Legacy behaviour appears to be to behave as if
                    // we had seeked to the end of stream, ending normally.
                    return AMEDIA_ERROR_END_OF_STREAM;
                }
                ALOGV("end of stream");
                return AMEDIA_ERROR_UNKNOWN;
            }

            if (mode == ReadOptions::SEEK_CLOSEST
                || mode == ReadOptions::SEEK_FRAME_INDEX) {
                sampleTime -= mElstShiftStartTicks;
                targetSampleTimeUs = (sampleTime * 1000000ll) / mTimescale;
            }

#if 0
            uint32_t syncSampleTime;
            CHECK_EQ(OK, mSampleTable->getMetaDataForSample(
                        syncSampleIndex, NULL, NULL, &syncSampleTime));

            ALOGI("seek to time %lld us => sample at time %lld us, "
                 "sync sample at time %lld us",
                 seekTimeUs,
                 sampleTime * 1000000ll / mTimescale,
                 syncSampleTime * 1000000ll / mTimescale);
#endif

            mCurrentSampleIndex = syncSampleIndex;
        }

        if (mBuffer != NULL) {
            mBuffer->release();
            mBuffer = NULL;
        }

        // fall through
    }

    off64_t offset = 0;
    size_t size = 0;
    uint64_t cts, stts;
    bool isSyncSample;
    bool newBuffer = false;
    if (mBuffer == NULL) {
        newBuffer = true;

        status_t err;
        if (!mIsHeif) {
            err = mSampleTable->getMetaDataForSample(
                    mCurrentSampleIndex, &offset, &size, &cts, &isSyncSample, &stts);
            if(err == OK) {
                /* Composition Time Stamp cannot be negative. Some files have video Sample
                * Time(STTS)delta with zero value(b/117402420).  Hence subtract only
                * min(cts, mElstShiftStartTicks), so that audio tracks can be played.
                */
                cts -= std::min(cts, mElstShiftStartTicks);
            }

        } else {
            err = mItemTable->getImageOffsetAndSize(
                    options && options->getSeekTo(&seekTimeUs, &mode) ?
                            &mCurrentSampleIndex : NULL, &offset, &size);

            cts = stts = 0;
            isSyncSample = 0;
            ALOGV("image offset %lld, size %zu", (long long)offset, size);
        }

        if (err != OK) {
            if (err == ERROR_END_OF_STREAM) {
                return AMEDIA_ERROR_END_OF_STREAM;
            }
            return AMEDIA_ERROR_UNKNOWN;
        }

        err = mBufferGroup->acquire_buffer(&mBuffer);

        if (err != OK) {
            CHECK(mBuffer == NULL);
            return AMEDIA_ERROR_UNKNOWN;
        }
        if (size > mBuffer->size()) {
            ALOGE("buffer too small: %zu > %zu", size, mBuffer->size());
            mBuffer->release();
            mBuffer = NULL;
            return AMEDIA_ERROR_UNKNOWN; // ERROR_BUFFER_TOO_SMALL
        }
    }

    if (!mIsAVC && !mIsHEVC && !mIsAC4) {
        if (newBuffer) {
            if (mIsPcm) {
                // The twos' PCM block reader assumes that all samples has the same size.

                uint32_t samplesToRead = mSampleTable->getLastSampleIndexInChunk()
                                                      - mCurrentSampleIndex + 1;
                if (samplesToRead > kMaxPcmFrameSize) {
                    samplesToRead = kMaxPcmFrameSize;
                }

                ALOGV("Reading %d PCM frames of size %zu at index %d to stop of chunk at %d",
                      samplesToRead, size, mCurrentSampleIndex,
                      mSampleTable->getLastSampleIndexInChunk());

               size_t totalSize = samplesToRead * size;
                uint8_t* buf = (uint8_t *)mBuffer->data();
                ssize_t bytesRead = mDataSource->readAt(offset, buf, totalSize);
                if (bytesRead < (ssize_t)totalSize) {
                    mBuffer->release();
                    mBuffer = NULL;

                    return AMEDIA_ERROR_IO;
                }

                AMediaFormat *meta = mBuffer->meta_data();
                AMediaFormat_clear(meta);
                AMediaFormat_setInt64(
                      meta, AMEDIAFORMAT_KEY_TIME_US, ((long double)cts * 1000000) / mTimescale);
                AMediaFormat_setInt32(meta, AMEDIAFORMAT_KEY_IS_SYNC_FRAME, 1);

                int32_t byteOrder;
                AMediaFormat_getInt32(mFormat,
                        AMEDIAFORMAT_KEY_PCM_BIG_ENDIAN, &byteOrder);

                if (byteOrder == 1) {
                    // Big-endian -> little-endian
                    uint16_t *dstData = (uint16_t *)buf;
                    uint16_t *srcData = (uint16_t *)buf;

                    for (size_t j = 0; j < bytesRead / sizeof(uint16_t); j++) {
                         dstData[j] = ntohs(srcData[j]);
                    }
                }

                mCurrentSampleIndex += samplesToRead;
                mBuffer->set_range(0, totalSize);
            } else {
                ssize_t num_bytes_read =
                    mDataSource->readAt(offset, (uint8_t *)mBuffer->data(), size);

                if (num_bytes_read < (ssize_t)size) {
                    mBuffer->release();
                    mBuffer = NULL;

                    return AMEDIA_ERROR_IO;
                }

                CHECK(mBuffer != NULL);
                mBuffer->set_range(0, size);
                AMediaFormat *meta = mBuffer->meta_data();
                AMediaFormat_clear(meta);
                AMediaFormat_setInt64(
                        meta, AMEDIAFORMAT_KEY_TIME_US, ((long double)cts * 1000000) / mTimescale);
                AMediaFormat_setInt64(
                        meta, AMEDIAFORMAT_KEY_DURATION, ((long double)stts * 1000000) / mTimescale);

                if (targetSampleTimeUs >= 0) {
                    AMediaFormat_setInt64(
                            meta, AMEDIAFORMAT_KEY_TARGET_TIME, targetSampleTimeUs);
                }

                if (isSyncSample) {
                    AMediaFormat_setInt32(meta, AMEDIAFORMAT_KEY_IS_SYNC_FRAME, 1);
                }
 
                ++mCurrentSampleIndex;
            }
        }

        *out = mBuffer;
        mBuffer = NULL;

        return AMEDIA_OK;

    } else if (mIsAC4) {
        CHECK(mBuffer != NULL);
        // Make sure there is enough space to write the sync header and the raw frame
        if (mBuffer->range_length() < (7 + size)) {
            mBuffer->release();
            mBuffer = NULL;

            return AMEDIA_ERROR_IO;
        }

        uint8_t *dstData = (uint8_t *)mBuffer->data();
        size_t dstOffset = 0;
        // Add AC-4 sync header to MPEG4 encapsulated AC-4 raw frame
        // AC40 sync word, meaning no CRC at the end of the frame
        dstData[dstOffset++] = 0xAC;
        dstData[dstOffset++] = 0x40;
        dstData[dstOffset++] = 0xFF;
        dstData[dstOffset++] = 0xFF;
        dstData[dstOffset++] = (uint8_t)((size >> 16) & 0xFF);
        dstData[dstOffset++] = (uint8_t)((size >> 8) & 0xFF);
        dstData[dstOffset++] = (uint8_t)((size >> 0) & 0xFF);

        ssize_t numBytesRead = mDataSource->readAt(offset, dstData + dstOffset, size);
        if (numBytesRead != (ssize_t)size) {
            mBuffer->release();
            mBuffer = NULL;

            return AMEDIA_ERROR_IO;
        }

        mBuffer->set_range(0, dstOffset + size);
        AMediaFormat *meta = mBuffer->meta_data();
        AMediaFormat_clear(meta);
        AMediaFormat_setInt64(
                meta, AMEDIAFORMAT_KEY_TIME_US, ((long double)cts * 1000000) / mTimescale);
        AMediaFormat_setInt64(
                meta, AMEDIAFORMAT_KEY_DURATION, ((long double)stts * 1000000) / mTimescale);

        if (targetSampleTimeUs >= 0) {
            AMediaFormat_setInt64(
                    meta, AMEDIAFORMAT_KEY_TARGET_TIME, targetSampleTimeUs);
        }

        if (isSyncSample) {
            AMediaFormat_setInt32(meta, AMEDIAFORMAT_KEY_IS_SYNC_FRAME, 1);
        }

        ++mCurrentSampleIndex;

        *out = mBuffer;
        mBuffer = NULL;

        return AMEDIA_OK;
    } else {
        // Whole NAL units are returned but each fragment is prefixed by
        // the start code (0x00 00 00 01).
        ssize_t num_bytes_read = 0;
        num_bytes_read = mDataSource->readAt(offset, mSrcBuffer, size);

        if (num_bytes_read < (ssize_t)size) {
            mBuffer->release();
            mBuffer = NULL;

            return AMEDIA_ERROR_IO;
        }

        uint8_t *dstData = (uint8_t *)mBuffer->data();
        size_t srcOffset = 0;
        size_t dstOffset = 0;

        while (srcOffset < size) {
            bool isMalFormed = !isInRange((size_t)0u, size, srcOffset, mNALLengthSize);
            size_t nalLength = 0;
            if (!isMalFormed) {
                nalLength = parseNALSize(&mSrcBuffer[srcOffset]);
                srcOffset += mNALLengthSize;
                isMalFormed = !isInRange((size_t)0u, size, srcOffset, nalLength);
            }

            if (isMalFormed) {
                //if nallength abnormal,ignore it.
                ALOGW("abnormal nallength, ignore this NAL");
                srcOffset = size;
                break;
            }

            if (nalLength == 0) {
                continue;
            }

            if (dstOffset > SIZE_MAX - 4 ||
                    dstOffset + 4 > SIZE_MAX - nalLength ||
                    dstOffset + 4 + nalLength > mBuffer->size()) {
                ALOGE("b/27208621 : %zu %zu", dstOffset, mBuffer->size());
                android_errorWriteLog(0x534e4554, "27208621");
                mBuffer->release();
                mBuffer = NULL;
                return AMEDIA_ERROR_MALFORMED;
            }

            dstData[dstOffset++] = 0;
            dstData[dstOffset++] = 0;
            dstData[dstOffset++] = 0;
            dstData[dstOffset++] = 1;
            memcpy(&dstData[dstOffset], &mSrcBuffer[srcOffset], nalLength);
            srcOffset += nalLength;
            dstOffset += nalLength;
        }
        CHECK_EQ(srcOffset, size);
        CHECK(mBuffer != NULL);
        mBuffer->set_range(0, dstOffset);

        AMediaFormat *meta = mBuffer->meta_data();
        AMediaFormat_clear(meta);
        AMediaFormat_setInt64(
                meta, AMEDIAFORMAT_KEY_TIME_US, ((long double)cts * 1000000) / mTimescale);
        AMediaFormat_setInt64(
                meta, AMEDIAFORMAT_KEY_DURATION, ((long double)stts * 1000000) / mTimescale);

        if (targetSampleTimeUs >= 0) {
            AMediaFormat_setInt64(
                    meta, AMEDIAFORMAT_KEY_TARGET_TIME, targetSampleTimeUs);
        }

        if (mIsAVC) {
            uint32_t layerId = FindAVCLayerId(
                    (const uint8_t *)mBuffer->data(), mBuffer->range_length());
            AMediaFormat_setInt32(meta, AMEDIAFORMAT_KEY_TEMPORAL_LAYER_ID, layerId);
        } else if (mIsHEVC) {
            int32_t layerId = parseHEVCLayerId(
                    (const uint8_t *)mBuffer->data(), mBuffer->range_length());
            if (layerId >= 0) {
                AMediaFormat_setInt32(meta, AMEDIAFORMAT_KEY_TEMPORAL_LAYER_ID, layerId);
            }
        }

        if (isSyncSample) {
            AMediaFormat_setInt32(meta, AMEDIAFORMAT_KEY_IS_SYNC_FRAME, 1);
        }

        ++mCurrentSampleIndex;

        *out = mBuffer;
        mBuffer = NULL;

        return AMEDIA_OK;
    }
}

media_status_t MPEG4Source::fragmentedRead(
        MediaBufferHelper **out, const ReadOptions *options) {

    ALOGV("MPEG4Source::fragmentedRead");

    CHECK(mStarted);

    *out = NULL;

    int64_t targetSampleTimeUs = -1;

    int64_t seekTimeUs;
    ReadOptions::SeekMode mode;
    if (options && options->getSeekTo(&seekTimeUs, &mode)) {

        seekTimeUs += ((long double)mElstShiftStartTicks * 1000000) / mTimescale;
        ALOGV("shifted seekTimeUs :%" PRId64 ", mElstShiftStartTicks:%" PRIu64, seekTimeUs,
              mElstShiftStartTicks);

        int numSidxEntries = mSegments.size();
        if (numSidxEntries != 0) {
            int64_t totalTime = 0;
            off64_t totalOffset = mFirstMoofOffset;
            for (int i = 0; i < numSidxEntries; i++) {
                const SidxEntry *se = &mSegments[i];
                if (totalTime + se->mDurationUs > seekTimeUs) {
                    // The requested time is somewhere in this segment
                    if ((mode == ReadOptions::SEEK_NEXT_SYNC && seekTimeUs > totalTime) ||
                        (mode == ReadOptions::SEEK_CLOSEST_SYNC &&
                        (seekTimeUs - totalTime) > (totalTime + se->mDurationUs - seekTimeUs))) {
                        // requested next sync, or closest sync and it was closer to the end of
                        // this segment
                        totalTime += se->mDurationUs;
                        totalOffset += se->mSize;
                    }
                    break;
                }
                totalTime += se->mDurationUs;
                totalOffset += se->mSize;
            }
            mCurrentMoofOffset = totalOffset;
            mNextMoofOffset = -1;
            mCurrentSamples.clear();
            mCurrentSampleIndex = 0;
            status_t err = parseChunk(&totalOffset);
            if (err != OK) {
                return AMEDIA_ERROR_UNKNOWN;
            }
            mCurrentTime = totalTime * mTimescale / 1000000ll;
        } else {
            // without sidx boxes, we can only seek to 0
            mCurrentMoofOffset = mFirstMoofOffset;
            mNextMoofOffset = -1;
            mCurrentSamples.clear();
            mCurrentSampleIndex = 0;
            off64_t tmp = mCurrentMoofOffset;
            status_t err = parseChunk(&tmp);
            if (err != OK) {
                return AMEDIA_ERROR_UNKNOWN;
            }
            mCurrentTime = 0;
        }

        if (mBuffer != NULL) {
            mBuffer->release();
            mBuffer = NULL;
        }

        // fall through
    }

    off64_t offset = 0;
    size_t size = 0;
    uint64_t cts = 0;
    bool isSyncSample = false;
    bool newBuffer = false;
    if (mBuffer == NULL || mCurrentSampleIndex >= mCurrentSamples.size()) {
        newBuffer = true;

        if (mBuffer != NULL) {
            mBuffer->release();
            mBuffer = NULL;
        }
        if (mCurrentSampleIndex >= mCurrentSamples.size()) {
            // move to next fragment if there is one
            if (mNextMoofOffset <= mCurrentMoofOffset) {
                return AMEDIA_ERROR_END_OF_STREAM;
            }
            off64_t nextMoof = mNextMoofOffset;
            mCurrentMoofOffset = nextMoof;
            mCurrentSamples.clear();
            mCurrentSampleIndex = 0;
            status_t err = parseChunk(&nextMoof);
            if (err != OK) {
                return AMEDIA_ERROR_UNKNOWN;
            }
            if (mCurrentSampleIndex >= mCurrentSamples.size()) {
                return AMEDIA_ERROR_END_OF_STREAM;
            }
        }

        const Sample *smpl = &mCurrentSamples[mCurrentSampleIndex];
        offset = smpl->offset;
        size = smpl->size;
        cts = mCurrentTime + smpl->compositionOffset;
        /* Composition Time Stamp cannot be negative. Some files have video Sample
        * Time(STTS)delta with zero value(b/117402420).  Hence subtract only
        * min(cts, mElstShiftStartTicks), so that audio tracks can be played.
        */
        cts -= std::min(cts, mElstShiftStartTicks);

        mCurrentTime += smpl->duration;
        isSyncSample = (mCurrentSampleIndex == 0);

        status_t err = mBufferGroup->acquire_buffer(&mBuffer);

        if (err != OK) {
            CHECK(mBuffer == NULL);
            ALOGV("acquire_buffer returned %d", err);
            return AMEDIA_ERROR_UNKNOWN;
        }
        if (size > mBuffer->size()) {
            ALOGE("buffer too small: %zu > %zu", size, mBuffer->size());
            mBuffer->release();
            mBuffer = NULL;
            return AMEDIA_ERROR_UNKNOWN;
        }
    }

    const Sample *smpl = &mCurrentSamples[mCurrentSampleIndex];
    AMediaFormat *bufmeta = mBuffer->meta_data();
    AMediaFormat_clear(bufmeta);
    if (smpl->encryptedsizes.size()) {
        // store clear/encrypted lengths in metadata
        AMediaFormat_setBuffer(bufmeta, AMEDIAFORMAT_KEY_CRYPTO_PLAIN_SIZES,
                smpl->clearsizes.array(), smpl->clearsizes.size() * 4);
        AMediaFormat_setBuffer(bufmeta, AMEDIAFORMAT_KEY_CRYPTO_ENCRYPTED_SIZES,
                smpl->encryptedsizes.array(), smpl->encryptedsizes.size() * 4);
        AMediaFormat_setInt32(bufmeta, AMEDIAFORMAT_KEY_CRYPTO_DEFAULT_IV_SIZE, mDefaultIVSize);
        AMediaFormat_setInt32(bufmeta, AMEDIAFORMAT_KEY_CRYPTO_MODE, mCryptoMode);
        AMediaFormat_setBuffer(bufmeta, AMEDIAFORMAT_KEY_CRYPTO_KEY, mCryptoKey, 16);
        AMediaFormat_setInt32(bufmeta,
                AMEDIAFORMAT_KEY_CRYPTO_ENCRYPTED_BYTE_BLOCK, mDefaultEncryptedByteBlock);
        AMediaFormat_setInt32(bufmeta,
                AMEDIAFORMAT_KEY_CRYPTO_SKIP_BYTE_BLOCK, mDefaultSkipByteBlock);

        void *iv = NULL;
        size_t ivlength = 0;
        if (!AMediaFormat_getBuffer(mFormat,
                "crypto-iv", &iv, &ivlength)) {
            iv = (void *) smpl->iv;
            ivlength = 16; // use 16 or the actual size?
        }
        AMediaFormat_setBuffer(bufmeta, AMEDIAFORMAT_KEY_CRYPTO_IV, iv, ivlength);
    }

    if (!mIsAVC && !mIsHEVC) {
        if (newBuffer) {
            if (!isInRange((size_t)0u, mBuffer->size(), size)) {
                mBuffer->release();
                mBuffer = NULL;

                ALOGE("fragmentedRead ERROR_MALFORMED size %zu", size);
                return AMEDIA_ERROR_MALFORMED;
            }

            ssize_t num_bytes_read =
                mDataSource->readAt(offset, (uint8_t *)mBuffer->data(), size);

            if (num_bytes_read < (ssize_t)size) {
                mBuffer->release();
                mBuffer = NULL;

                ALOGE("i/o error");
                return AMEDIA_ERROR_IO;
            }

            CHECK(mBuffer != NULL);
            mBuffer->set_range(0, size);
            AMediaFormat_setInt64(bufmeta,
                    AMEDIAFORMAT_KEY_TIME_US, ((long double)cts * 1000000) / mTimescale);
            AMediaFormat_setInt64(bufmeta,
                    AMEDIAFORMAT_KEY_DURATION, ((long double)smpl->duration * 1000000) / mTimescale);

            if (targetSampleTimeUs >= 0) {
                AMediaFormat_setInt64(bufmeta, AMEDIAFORMAT_KEY_TARGET_TIME, targetSampleTimeUs);
            }

            if (mIsAVC) {
                uint32_t layerId = FindAVCLayerId(
                        (const uint8_t *)mBuffer->data(), mBuffer->range_length());
                AMediaFormat_setInt32(bufmeta, AMEDIAFORMAT_KEY_TEMPORAL_LAYER_ID, layerId);
            } else if (mIsHEVC) {
                int32_t layerId = parseHEVCLayerId(
                        (const uint8_t *)mBuffer->data(), mBuffer->range_length());
                if (layerId >= 0) {
                    AMediaFormat_setInt32(bufmeta, AMEDIAFORMAT_KEY_TEMPORAL_LAYER_ID, layerId);
                }
            }

            if (isSyncSample) {
                AMediaFormat_setInt32(bufmeta, AMEDIAFORMAT_KEY_IS_SYNC_FRAME, 1);
            }

            ++mCurrentSampleIndex;
        }

        *out = mBuffer;
        mBuffer = NULL;

        return AMEDIA_OK;

    } else {
        ALOGV("whole NAL");
        // Whole NAL units are returned but each fragment is prefixed by
        // the start code (0x00 00 00 01).
        ssize_t num_bytes_read = 0;
        void *data = NULL;
        bool isMalFormed = false;
        int32_t max_size;
        if (!AMediaFormat_getInt32(mFormat, AMEDIAFORMAT_KEY_MAX_INPUT_SIZE, &max_size)
                || !isInRange((size_t)0u, (size_t)max_size, size)) {
            isMalFormed = true;
        } else {
            data = mSrcBuffer;
        }

        if (isMalFormed || data == NULL) {
            ALOGE("isMalFormed size %zu", size);
            if (mBuffer != NULL) {
                mBuffer->release();
                mBuffer = NULL;
            }
            return AMEDIA_ERROR_MALFORMED;
        }
        num_bytes_read = mDataSource->readAt(offset, data, size);

        if (num_bytes_read < (ssize_t)size) {
            mBuffer->release();
            mBuffer = NULL;

            ALOGE("i/o error");
            return AMEDIA_ERROR_IO;
        }

        uint8_t *dstData = (uint8_t *)mBuffer->data();
        size_t srcOffset = 0;
        size_t dstOffset = 0;

        while (srcOffset < size) {
            isMalFormed = !isInRange((size_t)0u, size, srcOffset, mNALLengthSize);
            size_t nalLength = 0;
            if (!isMalFormed) {
                nalLength = parseNALSize(&mSrcBuffer[srcOffset]);
                srcOffset += mNALLengthSize;
                isMalFormed = !isInRange((size_t)0u, size, srcOffset, nalLength)
                        || !isInRange((size_t)0u, mBuffer->size(), dstOffset, (size_t)4u)
                        || !isInRange((size_t)0u, mBuffer->size(), dstOffset + 4, nalLength);
            }

            if (isMalFormed) {
                ALOGE("Video is malformed; nalLength %zu", nalLength);
                mBuffer->release();
                mBuffer = NULL;
                return AMEDIA_ERROR_MALFORMED;
            }

            if (nalLength == 0) {
                continue;
            }

            if (dstOffset > SIZE_MAX - 4 ||
                    dstOffset + 4 > SIZE_MAX - nalLength ||
                    dstOffset + 4 + nalLength > mBuffer->size()) {
                ALOGE("b/26365349 : %zu %zu", dstOffset, mBuffer->size());
                android_errorWriteLog(0x534e4554, "26365349");
                mBuffer->release();
                mBuffer = NULL;
                return AMEDIA_ERROR_MALFORMED;
            }

            dstData[dstOffset++] = 0;
            dstData[dstOffset++] = 0;
            dstData[dstOffset++] = 0;
            dstData[dstOffset++] = 1;
            memcpy(&dstData[dstOffset], &mSrcBuffer[srcOffset], nalLength);
            srcOffset += nalLength;
            dstOffset += nalLength;
        }
        CHECK_EQ(srcOffset, size);
        CHECK(mBuffer != NULL);
        mBuffer->set_range(0, dstOffset);

        AMediaFormat *bufmeta = mBuffer->meta_data();
        AMediaFormat_setInt64(bufmeta,
                AMEDIAFORMAT_KEY_TIME_US, ((long double)cts * 1000000) / mTimescale);
        AMediaFormat_setInt64(bufmeta,
                AMEDIAFORMAT_KEY_DURATION, ((long double)smpl->duration * 1000000) / mTimescale);

        if (targetSampleTimeUs >= 0) {
            AMediaFormat_setInt64(bufmeta, AMEDIAFORMAT_KEY_TARGET_TIME, targetSampleTimeUs);
        }

        if (isSyncSample) {
            AMediaFormat_setInt32(bufmeta, AMEDIAFORMAT_KEY_IS_SYNC_FRAME, 1);
        }

        ++mCurrentSampleIndex;

        *out = mBuffer;
        mBuffer = NULL;

        return AMEDIA_OK;
    }

    return AMEDIA_OK;
}

MPEG4Extractor::Track *MPEG4Extractor::findTrackByMimePrefix(
        const char *mimePrefix) {
    for (Track *track = mFirstTrack; track != NULL; track = track->next) {
        const char *mime;
        if (AMediaFormat_getString(track->meta, AMEDIAFORMAT_KEY_MIME, &mime)
                && !strncasecmp(mime, mimePrefix, strlen(mimePrefix))) {
            return track;
        }
    }

    return NULL;
}

static bool LegacySniffMPEG4(DataSourceHelper *source, float *confidence) {
    uint8_t header[8];

    ssize_t n = source->readAt(4, header, sizeof(header));
    if (n < (ssize_t)sizeof(header)) {
        return false;
    }

    if (!memcmp(header, "ftyp3gp", 7) || !memcmp(header, "ftypmp42", 8)
        || !memcmp(header, "ftyp3gr6", 8) || !memcmp(header, "ftyp3gs6", 8)
        || !memcmp(header, "ftyp3ge6", 8) || !memcmp(header, "ftyp3gg6", 8)
        || !memcmp(header, "ftypisom", 8) || !memcmp(header, "ftypM4V ", 8)
        || !memcmp(header, "ftypM4A ", 8) || !memcmp(header, "ftypf4v ", 8)
        || !memcmp(header, "ftypkddi", 8) || !memcmp(header, "ftypM4VP", 8)
        || !memcmp(header, "ftypmif1", 8) || !memcmp(header, "ftypheic", 8)
        || !memcmp(header, "ftypmsf1", 8) || !memcmp(header, "ftyphevc", 8)) {
        *confidence = 0.4;

        return true;
    }

    return false;
}

static bool isCompatibleBrand(uint32_t fourcc) {
    static const uint32_t kCompatibleBrands[] = {
        FOURCC("isom"),
        FOURCC("iso2"),
        FOURCC("avc1"),
        FOURCC("hvc1"),
        FOURCC("hev1"),
        FOURCC("av01"),
        FOURCC("3gp4"),
        FOURCC("mp41"),
        FOURCC("mp42"),
        FOURCC("dash"),
        FOURCC("nvr1"),

        // Won't promise that the following file types can be played.
        // Just give these file types a chance.
        FOURCC("qt  "),  // Apple's QuickTime
        FOURCC("MSNV"),  // Sony's PSP
        FOURCC("wmf "),

        FOURCC("3g2a"),  // 3GPP2
        FOURCC("3g2b"),
        FOURCC("mif1"),  // HEIF image
        FOURCC("heic"),  // HEIF image
        FOURCC("msf1"),  // HEIF image sequence
        FOURCC("hevc"),  // HEIF image sequence
    };

    for (size_t i = 0;
         i < sizeof(kCompatibleBrands) / sizeof(kCompatibleBrands[0]);
         ++i) {
        if (kCompatibleBrands[i] == fourcc) {
            return true;
        }
    }

    return false;
}

// Attempt to actually parse the 'ftyp' atom and determine if a suitable
// compatible brand is present.
// Also try to identify where this file's metadata ends
// (end of the 'moov' atom) and report it to the caller as part of
// the metadata.
static bool BetterSniffMPEG4(DataSourceHelper *source, float *confidence) {
    // We scan up to 128 bytes to identify this file as an MP4.
    static const off64_t kMaxScanOffset = 128ll;

    off64_t offset = 0ll;
    bool foundGoodFileType = false;
    off64_t moovAtomEndOffset = -1ll;
    bool done = false;

    while (!done && offset < kMaxScanOffset) {
        uint32_t hdr[2];
        if (source->readAt(offset, hdr, 8) < 8) {
            return false;
        }

        uint64_t chunkSize = ntohl(hdr[0]);
        uint32_t chunkType = ntohl(hdr[1]);
        off64_t chunkDataOffset = offset + 8;

        if (chunkSize == 1) {
            if (source->readAt(offset + 8, &chunkSize, 8) < 8) {
                return false;
            }

            chunkSize = ntoh64(chunkSize);
            chunkDataOffset += 8;

            if (chunkSize < 16) {
                // The smallest valid chunk is 16 bytes long in this case.
                return false;
            }

        } else if (chunkSize < 8) {
            // The smallest valid chunk is 8 bytes long.
            return false;
        }

        // (data_offset - offset) is either 8 or 16
        off64_t chunkDataSize = chunkSize - (chunkDataOffset - offset);
        if (chunkDataSize < 0) {
            ALOGE("b/23540914");
            return false;
        }

        char chunkstring[5];
        MakeFourCCString(chunkType, chunkstring);
        ALOGV("saw chunk type %s, size %" PRIu64 " @ %lld",
                chunkstring, chunkSize, (long long)offset);
        switch (chunkType) {
            case FOURCC("ftyp"):
            {
                if (chunkDataSize < 8) {
                    return false;
                }

                uint32_t numCompatibleBrands = (chunkDataSize - 8) / 4;
                for (size_t i = 0; i < numCompatibleBrands + 2; ++i) {
                    if (i == 1) {
                        // Skip this index, it refers to the minorVersion,
                        // not a brand.
                        continue;
                    }

                    uint32_t brand;
                    if (source->readAt(
                                chunkDataOffset + 4 * i, &brand, 4) < 4) {
                        return false;
                    }

                    brand = ntohl(brand);

                    if (isCompatibleBrand(brand)) {
                        foundGoodFileType = true;
                        break;
                    }
                }

                if (!foundGoodFileType) {
                    return false;
                }

                break;
            }

            case FOURCC("moov"):
            {
                moovAtomEndOffset = offset + chunkSize;

                done = true;
                break;
            }

            default:
                break;
        }

        offset += chunkSize;
    }

    if (!foundGoodFileType) {
        return false;
    }

    *confidence = 0.4f;

    return true;
}

static CMediaExtractor* CreateExtractor(CDataSource *source, void *) {
    return wrap(new MPEG4Extractor(new DataSourceHelper(source)));
}

static CreatorFunc Sniff(
        CDataSource *source, float *confidence, void **,
        FreeMetaFunc *) {
    DataSourceHelper helper(source);
    if (BetterSniffMPEG4(&helper, confidence)) {
        return CreateExtractor;
    }

    if (LegacySniffMPEG4(&helper, confidence)) {
        ALOGW("Identified supported mpeg4 through LegacySniffMPEG4.");
        return CreateExtractor;
    }

    return NULL;
}

static const char *extensions[] = {
    "3g2",
    "3ga",
    "3gp",
    "3gpp",
    "3gpp2",
    "m4a",
    "m4r",
    "m4v",
    "mov",
    "mp4",
    "qt",
    NULL
};

extern "C" {
// This is the only symbol that needs to be exported
__attribute__ ((visibility ("default")))
ExtractorDef GETEXTRACTORDEF() {
    return {
        EXTRACTORDEF_VERSION,
        UUID("27575c67-4417-4c54-8d3d-8e626985a164"),
        2, // version
        "MP4 Extractor",
        { .v3 = {Sniff, extensions} },
    };
}

} // extern "C"

}  // namespace android<|MERGE_RESOLUTION|>--- conflicted
+++ resolved
@@ -5053,14 +5053,6 @@
     mCurrentSampleInfoCount = smplcnt;
     offset += 4;
     size -= 4;
-<<<<<<< HEAD
-    if(smplcnt > size) {
-        ALOGW("b/124525515 - smplcnt(%u) > size(%ld)", (unsigned int)smplcnt, (unsigned long)size);
-        android_errorWriteLog(0x534e4554, "124525515");
-        return -EINVAL;
-    }
-=======
->>>>>>> c1aabf30
     if (mCurrentDefaultSampleInfoSize != 0) {
         ALOGV("@@@@ using default sample info size of %d", mCurrentDefaultSampleInfoSize);
         return OK;
