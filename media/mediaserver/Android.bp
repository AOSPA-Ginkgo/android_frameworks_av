
package {
    default_applicable_licenses: ["frameworks_av_media_mediaserver_license"],
}

// Added automatically by a large-scale-change
// See: http://go/android-license-faq
license {
    name: "frameworks_av_media_mediaserver_license",
    visibility: [":__subpackages__"],
    license_kinds: [
        "SPDX-license-identifier-Apache-2.0",
    ],
    license_text: [
        "NOTICE",
    ],
}

cc_library_static {
    name: "libregistermsext",
    srcs: ["register.cpp"],

    cflags: [
        "-Werror",
        "-Wall",
    ],
}

cc_defaults {
    name: "mediaserver_defaults",
    shared_libs: [
        "android.hardware.media.omx@1.0",
        "libandroidicu",
        "libfmq",
        "libbinder",
        "libhidlbase",
        "liblog",
        "libmediaplayerservice",
        "libresourcemanagerservice",
        "libutils",
        "libcutils",
    ],

    static_libs: [
        "libregistermsext",
    ],

    include_dirs: [
        "frameworks/av/media/libmediaplayerservice",
        "frameworks/av/services/mediaresourcemanager",
    ],

<<<<<<< HEAD
=======
    // By default mediaserver runs in 32-bit to save memory, except
    // on 64-bit-only lunch targets.
    // ****************************************************************
    // TO ENABLE 64-BIT MEDIASERVER ON MIXED 32/64-BIT DEVICES, COMMENT
    // OUT THE FOLLOWING LINE:
    // ****************************************************************
    compile_multilib: "prefer32",

    init_rc: ["mediaserver.rc"],

>>>>>>> 9ff692dc
    cflags: [
        "-Werror",
        "-Wall",
    ],

    vintf_fragments: ["manifest_media_c2_software.xml"],
}

cc_binary {
    name: "mediaserver",
    defaults: [
                "mediaserver_defaults",
              ],
    srcs: ["main_mediaserver.cpp"],
    init_rc: ["mediaserver.rc"],
    // mediaserver has only been verified on 32-bit, see b/126502613
    // use "prefer32" to *only* enable 64-bit builds on 64-bit-only lunch
    // targets, which allows them to reach 'boot_complete'.
    compile_multilib: "32",
}
cc_binary {
    name: "mediaserver64",
    defaults: [
                "mediaserver_defaults",
              ],
    srcs: ["main_mediaserver.cpp"],
    init_rc: ["mediaserver.rc"],
    // mediaserver has only been verified on 32-bit, see b/126502613
    // use "prefer32" to *only* enable 64-bit builds on 64-bit-only lunch
    // targets, which allows them to reach 'boot_complete'.
    compile_multilib: "64",
}
cc_binary {
    name: "mediaserverwrapper",
    defaults: [
                "mediaserver_defaults",
              ],
    srcs: ["mediaserverwrapper.cpp"],
    init_rc: ["mediaserverwrapper.rc"],
}<|MERGE_RESOLUTION|>--- conflicted
+++ resolved
@@ -50,19 +50,17 @@
         "frameworks/av/services/mediaresourcemanager",
     ],
 
-<<<<<<< HEAD
-=======
     // By default mediaserver runs in 32-bit to save memory, except
     // on 64-bit-only lunch targets.
+    // Mediaserver has only been verified on 32-bit, see b/126502613
+    // use "prefer32" to *only* enable 64-bit builds on 64-bit-only lunch
+    // targets, which allows them to reach 'boot_complete'.
     // ****************************************************************
     // TO ENABLE 64-BIT MEDIASERVER ON MIXED 32/64-BIT DEVICES, COMMENT
     // OUT THE FOLLOWING LINE:
     // ****************************************************************
     compile_multilib: "prefer32",
 
-    init_rc: ["mediaserver.rc"],
-
->>>>>>> 9ff692dc
     cflags: [
         "-Werror",
         "-Wall",
