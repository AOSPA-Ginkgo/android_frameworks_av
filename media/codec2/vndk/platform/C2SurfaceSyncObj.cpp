/*
 * Copyright (C) 2021 The Android Open Source Project
 *
 * Licensed under the Apache License, Version 2.0 (the "License");
 * you may not use this file except in compliance with the License.
 * You may obtain a copy of the License at
 *
 *      http://www.apache.org/licenses/LICENSE-2.0
 *
 * Unless required by applicable law or agreed to in writing, software
 * distributed under the License is distributed on an "AS IS" BASIS,
 * WITHOUT WARRANTIES OR CONDITIONS OF ANY KIND, either express or implied.
 * See the License for the specific language governing permissions and
 * limitations under the License.
 */

//#define LOG_NDEBUG 0
#define LOG_TAG "C2SurfaceSyncObj"
#include <limits.h>
#include <linux/futex.h>
#include <sys/mman.h>
#include <sys/syscall.h>
#include <sys/time.h>
#include <utils/Log.h>

#include <chrono>
#include <C2SurfaceSyncObj.h>

const native_handle_t C2SurfaceSyncMemory::HandleSyncMem::cHeader = {
    C2SurfaceSyncMemory::HandleSyncMem::version,
    C2SurfaceSyncMemory::HandleSyncMem::numFds,
    C2SurfaceSyncMemory::HandleSyncMem::numInts,
    {}
};

bool C2SurfaceSyncMemory::HandleSyncMem::isValid(const native_handle_t * const o) {
    if (!o || memcmp(o, &cHeader, sizeof(cHeader))) {
        return false;
    }

    const HandleSyncMem *other = static_cast<const HandleSyncMem*>(o);
    return other->mInts.mMagic == kMagic;
}

C2SurfaceSyncMemory::C2SurfaceSyncMemory()
    : mInit(false), mHandle(nullptr), mMem(nullptr) {}

C2SurfaceSyncMemory::~C2SurfaceSyncMemory() {
    if (mInit) {
        if (mMem) {
            munmap(static_cast<void *>(mMem), mHandle->size());
        }
        if (mHandle) {
            native_handle_close(mHandle);
            native_handle_delete(mHandle);
        }
    }
}

std::shared_ptr<C2SurfaceSyncMemory> C2SurfaceSyncMemory::Import(
        native_handle_t *handle) {
    if (!HandleSyncMem::isValid(handle)) {
        return nullptr;
    }

    HandleSyncMem *o = static_cast<HandleSyncMem*>(handle);
    if (o->size() < sizeof(C2SyncVariables)) {
        android_errorWriteLog(0x534e4554, "240140929");
        return nullptr;
    }

    void *ptr = mmap(NULL, o->size(), PROT_READ | PROT_WRITE, MAP_SHARED, o->memFd(), 0);

    if (ptr == MAP_FAILED) {
        native_handle_close(handle);
        native_handle_delete(handle);
        return nullptr;
    }

    std::shared_ptr<C2SurfaceSyncMemory> syncMem(new C2SurfaceSyncMemory);
    syncMem->mInit = true;
    syncMem->mHandle = o;
    syncMem->mMem = static_cast<C2SyncVariables*>(ptr);
    return syncMem;
}

std::shared_ptr<C2SurfaceSyncMemory> C2SurfaceSyncMemory::Create(int fd, size_t size) {
    if (fd < 0 || size == 0) {
        return nullptr;
    }
    HandleSyncMem *handle = new HandleSyncMem(fd, size);

    void *ptr = mmap(NULL, size, PROT_READ | PROT_WRITE, MAP_SHARED, fd, 0);
    if (ptr == MAP_FAILED) {
        native_handle_close(handle);
        native_handle_delete(handle);
        return nullptr;
    }
    memset(ptr, 0, size);

    std::shared_ptr<C2SurfaceSyncMemory> syncMem(new C2SurfaceSyncMemory);
    syncMem->mInit = true;
    syncMem->mHandle = handle;
    syncMem->mMem = static_cast<C2SyncVariables*>(ptr);
    return syncMem;
}

native_handle_t *C2SurfaceSyncMemory::handle() {
    return !mInit ? nullptr : mHandle;
}

C2SyncVariables *C2SurfaceSyncMemory::mem() {
    return !mInit ? nullptr : mMem;
}

namespace {
    constexpr int kSpinNumForLock = 0;
    constexpr int kSpinNumForUnlock = 0;

    enum : uint32_t {
        FUTEX_UNLOCKED = 0,
        FUTEX_LOCKED_UNCONTENDED = 1,  // user-space locking
        FUTEX_LOCKED_CONTENDED = 2,    // futex locking
    };
}

int C2SyncVariables::lock() {
    uint32_t old = FUTEX_UNLOCKED;

    // see if we can lock uncontended immediately (if previously unlocked)
    if (mLock.compare_exchange_strong(old, FUTEX_LOCKED_UNCONTENDED)) {
        return 0;
    }

    // spin to see if we can get it with a short wait without involving kernel
    for (int i = 0; i < kSpinNumForLock; i++) {
        sched_yield();

        old = FUTEX_UNLOCKED;
        if (mLock.compare_exchange_strong(old, FUTEX_LOCKED_UNCONTENDED)) {
            return 0;
        }
    }

    // still locked, if other side thinks it was uncontended, now it is contended, so let them
    // know that they need to wake us up.
    if (old == FUTEX_LOCKED_UNCONTENDED) {
        old = mLock.exchange(FUTEX_LOCKED_CONTENDED);
        // It is possible that the other holder released the lock at this very moment (and old
        // becomes UNLOCKED), If so, we will not involve the kernel to wait for the lock to be
        // released, but are still marking our lock contended (even though we are the only
        // holders.)
    }

    // while the futex is still locked by someone else
    while (old != FUTEX_UNLOCKED) {
        // wait until other side releases the lock (and still contented)
        (void)syscall(__NR_futex, &mLock, FUTEX_WAIT, FUTEX_LOCKED_CONTENDED, NULL, NULL, 0);
        // try to relock
        old = mLock.exchange(FUTEX_LOCKED_CONTENDED);
    }
    return 0;
}

int C2SyncVariables::unlock() {
    // TRICKY: here we assume that we are holding this lock

    // unlock the lock immediately (since we were holding it)
    // If it is (still) locked uncontested, we are done (no need to involve the kernel)
    if (mLock.exchange(FUTEX_UNLOCKED) == FUTEX_LOCKED_UNCONTENDED) {
        return 0;
    }

<<<<<<< HEAD
    // not sure why we need to spin for unlock as here we know already we have a waiter who
    // we need to wake up.
    for (int i = 0; i < kSpinNumForUnlock; i++) {
        // here we seem to check if someone relocked this lock, and if they relocked uncontested,
        // we up it to contested.
=======
    // We don't need to spin for unlock as here we know already we have a waiter who we need to
    // wake up. This code was here in case someone just happened to lock this lock (uncontested)
    // before we would wake up other waiters to avoid a syscall. It is unsure if this ever gets
    // exercised or if this is the behavior we want. (Note that if this code is removed, the same
    // situation is still handled in lock() by the woken up waiter that realizes that the lock is
    // now taken.)
    for (int i = 0; i < kSpinNumForUnlock; i++) {
        // here we seem to check if someone relocked this lock, and if they relocked uncontested,
        // we up it to contested (since there are other waiters.)
>>>>>>> 05f0c2a6
        if (mLock.load() != FUTEX_UNLOCKED) {
            uint32_t old = FUTEX_LOCKED_UNCONTENDED;
            mLock.compare_exchange_strong(old, FUTEX_LOCKED_CONTENDED);
            // this is always true here so we return immediately
            if (old) {
                // if the lock was unlocked (again) we are done (?)
                return 0;
            }
        }
        sched_yield();
    }

<<<<<<< HEAD
    // wake up on waiter
=======
    // wake up one waiter
>>>>>>> 05f0c2a6
    (void)syscall(__NR_futex, &mLock, FUTEX_WAKE, 1, NULL, NULL, 0);
    return 0;
}

void C2SyncVariables::setInitialDequeueCountLocked(
        int32_t maxDequeueCount, int32_t curDequeueCount) {
    mMaxDequeueCount = maxDequeueCount;
    mCurDequeueCount = curDequeueCount;
}

uint32_t C2SyncVariables::getWaitIdLocked() {
    return mCond.load();
}

bool C2SyncVariables::isDequeueableLocked(uint32_t *waitId) {
    if (mMaxDequeueCount <= mCurDequeueCount) {
        if (waitId) {
            *waitId = getWaitIdLocked();
        }
        return false;
    }
    return true;
}

bool C2SyncVariables::notifyQueuedLocked(uint32_t *waitId, bool notify) {
    // Note. thundering herds may occur. Edge trigged signalling.
    // But one waiter will guarantee to dequeue. others may wait again.
    // Minimize futex syscall(trap) for the main use case(one waiter case).
    if (mMaxDequeueCount == mCurDequeueCount--) {
        if (notify) {
            broadcast();
        }
        return true;
    }

    if (mCurDequeueCount >= mMaxDequeueCount) {
        if (waitId) {
            *waitId = getWaitIdLocked();
        }
        ALOGV("dequeue blocked %d/%d", mCurDequeueCount, mMaxDequeueCount);
        return false;
    }
    return true;
}

void C2SyncVariables::notifyDequeuedLocked() {
    mCurDequeueCount++;
    ALOGV("dequeue successful %d/%d", mCurDequeueCount, mMaxDequeueCount);
}

void C2SyncVariables::setSyncStatusLocked(SyncStatus status) {
    mStatus = status;
    if (mStatus == STATUS_ACTIVE) {
        broadcast();
    }
}

C2SyncVariables::SyncStatus C2SyncVariables::getSyncStatusLocked() {
    return mStatus;
}

void C2SyncVariables::updateMaxDequeueCountLocked(int32_t maxDequeueCount) {
    mMaxDequeueCount = maxDequeueCount;
    if (mStatus == STATUS_ACTIVE) {
        broadcast();
    }
}

c2_status_t C2SyncVariables::waitForChange(uint32_t waitId, c2_nsecs_t timeoutNs) {
    if (timeoutNs < 0) {
        timeoutNs = 0;
    }
    struct timespec tv;
    tv.tv_sec = timeoutNs / 1000000000;
    tv.tv_nsec = timeoutNs % 1000000000;

    int ret =  syscall(__NR_futex, &mCond, FUTEX_WAIT, waitId, &tv, NULL, 0);
    if (ret == 0 || errno == EAGAIN) {
        return C2_OK;
    }
    if (errno == EINTR || errno == ETIMEDOUT) {
        return C2_TIMED_OUT;
    }
    return C2_BAD_VALUE;
}

void C2SyncVariables::notifyAll() {
    this->lock();
    this->broadcast();
    this->unlock();
}

int C2SyncVariables::signal() {
    mCond++;

    (void) syscall(__NR_futex, &mCond, FUTEX_WAKE, 1, NULL, NULL, 0);
    return 0;
}

int C2SyncVariables::broadcast() {
    mCond++;

    (void) syscall(__NR_futex, &mCond, FUTEX_REQUEUE, 1, (void *)INT_MAX, &mLock, 0);
    return 0;
}

int C2SyncVariables::wait() {
    uint32_t old = mCond.load();
    unlock();

    (void) syscall(__NR_futex, &mCond, FUTEX_WAIT, old, NULL, NULL, 0);
    while (mLock.exchange(FUTEX_LOCKED_CONTENDED)) {
        (void) syscall(__NR_futex, &mLock, FUTEX_WAIT, FUTEX_LOCKED_CONTENDED, NULL, NULL, 0);
    }
    return 0;
}<|MERGE_RESOLUTION|>--- conflicted
+++ resolved
@@ -171,13 +171,6 @@
         return 0;
     }
 
-<<<<<<< HEAD
-    // not sure why we need to spin for unlock as here we know already we have a waiter who
-    // we need to wake up.
-    for (int i = 0; i < kSpinNumForUnlock; i++) {
-        // here we seem to check if someone relocked this lock, and if they relocked uncontested,
-        // we up it to contested.
-=======
     // We don't need to spin for unlock as here we know already we have a waiter who we need to
     // wake up. This code was here in case someone just happened to lock this lock (uncontested)
     // before we would wake up other waiters to avoid a syscall. It is unsure if this ever gets
@@ -187,7 +180,6 @@
     for (int i = 0; i < kSpinNumForUnlock; i++) {
         // here we seem to check if someone relocked this lock, and if they relocked uncontested,
         // we up it to contested (since there are other waiters.)
->>>>>>> 05f0c2a6
         if (mLock.load() != FUTEX_UNLOCKED) {
             uint32_t old = FUTEX_LOCKED_UNCONTENDED;
             mLock.compare_exchange_strong(old, FUTEX_LOCKED_CONTENDED);
@@ -200,11 +192,7 @@
         sched_yield();
     }
 
-<<<<<<< HEAD
-    // wake up on waiter
-=======
     // wake up one waiter
->>>>>>> 05f0c2a6
     (void)syscall(__NR_futex, &mLock, FUTEX_WAKE, 1, NULL, NULL, 0);
     return 0;
 }
