--- conflicted
+++ resolved
@@ -2168,20 +2168,6 @@
         state->set(RUNNING);
     }
 
-<<<<<<< HEAD
-    std::map<size_t, sp<MediaCodecBuffer>> clientInputBuffers;
-    status_t err = mChannel->prepareInitialInputBuffers(&clientInputBuffers);
-    if (err == WOULD_BLOCK) {
-        return;
-    }
-    // FIXME(b/237656746)
-    if (err != OK && err != NO_MEMORY) {
-        ALOGE("Resume request for Input Buffers failed");
-        mCallback->onError(err, ACTION_CODE_FATAL);
-        return;
-    }
-=======
->>>>>>> fb249311
     mChannel->requestInitialInputBuffers(std::move(clientInputBuffers));
 }
 
