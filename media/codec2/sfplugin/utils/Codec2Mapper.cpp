--- conflicted
+++ resolved
@@ -311,13 +311,8 @@
     { C2Config::PCM_8, kAudioEncodingPcm8bit },
     { C2Config::PCM_16, kAudioEncodingPcm16bit },
     { C2Config::PCM_FLOAT, kAudioEncodingPcmFloat },
-<<<<<<< HEAD
-    { C2Config::PCM_24, kAudioEncodingPcm24bitPacked},
-    { C2Config::PCM_32, kAudioEncodingPcm32bit},
-=======
     { C2Config::PCM_24, kAudioEncodingPcm24bitPacked },
     { C2Config::PCM_32, kAudioEncodingPcm32bit },
->>>>>>> 0df0e3d0
 };
 
 ALookup<C2Config::level_t, int32_t> sVp9Levels = {
