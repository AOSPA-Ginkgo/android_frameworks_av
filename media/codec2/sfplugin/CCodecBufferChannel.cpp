--- conflicted
+++ resolved
@@ -1061,13 +1061,10 @@
             Mutexed<OutputSurface>::Locked output(mOutputSurface);
             output->maxDequeueBuffers = numOutputSlots +
                     reorderDepth.value + kRenderingDepth;
-<<<<<<< HEAD
-=======
             bool isHW = mComponent->getName().find("c2.qti") != std::string::npos;
             if (!isHW) {
                 output->maxDequeueBuffers += numInputSlots;
             }
->>>>>>> 63802939
             outputSurface = output->surface ?
                     output->surface->getIGraphicBufferProducer() : nullptr;
             if (outputSurface) {
@@ -1605,11 +1602,8 @@
 
                         bool outputBuffersChanged = false;
                         size_t numOutputSlots = 0;
-<<<<<<< HEAD
-=======
                         bool isHW = mComponent->getName().find("c2.qti") != std::string::npos;
                         size_t numInputSlots = mInput.lock()->numSlots;
->>>>>>> 63802939
                         {
                             Mutexed<Output>::Locked output(mOutput);
                             if (!output->buffers) {
@@ -1633,7 +1627,7 @@
                                         mName, output->numSlots, numOutputSlots);
                                 output->numSlots = numOutputSlots;
                             }
-                            output->numSlots = numOutputSlots;
+                            numOutputSlots = output->numSlots;
                         }
 
                         if (outputBuffersChanged) {
@@ -1643,12 +1637,9 @@
                         uint32_t depth = mOutput.lock()->buffers->getReorderDepth();
                         Mutexed<OutputSurface>::Locked output(mOutputSurface);
                         output->maxDequeueBuffers = numOutputSlots + depth + kRenderingDepth;
-<<<<<<< HEAD
-=======
                         if (!isHW) {
                             output->maxDequeueBuffers += numInputSlots;
                         }
->>>>>>> 63802939
                         if (output->surface) {
                             ALOGI("[%s] onWorkDone: updating max output delay %u",
                                     mName, output->maxDequeueBuffers);
