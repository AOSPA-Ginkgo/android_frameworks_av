--- conflicted
+++ resolved
@@ -1450,14 +1450,10 @@
         {
             Mutexed<OutputSurface>::Locked output(mOutputSurface);
             maxDequeueCount = output->maxDequeueBuffers = numOutputSlots +
-<<<<<<< HEAD
-                    reorderDepth.value + kRenderingDepth;
+                    reorderDepth.value + mRenderingDepth;
             if (!secure) {
                 output->maxDequeueBuffers += numInputSlots;
             }
-=======
-                    reorderDepth.value + mRenderingDepth;
->>>>>>> 40c7c53d
             outputSurface = output->surface ?
                     output->surface->getIGraphicBufferProducer() : nullptr;
             if (outputSurface) {
