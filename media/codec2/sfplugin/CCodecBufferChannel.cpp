--- conflicted
+++ resolved
@@ -14,12 +14,8 @@
  * limitations under the License.
  */
 
-<<<<<<< HEAD
 #define LOG_NDEBUG 0
-=======
-//#define LOG_NDEBUG 0
 #include <utils/Errors.h>
->>>>>>> 4cb1afd1
 #define LOG_TAG "CCodecBufferChannel"
 #define ATRACE_TAG  ATRACE_TAG_VIDEO
 #include <utils/Log.h>
