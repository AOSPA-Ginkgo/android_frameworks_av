--- conflicted
+++ resolved
@@ -211,13 +211,8 @@
                     public virtual IMediaDeathNotifier
 {
 public:
-<<<<<<< HEAD
-    MediaPlayer() : MediaPlayer("") {}
-    MediaPlayer(const std::string opPackageName);
-=======
     MediaPlayer();
     explicit MediaPlayer(const std::string opPackageName);
->>>>>>> c61a76c7
     ~MediaPlayer();
             void            died();
             void            disconnect();
