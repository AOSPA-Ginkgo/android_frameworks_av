--- conflicted
+++ resolved
@@ -157,13 +157,10 @@
             char *cmd = NULL;
             if (cmdSize) {
                 cmd = (char *)calloc(cmdSize, 1);
-<<<<<<< HEAD
-=======
                 if (cmd == NULL) {
                     reply->writeInt32(NO_MEMORY);
                     return NO_ERROR;
                 }
->>>>>>> f733ab6e
                 data.read(cmd, cmdSize);
             }
             uint32_t replySize = data.readInt32();
@@ -171,14 +168,11 @@
             char *resp = NULL;
             if (replySize) {
                 resp = (char *)calloc(replySize, 1);
-<<<<<<< HEAD
-=======
                 if (resp == NULL) {
                     free(cmd);
                     reply->writeInt32(NO_MEMORY);
                     return NO_ERROR;
                 }
->>>>>>> f733ab6e
             }
             status_t status = command(cmdCode, cmdSize, cmd, &replySz, resp);
             reply->writeInt32(status);
