LOCAL_PATH:= $(call my-dir)

include $(CLEAR_VARS)

LOCAL_SRC_FILES:= \
    AudioParameter.cpp
LOCAL_MODULE:= libmedia_helper
LOCAL_MODULE_TAGS := optional

include $(BUILD_STATIC_LIBRARY)

include $(CLEAR_VARS)

LOCAL_SRC_FILES:= \
    AudioTrack.cpp \
    AudioTrackShared.cpp \
    IAudioFlinger.cpp \
    IAudioFlingerClient.cpp \
    IAudioTrack.cpp \
    IAudioRecord.cpp \
    ICrypto.cpp \
    IDrm.cpp \
    IDrmClient.cpp \
    IHDCP.cpp \
    AudioRecord.cpp \
    AudioSystem.cpp \
    mediaplayer.cpp \
    IMediaHTTPConnection.cpp \
    IMediaHTTPService.cpp \
    IMediaLogService.cpp \
    IMediaPlayerService.cpp \
    IMediaPlayerClient.cpp \
    IMediaRecorderClient.cpp \
    IMediaPlayer.cpp \
    IMediaRecorder.cpp \
    IRemoteDisplay.cpp \
    IRemoteDisplayClient.cpp \
    IStreamSource.cpp \
    Metadata.cpp \
    mediarecorder.cpp \
    IMediaMetadataRetriever.cpp \
    mediametadataretriever.cpp \
    ToneGenerator.cpp \
    JetPlayer.cpp \
    IOMX.cpp \
    IAudioPolicyService.cpp \
    IAudioPolicyServiceClient.cpp \
    MediaScanner.cpp \
    MediaScannerClient.cpp \
    CharacterEncodingDetector.cpp \
    IMediaDeathNotifier.cpp \
    MediaProfiles.cpp \
    IEffect.cpp \
    IEffectClient.cpp \
    AudioEffect.cpp \
    Visualizer.cpp \
    MemoryLeakTrackUtil.cpp \
    SoundPool.cpp \
    SoundPoolThread.cpp \
    StringArray.cpp

LOCAL_SRC_FILES += ../libnbaio/roundup.c

LOCAL_SHARED_LIBRARIES := \
	libui liblog libcutils libutils libbinder libsonivox libicuuc libicui18n libexpat \
        libcamera_client libstagefright_foundation \
        libgui libdl libaudioutils libnbaio

LOCAL_STATIC_LIBRARIES += libinstantssq

LOCAL_WHOLE_STATIC_LIBRARY := libmedia_helper

LOCAL_MODULE:= libmedia

LOCAL_C_INCLUDES := \
    $(TOP)/frameworks/native/include/media/openmax \
<<<<<<< HEAD
    external/icu4c/common \
    external/icu4c/i18n \
=======
    external/icu/icu4c/source/common \
>>>>>>> 373e21cc
    $(call include-path-for, audio-effects) \
    $(call include-path-for, audio-utils)

include $(BUILD_SHARED_LIBRARY)

include $(CLEAR_VARS)

# for <cutils/atomic-inline.h>
LOCAL_CFLAGS += -DANDROID_SMP=$(if $(findstring true,$(TARGET_CPU_SMP)),1,0)
LOCAL_SRC_FILES += SingleStateQueue.cpp
LOCAL_CFLAGS += -DSINGLE_STATE_QUEUE_INSTANTIATIONS='"SingleStateQueueInstantiations.cpp"'

LOCAL_MODULE := libinstantssq
LOCAL_MODULE_TAGS := optional

include $(BUILD_STATIC_LIBRARY)<|MERGE_RESOLUTION|>--- conflicted
+++ resolved
@@ -74,12 +74,8 @@
 
 LOCAL_C_INCLUDES := \
     $(TOP)/frameworks/native/include/media/openmax \
-<<<<<<< HEAD
-    external/icu4c/common \
-    external/icu4c/i18n \
-=======
     external/icu/icu4c/source/common \
->>>>>>> 373e21cc
+    external/icu/icu4c/source/i18n \
     $(call include-path-for, audio-effects) \
     $(call include-path-for, audio-utils)
 
