--- conflicted
+++ resolved
@@ -48,13 +48,9 @@
     {"amrwb",  AUDIO_ENCODER_AMR_WB},
     {"aac",    AUDIO_ENCODER_AAC},
     {"heaac",  AUDIO_ENCODER_HE_AAC},
-<<<<<<< HEAD
-    {"aaceld", AUDIO_ENCODER_AAC_ELD},
+    {"aaceld", AUDIO_ENCODER_AAC_ELD}, 
+    {"opus",   AUDIO_ENCODER_OPUS},
     {"lpcm",  AUDIO_ENCODER_LPCM},
-=======
-    {"aaceld", AUDIO_ENCODER_AAC_ELD}, 
-    {"opus",   AUDIO_ENCODER_OPUS}
->>>>>>> 4fcae3a3
 };
 
 const MediaProfiles::NameToTagMap MediaProfiles::sFileFormatMap[] = {
