/*
**
** Copyright 2010, The Android Open Source Project
**
** Licensed under the Apache License, Version 2.0 (the "License");
** you may not use this file except in compliance with the License.
** You may obtain a copy of the License at
**
**     http://www.apache.org/licenses/LICENSE-2.0
**
** Unless required by applicable law or agreed to in writing, software
** distributed under the License is distributed on an "AS IS" BASIS,
** WITHOUT WARRANTIES OR CONDITIONS OF ANY KIND, either express or implied.
** See the License for the specific language governing permissions and
** limitations under the License.
*/


//#define LOG_NDEBUG 0
#define LOG_TAG "MediaProfiles"

#include <stdlib.h>
#include <utils/Log.h>
#include <utils/Vector.h>
#include <cutils/properties.h>
#include <expat.h>
#include <media/MediaProfiles.h>
#include <media/stagefright/foundation/ADebug.h>
#include <OMX_Video.h>
#include <sys/stat.h>

#include <array>
#include <string>
#include <vector>

namespace android {

namespace /* unnamed */ {

// Returns a list of possible paths for the media_profiles XML file.
std::array<char const*, 5> const& getXmlPaths() {
    static std::array<std::string const, 5> const paths =
        []() -> decltype(paths) {
            // Directories for XML file that will be searched (in this order).
            constexpr std::array<char const*, 4> searchDirs = {
                "product/etc/",
                "odm/etc/",
                "vendor/etc/",
                "system/etc/",
            };

            // The file name may contain a variant if the vendor property
            // ro.vendor.media_profiles_xml_variant is set.
            char variant[PROPERTY_VALUE_MAX];
            property_get("ro.media.xml_variant.profiles",
                         variant,
                         "_V1_0");

            std::string fileName =
                std::string("media_profiles") + variant + ".xml";

            return { searchDirs[0] + fileName,
                     searchDirs[1] + fileName,
                     searchDirs[2] + fileName,
                     searchDirs[3] + fileName,
                     "system/etc/media_profiles.xml" // System fallback
                   };
        }();
    static std::array<char const*, 5> const cPaths = {
            paths[0].data(),
            paths[1].data(),
            paths[2].data(),
            paths[3].data(),
            paths[4].data()
        };
    return cPaths;
}

} // unnamed namespace

Mutex MediaProfiles::sLock;
bool MediaProfiles::sIsInitialized = false;
MediaProfiles *MediaProfiles::sInstance = NULL;

const MediaProfiles::NameToTagMap MediaProfiles::sVideoEncoderNameMap[] = {
    {"h263", VIDEO_ENCODER_H263},
    {"h264", VIDEO_ENCODER_H264},
    {"m4v",  VIDEO_ENCODER_MPEG_4_SP},
    {"hevc", VIDEO_ENCODER_HEVC}
};

const MediaProfiles::NameToTagMap MediaProfiles::sAudioEncoderNameMap[] = {
    {"amrnb",  AUDIO_ENCODER_AMR_NB},
    {"amrwb",  AUDIO_ENCODER_AMR_WB},
    {"aac",    AUDIO_ENCODER_AAC},
    {"heaac",  AUDIO_ENCODER_HE_AAC},
    {"aaceld", AUDIO_ENCODER_AAC_ELD},
    {"opus",   AUDIO_ENCODER_OPUS},
    {"lpcm",  AUDIO_ENCODER_LPCM},
};

const MediaProfiles::NameToTagMap MediaProfiles::sFileFormatMap[] = {
    {"3gp", OUTPUT_FORMAT_THREE_GPP},
    {"mp4", OUTPUT_FORMAT_MPEG_4}
};

const MediaProfiles::NameToTagMap MediaProfiles::sVideoDecoderNameMap[] = {
    {"wmv", VIDEO_DECODER_WMV}
};

const MediaProfiles::NameToTagMap MediaProfiles::sAudioDecoderNameMap[] = {
    {"wma", AUDIO_DECODER_WMA}
};

const MediaProfiles::NameToTagMap MediaProfiles::sCamcorderQualityNameMap[] = {
    {"low", CAMCORDER_QUALITY_LOW},
    {"high", CAMCORDER_QUALITY_HIGH},
    {"qcif", CAMCORDER_QUALITY_QCIF},
    {"cif", CAMCORDER_QUALITY_CIF},
    {"480p", CAMCORDER_QUALITY_480P},
    {"720p", CAMCORDER_QUALITY_720P},
    {"1080p", CAMCORDER_QUALITY_1080P},
    {"2160p", CAMCORDER_QUALITY_2160P},
    {"qvga", CAMCORDER_QUALITY_QVGA},
    {"vga", CAMCORDER_QUALITY_VGA},
    {"4kdci", CAMCORDER_QUALITY_4KDCI},
    {"qhd", CAMCORDER_QUALITY_QHD},
    {"2k", CAMCORDER_QUALITY_2K},
    {"8kuhd", CAMCORDER_QUALITY_8KUHD},

    {"timelapselow",  CAMCORDER_QUALITY_TIME_LAPSE_LOW},
    {"timelapsehigh", CAMCORDER_QUALITY_TIME_LAPSE_HIGH},
    {"timelapseqcif", CAMCORDER_QUALITY_TIME_LAPSE_QCIF},
    {"timelapsecif", CAMCORDER_QUALITY_TIME_LAPSE_CIF},
    {"timelapse480p", CAMCORDER_QUALITY_TIME_LAPSE_480P},
    {"timelapse720p", CAMCORDER_QUALITY_TIME_LAPSE_720P},
    {"timelapse1080p", CAMCORDER_QUALITY_TIME_LAPSE_1080P},
    {"timelapse2160p", CAMCORDER_QUALITY_TIME_LAPSE_2160P},
    {"timelapseqvga", CAMCORDER_QUALITY_TIME_LAPSE_QVGA},
    {"timelapsevga", CAMCORDER_QUALITY_TIME_LAPSE_VGA},
    {"timelapse4kdci", CAMCORDER_QUALITY_TIME_LAPSE_4KDCI},
    {"timelapseqhd", CAMCORDER_QUALITY_TIME_LAPSE_QHD},
    {"timelapse2k", CAMCORDER_QUALITY_TIME_LAPSE_2K},

    {"highspeedlow",  CAMCORDER_QUALITY_HIGH_SPEED_LOW},
    {"highspeedhigh", CAMCORDER_QUALITY_HIGH_SPEED_HIGH},
    {"highspeed480p", CAMCORDER_QUALITY_HIGH_SPEED_480P},
    {"highspeed720p", CAMCORDER_QUALITY_HIGH_SPEED_720P},
    {"highspeed1080p", CAMCORDER_QUALITY_HIGH_SPEED_1080P},
    {"highspeed2160p", CAMCORDER_QUALITY_HIGH_SPEED_2160P},
    {"highspeedcif", CAMCORDER_QUALITY_HIGH_SPEED_CIF},
    {"highspeedvga", CAMCORDER_QUALITY_HIGH_SPEED_VGA},
    {"highspeed4kdci", CAMCORDER_QUALITY_HIGH_SPEED_4KDCI},
<<<<<<< HEAD
    {"qhd", CAMCORDER_QUALITY_QHD},
    {"2k", CAMCORDER_QUALITY_2k},
    {"timelapseqhd", CAMCORDER_QUALITY_TIME_LAPSE_QHD},
    {"timelapse2k", CAMCORDER_QUALITY_TIME_LAPSE_2k},
    {"8kuhd", CAMCORDER_QUALITY_8KUHD},
    {"timelapse8kuhd", CAMCORDER_QUALITY_TIME_LAPSE_8KUHD},
=======

    // Vendor-specific profiles
>>>>>>> 1ab1cf68
};

#if LOG_NDEBUG
#define UNUSED __unused
#else
#define UNUSED
#endif

/*static*/ void
MediaProfiles::logVideoCodec(const MediaProfiles::VideoCodec& codec UNUSED)
{
    ALOGV("video codec:");
    ALOGV("codec = %d", codec.mCodec);
    ALOGV("bit rate: %d", codec.mBitRate);
    ALOGV("frame width: %d", codec.mFrameWidth);
    ALOGV("frame height: %d", codec.mFrameHeight);
    ALOGV("frame rate: %d", codec.mFrameRate);
}

/*static*/ void
MediaProfiles::logAudioCodec(const MediaProfiles::AudioCodec& codec UNUSED)
{
    ALOGV("audio codec:");
    ALOGV("codec = %d", codec.mCodec);
    ALOGV("bit rate: %d", codec.mBitRate);
    ALOGV("sample rate: %d", codec.mSampleRate);
    ALOGV("number of channels: %d", codec.mChannels);
}

/*static*/ void
MediaProfiles::logVideoEncoderCap(const MediaProfiles::VideoEncoderCap& cap UNUSED)
{
    ALOGV("video encoder cap:");
    ALOGV("codec = %d", cap.mCodec);
    ALOGV("bit rate: min = %d and max = %d", cap.mMinBitRate, cap.mMaxBitRate);
    ALOGV("frame width: min = %d and max = %d", cap.mMinFrameWidth, cap.mMaxFrameWidth);
    ALOGV("frame height: min = %d and max = %d", cap.mMinFrameHeight, cap.mMaxFrameHeight);
    ALOGV("frame rate: min = %d and max = %d", cap.mMinFrameRate, cap.mMaxFrameRate);
}

/*static*/ void
MediaProfiles::logAudioEncoderCap(const MediaProfiles::AudioEncoderCap& cap UNUSED)
{
    ALOGV("audio encoder cap:");
    ALOGV("codec = %d", cap.mCodec);
    ALOGV("bit rate: min = %d and max = %d", cap.mMinBitRate, cap.mMaxBitRate);
    ALOGV("sample rate: min = %d and max = %d", cap.mMinSampleRate, cap.mMaxSampleRate);
    ALOGV("number of channels: min = %d and max = %d", cap.mMinChannels, cap.mMaxChannels);
}

/*static*/ void
MediaProfiles::logVideoDecoderCap(const MediaProfiles::VideoDecoderCap& cap UNUSED)
{
    ALOGV("video decoder cap:");
    ALOGV("codec = %d", cap.mCodec);
}

/*static*/ void
MediaProfiles::logAudioDecoderCap(const MediaProfiles::AudioDecoderCap& cap UNUSED)
{
    ALOGV("audio codec cap:");
    ALOGV("codec = %d", cap.mCodec);
}

/*static*/ int
MediaProfiles::findTagForName(const MediaProfiles::NameToTagMap *map, size_t nMappings,
        const char *name)
{
    int tag = -1;
    for (size_t i = 0; i < nMappings; ++i) {
        if (!strcmp(map[i].name, name)) {
            tag = map[i].tag;
            break;
        }
    }
    return tag;
}

/*static*/ MediaProfiles::VideoCodec*
MediaProfiles::createVideoCodec(const char **atts, MediaProfiles *profiles)
{
    CHECK(!strcmp("codec",     atts[0]) &&
          !strcmp("bitRate",   atts[2]) &&
          !strcmp("width",     atts[4]) &&
          !strcmp("height",    atts[6]) &&
          !strcmp("frameRate", atts[8]));

    const size_t nMappings = sizeof(sVideoEncoderNameMap)/sizeof(sVideoEncoderNameMap[0]);
    const int codec = findTagForName(sVideoEncoderNameMap, nMappings, atts[1]);
    if (codec == -1) {
      ALOGE("MediaProfiles::createVideoCodec failed to locate codec %s", atts[1]);
      return nullptr;
    }

    MediaProfiles::VideoCodec *videoCodec =
        new MediaProfiles::VideoCodec(static_cast<video_encoder>(codec),
            atoi(atts[3]), atoi(atts[5]), atoi(atts[7]), atoi(atts[9]));
    logVideoCodec(*videoCodec);

    size_t nCamcorderProfiles;
    CHECK((nCamcorderProfiles = profiles->mCamcorderProfiles.size()) >= 1);
    profiles->mCamcorderProfiles[nCamcorderProfiles - 1]->mVideoCodec = videoCodec;
    return videoCodec;
}

/*static*/ MediaProfiles::AudioCodec*
MediaProfiles::createAudioCodec(const char **atts, MediaProfiles *profiles)
{
    CHECK(!strcmp("codec",      atts[0]) &&
          !strcmp("bitRate",    atts[2]) &&
          !strcmp("sampleRate", atts[4]) &&
          !strcmp("channels",   atts[6]));
    const size_t nMappings = sizeof(sAudioEncoderNameMap)/sizeof(sAudioEncoderNameMap[0]);
    const int codec = findTagForName(sAudioEncoderNameMap, nMappings, atts[1]);
    if (codec == -1) {
      ALOGE("MediaProfiles::createAudioCodec failed to locate codec %s", atts[1]);
      return nullptr;
    }

    MediaProfiles::AudioCodec *audioCodec =
        new MediaProfiles::AudioCodec(static_cast<audio_encoder>(codec),
            atoi(atts[3]), atoi(atts[5]), atoi(atts[7]));
    logAudioCodec(*audioCodec);

    size_t nCamcorderProfiles;
    CHECK((nCamcorderProfiles = profiles->mCamcorderProfiles.size()) >= 1);
    profiles->mCamcorderProfiles[nCamcorderProfiles - 1]->mAudioCodec = audioCodec;
    return audioCodec;
}
/*static*/ MediaProfiles::AudioDecoderCap*
MediaProfiles::createAudioDecoderCap(const char **atts)
{
    CHECK(!strcmp("name",    atts[0]) &&
          !strcmp("enabled", atts[2]));

    const size_t nMappings = sizeof(sAudioDecoderNameMap)/sizeof(sAudioDecoderNameMap[0]);
    const int codec = findTagForName(sAudioDecoderNameMap, nMappings, atts[1]);
    if (codec == -1) {
      ALOGE("MediaProfiles::createAudioDecoderCap failed to locate codec %s", atts[1]);
      return nullptr;
    }

    MediaProfiles::AudioDecoderCap *cap =
        new MediaProfiles::AudioDecoderCap(static_cast<audio_decoder>(codec));
    logAudioDecoderCap(*cap);
    return cap;
}

/*static*/ MediaProfiles::VideoDecoderCap*
MediaProfiles::createVideoDecoderCap(const char **atts)
{
    CHECK(!strcmp("name",    atts[0]) &&
          !strcmp("enabled", atts[2]));

    const size_t nMappings = sizeof(sVideoDecoderNameMap)/sizeof(sVideoDecoderNameMap[0]);
    const int codec = findTagForName(sVideoDecoderNameMap, nMappings, atts[1]);
    if (codec == -1) {
      ALOGE("MediaProfiles::createVideoDecoderCap failed to locate codec %s", atts[1]);
      return nullptr;
    }

    MediaProfiles::VideoDecoderCap *cap =
        new MediaProfiles::VideoDecoderCap(static_cast<video_decoder>(codec));
    logVideoDecoderCap(*cap);
    return cap;
}

/*static*/ MediaProfiles::VideoEncoderCap*
MediaProfiles::createVideoEncoderCap(const char **atts)
{
    CHECK(!strcmp("name",           atts[0])  &&
          !strcmp("enabled",        atts[2])  &&
          !strcmp("minBitRate",     atts[4])  &&
          !strcmp("maxBitRate",     atts[6])  &&
          !strcmp("minFrameWidth",  atts[8])  &&
          !strcmp("maxFrameWidth",  atts[10]) &&
          !strcmp("minFrameHeight", atts[12]) &&
          !strcmp("maxFrameHeight", atts[14]) &&
          !strcmp("minFrameRate",   atts[16]) &&
          !strcmp("maxFrameRate",   atts[18]));

    const size_t nMappings = sizeof(sVideoEncoderNameMap)/sizeof(sVideoEncoderNameMap[0]);
    const int codec = findTagForName(sVideoEncoderNameMap, nMappings, atts[1]);
    if (codec == -1) {
      ALOGE("MediaProfiles::createVideoEncoderCap failed to locate codec %s", atts[1]);
      return nullptr;
    }

    MediaProfiles::VideoEncoderCap *cap =
        new MediaProfiles::VideoEncoderCap(static_cast<video_encoder>(codec),
            atoi(atts[5]), atoi(atts[7]), atoi(atts[9]), atoi(atts[11]), atoi(atts[13]),
            atoi(atts[15]), atoi(atts[17]), atoi(atts[19]));
    logVideoEncoderCap(*cap);
    return cap;
}

/*static*/ MediaProfiles::AudioEncoderCap*
MediaProfiles::createAudioEncoderCap(const char **atts)
{
    CHECK(!strcmp("name",          atts[0])  &&
          !strcmp("enabled",       atts[2])  &&
          !strcmp("minBitRate",    atts[4])  &&
          !strcmp("maxBitRate",    atts[6])  &&
          !strcmp("minSampleRate", atts[8])  &&
          !strcmp("maxSampleRate", atts[10]) &&
          !strcmp("minChannels",   atts[12]) &&
          !strcmp("maxChannels",   atts[14]));

    const size_t nMappings = sizeof(sAudioEncoderNameMap)/sizeof(sAudioEncoderNameMap[0]);
    const int codec = findTagForName(sAudioEncoderNameMap, nMappings, atts[1]);
    if (codec == -1) {
      ALOGE("MediaProfiles::createAudioEncoderCap failed to locate codec %s", atts[1]);
      return nullptr;
    }

    MediaProfiles::AudioEncoderCap *cap =
        new MediaProfiles::AudioEncoderCap(static_cast<audio_encoder>(codec), atoi(atts[5]),
            atoi(atts[7]), atoi(atts[9]), atoi(atts[11]), atoi(atts[13]), atoi(atts[15]));
    logAudioEncoderCap(*cap);
    return cap;
}

/*static*/ output_format
MediaProfiles::createEncoderOutputFileFormat(const char **atts)
{
    CHECK(!strcmp("name", atts[0]));

    const size_t nMappings =sizeof(sFileFormatMap)/sizeof(sFileFormatMap[0]);
    const int format = findTagForName(sFileFormatMap, nMappings, atts[1]);
    CHECK(format != -1);

    return static_cast<output_format>(format);
}

static bool isCameraIdFound(int cameraId, const Vector<int>& cameraIds) {
    for (int i = 0, n = cameraIds.size(); i < n; ++i) {
        if (cameraId == cameraIds[i]) {
            return true;
        }
    }
    return false;
}

/*static*/ MediaProfiles::CamcorderProfile*
MediaProfiles::createCamcorderProfile(int cameraId, const char **atts, Vector<int>& cameraIds)
{
    CHECK(!strcmp("quality",    atts[0]) &&
          !strcmp("fileFormat", atts[2]) &&
          !strcmp("duration",   atts[4]));

    const size_t nProfileMappings = sizeof(sCamcorderQualityNameMap)/
            sizeof(sCamcorderQualityNameMap[0]);
    const int quality = findTagForName(sCamcorderQualityNameMap, nProfileMappings, atts[1]);
    if (quality == -1) {
      ALOGE("MediaProfiles::createCamcorderProfile failed to locate quality %s", atts[1]);
      return nullptr;
    }

    const size_t nFormatMappings = sizeof(sFileFormatMap)/sizeof(sFileFormatMap[0]);
    const int fileFormat = findTagForName(sFileFormatMap, nFormatMappings, atts[3]);
    if (fileFormat == -1) {
      ALOGE("MediaProfiles::createCamcorderProfile failed to locate file format %s", atts[1]);
      return nullptr;
    }

    MediaProfiles::CamcorderProfile *profile = new MediaProfiles::CamcorderProfile;
    profile->mCameraId = cameraId;
    if (!isCameraIdFound(cameraId, cameraIds)) {
        cameraIds.add(cameraId);
    }
    profile->mFileFormat = static_cast<output_format>(fileFormat);
    profile->mQuality = static_cast<camcorder_quality>(quality);
    profile->mDuration = atoi(atts[5]);
    return profile;
}

MediaProfiles::ImageEncodingQualityLevels*
MediaProfiles::findImageEncodingQualityLevels(int cameraId) const
{
    int n = mImageEncodingQualityLevels.size();
    for (int i = 0; i < n; i++) {
        ImageEncodingQualityLevels *levels = mImageEncodingQualityLevels[i];
        if (levels->mCameraId == cameraId) {
            return levels;
        }
    }
    return NULL;
}

void MediaProfiles::addImageEncodingQualityLevel(int cameraId, const char** atts)
{
    CHECK(!strcmp("quality", atts[0]));
    int quality = atoi(atts[1]);
    ALOGV("%s: cameraId=%d, quality=%d", __func__, cameraId, quality);
    ImageEncodingQualityLevels *levels = findImageEncodingQualityLevels(cameraId);

    if (levels == NULL) {
        levels = new ImageEncodingQualityLevels();
        levels->mCameraId = cameraId;
        mImageEncodingQualityLevels.add(levels);
    }

    levels->mLevels.add(quality);
}

/*static*/ int
MediaProfiles::getCameraId(const char** atts)
{
    if (!atts[0]) return 0;  // default cameraId = 0
    CHECK(!strcmp("cameraId", atts[0]));
    return atoi(atts[1]);
}

void MediaProfiles::addStartTimeOffset(int cameraId, const char** atts)
{
    int offsetTimeMs = 1000;
    if (atts[2]) {
        CHECK(!strcmp("startOffsetMs", atts[2]));
        offsetTimeMs = atoi(atts[3]);
    }

    ALOGV("%s: cameraId=%d, offset=%d ms", __func__, cameraId, offsetTimeMs);
    mStartTimeOffsets.replaceValueFor(cameraId, offsetTimeMs);
}

/*static*/ void
MediaProfiles::startElementHandler(void *userData, const char *name, const char **atts)
{
    MediaProfiles *profiles = (MediaProfiles *) userData;
    if (strcmp("Video", name) == 0) {
        createVideoCodec(atts, profiles);
    } else if (strcmp("Audio", name) == 0) {
        createAudioCodec(atts, profiles);
    } else if (strcmp("VideoEncoderCap", name) == 0 &&
               strcmp("true", atts[3]) == 0) {
        MediaProfiles::VideoEncoderCap* cap = createVideoEncoderCap(atts);
        if (cap != nullptr) {
          profiles->mVideoEncoders.add(cap);
        }
    } else if (strcmp("AudioEncoderCap", name) == 0 &&
               strcmp("true", atts[3]) == 0) {
        MediaProfiles::AudioEncoderCap* cap = createAudioEncoderCap(atts);
        if (cap != nullptr) {
          profiles->mAudioEncoders.add(cap);
        }
    } else if (strcmp("VideoDecoderCap", name) == 0 &&
               strcmp("true", atts[3]) == 0) {
        MediaProfiles::VideoDecoderCap* cap = createVideoDecoderCap(atts);
        if (cap != nullptr) {
          profiles->mVideoDecoders.add(cap);
        }
    } else if (strcmp("AudioDecoderCap", name) == 0 &&
               strcmp("true", atts[3]) == 0) {
        MediaProfiles::AudioDecoderCap* cap = createAudioDecoderCap(atts);
        if (cap != nullptr) {
          profiles->mAudioDecoders.add(cap);
        }
    } else if (strcmp("EncoderOutputFileFormat", name) == 0) {
        profiles->mEncoderOutputFileFormats.add(createEncoderOutputFileFormat(atts));
    } else if (strcmp("CamcorderProfiles", name) == 0) {
        profiles->mCurrentCameraId = getCameraId(atts);
        profiles->addStartTimeOffset(profiles->mCurrentCameraId, atts);
    } else if (strcmp("EncoderProfile", name) == 0) {
      MediaProfiles::CamcorderProfile* profile = createCamcorderProfile(
          profiles->mCurrentCameraId, atts, profiles->mCameraIds);
      if (profile != nullptr) {
        profiles->mCamcorderProfiles.add(profile);
      }
    } else if (strcmp("ImageEncoding", name) == 0) {
        profiles->addImageEncodingQualityLevel(profiles->mCurrentCameraId, atts);
    }
}

static bool isCamcorderProfile(camcorder_quality quality) {
    return (quality >= CAMCORDER_QUALITY_LIST_START &&
           quality <= CAMCORDER_QUALITY_LIST_END) ||
           (quality >= CAMCORDER_QUALITY_VENDOR_LIST_START &&
           quality <= CAMCORDER_QUALITY_VENDOR_LIST_END);
}

static bool isTimelapseProfile(camcorder_quality quality) {
    return quality >= CAMCORDER_QUALITY_TIME_LAPSE_LIST_START &&
           quality <= CAMCORDER_QUALITY_TIME_LAPSE_LIST_END;
}

static bool isHighSpeedProfile(camcorder_quality quality) {
    return quality >= CAMCORDER_QUALITY_HIGH_SPEED_LIST_START &&
           quality <= CAMCORDER_QUALITY_HIGH_SPEED_LIST_END;
}

void MediaProfiles::initRequiredProfileRefs(const Vector<int>& cameraIds) {
    ALOGV("Number of camera ids: %zu", cameraIds.size());
    CHECK(cameraIds.size() > 0);
    mRequiredProfileRefs = new RequiredProfiles[cameraIds.size()];
    for (size_t i = 0, n = cameraIds.size(); i < n; ++i) {
        mRequiredProfileRefs[i].mCameraId = cameraIds[i];
        for (size_t j = 0; j < kNumRequiredProfiles; ++j) {
            mRequiredProfileRefs[i].mRefs[j].mHasRefProfile = false;
            mRequiredProfileRefs[i].mRefs[j].mRefProfileIndex = -1;
            if ((j & 1) == 0) {  // low resolution
                mRequiredProfileRefs[i].mRefs[j].mResolutionProduct = 0x7FFFFFFF;
            } else {             // high resolution
                mRequiredProfileRefs[i].mRefs[j].mResolutionProduct = 0;
            }
        }
    }
}

int MediaProfiles::getRequiredProfileRefIndex(int cameraId) {
    for (size_t i = 0, n = mCameraIds.size(); i < n; ++i) {
        if (mCameraIds[i] == cameraId) {
            return i;
        }
    }
    return -1;
}

void MediaProfiles::checkAndAddRequiredProfilesIfNecessary() {
    if (sIsInitialized) {
        return;
    }

    initRequiredProfileRefs(mCameraIds);

    for (size_t i = 0, n = mCamcorderProfiles.size(); i < n; ++i) {
        int product = mCamcorderProfiles[i]->mVideoCodec->mFrameWidth *
                      mCamcorderProfiles[i]->mVideoCodec->mFrameHeight;

        camcorder_quality quality = mCamcorderProfiles[i]->mQuality;
        int cameraId = mCamcorderProfiles[i]->mCameraId;
        int index = -1;
        int refIndex = getRequiredProfileRefIndex(cameraId);
        CHECK(refIndex != -1);
        RequiredProfileRefInfo *info;
        camcorder_quality refQuality;

        // Check high and low from either camcorder profile, timelapse profile
        // or high speed profile, but not all of them. Default, check camcorder profile
        size_t j = 0;
        size_t o = 2;
        if (isTimelapseProfile(quality)) {
            // Check timelapse profile instead.
            j = 2;
            o = kNumRequiredProfiles;
        } else if (isHighSpeedProfile(quality)) {
            // Skip the check for high speed profile.
            continue;
        } else {
            // Must be camcorder profile.
            CHECK(isCamcorderProfile(quality));
        }
        for (; j < o; ++j) {
            info = &(mRequiredProfileRefs[refIndex].mRefs[j]);
            if ((j % 2 == 0 && product > info->mResolutionProduct) ||  // low
                (j % 2 != 0 && product < info->mResolutionProduct)) {  // high
                continue;
            }
            switch (j) {
                case 0:
                   refQuality = CAMCORDER_QUALITY_LOW;
                   break;
                case 1:
                   refQuality = CAMCORDER_QUALITY_HIGH;
                   break;
                case 2:
                   refQuality = CAMCORDER_QUALITY_TIME_LAPSE_LOW;
                   break;
                case 3:
                   refQuality = CAMCORDER_QUALITY_TIME_LAPSE_HIGH;
                   break;
                default:
                    CHECK(!"Should never reach here");
            }

            if (!info->mHasRefProfile) {
                index = getCamcorderProfileIndex(cameraId, refQuality);
            }
            if (index == -1) {
                // New high or low quality profile is found.
                // Update its reference.
                info->mHasRefProfile = true;
                info->mRefProfileIndex = i;
                info->mResolutionProduct = product;
            }
        }
    }

    for (size_t cameraId = 0; cameraId < mCameraIds.size(); ++cameraId) {
        for (size_t j = 0; j < kNumRequiredProfiles; ++j) {
            int refIndex = getRequiredProfileRefIndex(cameraId);
            CHECK(refIndex != -1);
            RequiredProfileRefInfo *info =
                    &mRequiredProfileRefs[refIndex].mRefs[j];

            if (info->mHasRefProfile) {

                std::unique_ptr<CamcorderProfile> profile =
                    std::make_unique<CamcorderProfile>(
                            *mCamcorderProfiles[info->mRefProfileIndex]);

                // Overwrite the quality
                switch (j % kNumRequiredProfiles) {
                    case 0:
                        profile->mQuality = CAMCORDER_QUALITY_LOW;
                        break;
                    case 1:
                        profile->mQuality = CAMCORDER_QUALITY_HIGH;
                        break;
                    case 2:
                        profile->mQuality = CAMCORDER_QUALITY_TIME_LAPSE_LOW;
                        break;
                    case 3:
                        profile->mQuality = CAMCORDER_QUALITY_TIME_LAPSE_HIGH;
                        break;
                    default:
                        CHECK(!"Should never come here");
                }

                int index = getCamcorderProfileIndex(cameraId, profile->mQuality);
                if (index != -1) {
                    ALOGV("Profile quality %d for camera %zu already exists",
                        profile->mQuality, cameraId);
                    CHECK(index == refIndex);
                    continue;
                }

                // Insert the new profile
                ALOGV("Add a profile: quality %d=>%d for camera %zu",
                        mCamcorderProfiles[info->mRefProfileIndex]->mQuality,
                        profile->mQuality, cameraId);

                mCamcorderProfiles.add(profile.release());
            }
        }
    }
}

/*static*/ MediaProfiles*
MediaProfiles::getInstance()
{
    char platform[PROPERTY_VALUE_MAX] = {0};
    ALOGV("getInstance");
    Mutex::Autolock lock(sLock);
    if (!sIsInitialized) {
        char value[PROPERTY_VALUE_MAX];
        if (property_get("media.settings.xml", value, NULL) <= 0) {
            const char* xmlFile = nullptr;
            for (auto const& f : getXmlPaths()) {
                if (checkXmlFile(f)) {
                    xmlFile = f;
                    break;
                }
            }
            if (xmlFile == nullptr) {
                ALOGW("Could not find a validated xml file. "
                        "Using the default instance instead.");
                sInstance = createDefaultInstance();
            } else {
                sInstance = createInstanceFromXmlFile(xmlFile);
            }
        } else {
                if (!strncmp(value, "/vendor/etc", strlen("/vendor/etc"))) {
                    property_get("ro.board.platform", platform, NULL);
                    if (!strcmp(platform, "msm8953")){
                        if (property_get("vendor.media.target.version", value, "0") &&
                            (atoi(value) == 1)){
                            strlcpy(value, "/vendor/etc/media_profiles_8953_v1.xml",
                                    PROPERTY_VALUE_MAX);
                        } else {
                            strlcpy(value, "/vendor/etc/media_profiles_vendor.xml",
                                    PROPERTY_VALUE_MAX);
                        }
                    } else if (!strcmp(platform, "sdm660")) {
                        property_get("vendor.media.target.version", value, "0");
                        if (atoi(value) == 1) {
                            strlcpy(value, "/vendor/etc/media_profiles_sdm660_v1.xml",
                                    PROPERTY_VALUE_MAX);
                        } else {
                            strlcpy(value, "/vendor/etc/media_profiles_vendor.xml",
                                    PROPERTY_VALUE_MAX);
                        }
                    } else if (!strcmp(platform, "bengal")) {
                        property_get("vendor.sys.media.target.version", value, "0");
                        if (atoi(value) == 2 || atoi(value) == 3) {
                            strlcpy(value, "/vendor/etc/media_profiles_scuba.xml",
                                    PROPERTY_VALUE_MAX);
                        } else {
                            strlcpy(value, "/vendor/etc/media_profiles_vendor.xml",
                                    PROPERTY_VALUE_MAX);
                        }
                    }
                    char variant[PROPERTY_VALUE_MAX];
                    if (property_get("ro.media.xml_variant.codecs", variant, NULL) > 0) {
                        std::string xmlPath = std::string("/vendor/etc/media_profiles") +
                                              std::string(variant) + std::string(".xml");
                        strlcpy(value, xmlPath.c_str(), PROPERTY_VALUE_MAX);
                        ALOGI("Profiles xml path: %s", value);
                    }
                }
            sInstance = createInstanceFromXmlFile(value);
        }
        CHECK(sInstance != NULL);
        sInstance->checkAndAddRequiredProfilesIfNecessary();
        sIsInitialized = true;
    }

    return sInstance;
}

/*static*/ MediaProfiles::VideoEncoderCap*
MediaProfiles::createDefaultH263VideoEncoderCap()
{
    return new MediaProfiles::VideoEncoderCap(
        VIDEO_ENCODER_H263, 192000, 420000, 176, 352, 144, 288, 1, 20);
}

/*static*/ MediaProfiles::VideoEncoderCap*
MediaProfiles::createDefaultM4vVideoEncoderCap()
{
    return new MediaProfiles::VideoEncoderCap(
        VIDEO_ENCODER_MPEG_4_SP, 192000, 420000, 176, 352, 144, 288, 1, 20);
}


/*static*/ void
MediaProfiles::createDefaultVideoEncoders(MediaProfiles *profiles)
{
    profiles->mVideoEncoders.add(createDefaultH263VideoEncoderCap());
    profiles->mVideoEncoders.add(createDefaultM4vVideoEncoderCap());
}

/*static*/ MediaProfiles::CamcorderProfile*
MediaProfiles::createDefaultCamcorderTimeLapseQcifProfile(camcorder_quality quality)
{
    MediaProfiles::VideoCodec *videoCodec =
        new MediaProfiles::VideoCodec(VIDEO_ENCODER_H263, 1000000, 176, 144, 20);

    AudioCodec *audioCodec = new AudioCodec(AUDIO_ENCODER_AMR_NB, 12200, 8000, 1);
    CamcorderProfile *profile = new MediaProfiles::CamcorderProfile;
    profile->mCameraId = 0;
    profile->mFileFormat = OUTPUT_FORMAT_THREE_GPP;
    profile->mQuality = quality;
    profile->mDuration = 60;
    profile->mVideoCodec = videoCodec;
    profile->mAudioCodec = audioCodec;
    return profile;
}

/*static*/ MediaProfiles::CamcorderProfile*
MediaProfiles::createDefaultCamcorderTimeLapse480pProfile(camcorder_quality quality)
{
    MediaProfiles::VideoCodec *videoCodec =
        new MediaProfiles::VideoCodec(VIDEO_ENCODER_H263, 20000000, 720, 480, 20);

    AudioCodec *audioCodec = new AudioCodec(AUDIO_ENCODER_AMR_NB, 12200, 8000, 1);
    CamcorderProfile *profile = new MediaProfiles::CamcorderProfile;
    profile->mCameraId = 0;
    profile->mFileFormat = OUTPUT_FORMAT_THREE_GPP;
    profile->mQuality = quality;
    profile->mDuration = 60;
    profile->mVideoCodec = videoCodec;
    profile->mAudioCodec = audioCodec;
    return profile;
}

/*static*/ void
MediaProfiles::createDefaultCamcorderTimeLapseLowProfiles(
        MediaProfiles::CamcorderProfile **lowTimeLapseProfile,
        MediaProfiles::CamcorderProfile **lowSpecificTimeLapseProfile) {
    *lowTimeLapseProfile = createDefaultCamcorderTimeLapseQcifProfile(
            CAMCORDER_QUALITY_TIME_LAPSE_LOW);
    *lowSpecificTimeLapseProfile = createDefaultCamcorderTimeLapseQcifProfile(
            CAMCORDER_QUALITY_TIME_LAPSE_QCIF);
}

/*static*/ void
MediaProfiles::createDefaultCamcorderTimeLapseHighProfiles(
        MediaProfiles::CamcorderProfile **highTimeLapseProfile,
        MediaProfiles::CamcorderProfile **highSpecificTimeLapseProfile) {
    *highTimeLapseProfile = createDefaultCamcorderTimeLapse480pProfile(
            CAMCORDER_QUALITY_TIME_LAPSE_HIGH);
    *highSpecificTimeLapseProfile = createDefaultCamcorderTimeLapse480pProfile(
            CAMCORDER_QUALITY_TIME_LAPSE_480P);
}

/*static*/ MediaProfiles::CamcorderProfile*
MediaProfiles::createDefaultCamcorderQcifProfile(camcorder_quality quality)
{
    MediaProfiles::VideoCodec *videoCodec =
        new MediaProfiles::VideoCodec(VIDEO_ENCODER_H263, 192000, 176, 144, 20);

    MediaProfiles::AudioCodec *audioCodec =
        new MediaProfiles::AudioCodec(AUDIO_ENCODER_AMR_NB, 12200, 8000, 1);

    MediaProfiles::CamcorderProfile *profile = new MediaProfiles::CamcorderProfile;
    profile->mCameraId = 0;
    profile->mFileFormat = OUTPUT_FORMAT_THREE_GPP;
    profile->mQuality = quality;
    profile->mDuration = 30;
    profile->mVideoCodec = videoCodec;
    profile->mAudioCodec = audioCodec;
    return profile;
}

/*static*/ MediaProfiles::CamcorderProfile*
MediaProfiles::createDefaultCamcorderCifProfile(camcorder_quality quality)
{
    MediaProfiles::VideoCodec *videoCodec =
        new MediaProfiles::VideoCodec(VIDEO_ENCODER_H263, 360000, 352, 288, 20);

    AudioCodec *audioCodec = new AudioCodec(AUDIO_ENCODER_AMR_NB, 12200, 8000, 1);
    CamcorderProfile *profile = new MediaProfiles::CamcorderProfile;
    profile->mCameraId = 0;
    profile->mFileFormat = OUTPUT_FORMAT_THREE_GPP;
    profile->mQuality = quality;
    profile->mDuration = 60;
    profile->mVideoCodec = videoCodec;
    profile->mAudioCodec = audioCodec;
    return profile;
}

/*static*/ void
MediaProfiles::createDefaultCamcorderLowProfiles(
        MediaProfiles::CamcorderProfile **lowProfile,
        MediaProfiles::CamcorderProfile **lowSpecificProfile) {
    *lowProfile = createDefaultCamcorderQcifProfile(CAMCORDER_QUALITY_LOW);
    *lowSpecificProfile = createDefaultCamcorderQcifProfile(CAMCORDER_QUALITY_QCIF);
}

/*static*/ void
MediaProfiles::createDefaultCamcorderHighProfiles(
        MediaProfiles::CamcorderProfile **highProfile,
        MediaProfiles::CamcorderProfile **highSpecificProfile) {
    *highProfile = createDefaultCamcorderCifProfile(CAMCORDER_QUALITY_HIGH);
    *highSpecificProfile = createDefaultCamcorderCifProfile(CAMCORDER_QUALITY_CIF);
}

/*static*/ void
MediaProfiles::createDefaultCamcorderProfiles(MediaProfiles *profiles)
{
    // low camcorder profiles.
    MediaProfiles::CamcorderProfile *lowProfile, *lowSpecificProfile;
    createDefaultCamcorderLowProfiles(&lowProfile, &lowSpecificProfile);
    profiles->mCamcorderProfiles.add(lowProfile);
    profiles->mCamcorderProfiles.add(lowSpecificProfile);

    // high camcorder profiles.
    MediaProfiles::CamcorderProfile* highProfile, *highSpecificProfile;
    createDefaultCamcorderHighProfiles(&highProfile, &highSpecificProfile);
    profiles->mCamcorderProfiles.add(highProfile);
    profiles->mCamcorderProfiles.add(highSpecificProfile);

    // low camcorder time lapse profiles.
    MediaProfiles::CamcorderProfile *lowTimeLapseProfile, *lowSpecificTimeLapseProfile;
    createDefaultCamcorderTimeLapseLowProfiles(&lowTimeLapseProfile, &lowSpecificTimeLapseProfile);
    profiles->mCamcorderProfiles.add(lowTimeLapseProfile);
    profiles->mCamcorderProfiles.add(lowSpecificTimeLapseProfile);

    // high camcorder time lapse profiles.
    MediaProfiles::CamcorderProfile *highTimeLapseProfile, *highSpecificTimeLapseProfile;
    createDefaultCamcorderTimeLapseHighProfiles(&highTimeLapseProfile,
            &highSpecificTimeLapseProfile);
    profiles->mCamcorderProfiles.add(highTimeLapseProfile);
    profiles->mCamcorderProfiles.add(highSpecificTimeLapseProfile);

    // For emulator and other legacy devices which does not have a
    // media_profiles.xml file, We assume that the default camera id
    // is 0 and that is the only camera available.
    profiles->mCameraIds.push(0);
}

/*static*/ void
MediaProfiles::createDefaultAudioEncoders(MediaProfiles *profiles)
{
    profiles->mAudioEncoders.add(createDefaultAmrNBEncoderCap());
    profiles->mAudioEncoders.add(createDefaultLpcmEncoderCap());
}

/*static*/ void
MediaProfiles::createDefaultVideoDecoders(MediaProfiles *profiles)
{
    MediaProfiles::VideoDecoderCap *cap =
        new MediaProfiles::VideoDecoderCap(VIDEO_DECODER_WMV);

    profiles->mVideoDecoders.add(cap);
}

/*static*/ void
MediaProfiles::createDefaultAudioDecoders(MediaProfiles *profiles)
{
    MediaProfiles::AudioDecoderCap *cap =
        new MediaProfiles::AudioDecoderCap(AUDIO_DECODER_WMA);

    profiles->mAudioDecoders.add(cap);
}

/*static*/ void
MediaProfiles::createDefaultEncoderOutputFileFormats(MediaProfiles *profiles)
{
    profiles->mEncoderOutputFileFormats.add(OUTPUT_FORMAT_THREE_GPP);
    profiles->mEncoderOutputFileFormats.add(OUTPUT_FORMAT_MPEG_4);
}

/*static*/ MediaProfiles::AudioEncoderCap*
MediaProfiles::createDefaultAmrNBEncoderCap()
{
    return new MediaProfiles::AudioEncoderCap(
        AUDIO_ENCODER_AMR_NB, 5525, 12200, 8000, 8000, 1, 1);
}


/*static*/ MediaProfiles::AudioEncoderCap*
MediaProfiles::createDefaultLpcmEncoderCap()
{
    return new MediaProfiles::AudioEncoderCap(
        AUDIO_ENCODER_LPCM, 768000, 4608000, 8000, 48000, 1, 6);
}

/*static*/ void
MediaProfiles::createDefaultImageEncodingQualityLevels(MediaProfiles *profiles)
{
    ImageEncodingQualityLevels *levels = new ImageEncodingQualityLevels();
    levels->mCameraId = 0;
    levels->mLevels.add(70);
    levels->mLevels.add(80);
    levels->mLevels.add(90);
    profiles->mImageEncodingQualityLevels.add(levels);
}

/*static*/ MediaProfiles*
MediaProfiles::createDefaultInstance()
{
    MediaProfiles *profiles = new MediaProfiles;
    createDefaultCamcorderProfiles(profiles);
    createDefaultVideoEncoders(profiles);
    createDefaultAudioEncoders(profiles);
    createDefaultVideoDecoders(profiles);
    createDefaultAudioDecoders(profiles);
    createDefaultEncoderOutputFileFormats(profiles);
    createDefaultImageEncodingQualityLevels(profiles);
    return profiles;
}

bool MediaProfiles::checkXmlFile(const char* xmlFile) {
    struct stat fStat;
    return stat(xmlFile, &fStat) == 0 && S_ISREG(fStat.st_mode);
    // TODO: Add validation
}

/*static*/ MediaProfiles*
MediaProfiles::createInstanceFromXmlFile(const char *xml)
{
    FILE *fp = NULL;
    CHECK((fp = fopen(xml, "r")));

    XML_Parser parser = ::XML_ParserCreate(NULL);
    CHECK(parser != NULL);

    MediaProfiles *profiles = new MediaProfiles();
    ::XML_SetUserData(parser, profiles);
    ::XML_SetElementHandler(parser, startElementHandler, NULL);

    /*
      FIXME:
      expat is not compiled with -DXML_DTD. We don't have DTD parsing support.

      if (!::XML_SetParamEntityParsing(parser, XML_PARAM_ENTITY_PARSING_ALWAYS)) {
          ALOGE("failed to enable DTD support in the xml file");
          return UNKNOWN_ERROR;
      }

    */

    const int BUFF_SIZE = 512;
    for (;;) {
        void *buff = ::XML_GetBuffer(parser, BUFF_SIZE);
        if (buff == NULL) {
            ALOGE("failed to in call to XML_GetBuffer()");
            delete profiles;
            profiles = NULL;
            goto exit;
        }

        int bytes_read = ::fread(buff, 1, BUFF_SIZE, fp);
        if (bytes_read < 0) {
            ALOGE("failed in call to read");
            delete profiles;
            profiles = NULL;
            goto exit;
        }

        CHECK(::XML_ParseBuffer(parser, bytes_read, bytes_read == 0));

        if (bytes_read == 0) break;  // done parsing the xml file
    }

exit:
    ::XML_ParserFree(parser);
    ::fclose(fp);
    return profiles;
}

Vector<output_format> MediaProfiles::getOutputFileFormats() const
{
    return mEncoderOutputFileFormats;  // copy out
}

Vector<video_encoder> MediaProfiles::getVideoEncoders() const
{
    Vector<video_encoder> encoders;
    for (size_t i = 0; i < mVideoEncoders.size(); ++i) {
        encoders.add(mVideoEncoders[i]->mCodec);
    }
    return encoders;  // copy out
}

int MediaProfiles::getVideoEncoderParamByName(const char *name, video_encoder codec) const
{
    ALOGV("getVideoEncoderParamByName: %s for codec %d", name, codec);
    int index = -1;
    for (size_t i = 0, n = mVideoEncoders.size(); i < n; ++i) {
        if (mVideoEncoders[i]->mCodec == codec) {
            index = i;
            break;
        }
    }
    if (index == -1) {
        ALOGE("The given video encoder %d is not found", codec);
        return -1;
    }

    if (!strcmp("enc.vid.width.min", name)) return mVideoEncoders[index]->mMinFrameWidth;
    if (!strcmp("enc.vid.width.max", name)) return mVideoEncoders[index]->mMaxFrameWidth;
    if (!strcmp("enc.vid.height.min", name)) return mVideoEncoders[index]->mMinFrameHeight;
    if (!strcmp("enc.vid.height.max", name)) return mVideoEncoders[index]->mMaxFrameHeight;
    if (!strcmp("enc.vid.bps.min", name)) return mVideoEncoders[index]->mMinBitRate;
    if (!strcmp("enc.vid.bps.max", name)) return mVideoEncoders[index]->mMaxBitRate;
    if (!strcmp("enc.vid.fps.min", name)) return mVideoEncoders[index]->mMinFrameRate;
    if (!strcmp("enc.vid.fps.max", name)) return mVideoEncoders[index]->mMaxFrameRate;

    ALOGE("The given video encoder param name %s is not found", name);
    return -1;
}

Vector<audio_encoder> MediaProfiles::getAudioEncoders() const
{
    Vector<audio_encoder> encoders;
    for (size_t i = 0; i < mAudioEncoders.size(); ++i) {
        encoders.add(mAudioEncoders[i]->mCodec);
    }
    return encoders;  // copy out
}

int MediaProfiles::getAudioEncoderParamByName(const char *name, audio_encoder codec) const
{
    ALOGV("getAudioEncoderParamByName: %s for codec %d", name, codec);
    int index = -1;
    for (size_t i = 0, n = mAudioEncoders.size(); i < n; ++i) {
        if (mAudioEncoders[i]->mCodec == codec) {
            index = i;
            break;
        }
    }
    if (index == -1) {
        ALOGE("The given audio encoder %d is not found", codec);
        return -1;
    }

    if (!strcmp("enc.aud.ch.min", name)) return mAudioEncoders[index]->mMinChannels;
    if (!strcmp("enc.aud.ch.max", name)) return mAudioEncoders[index]->mMaxChannels;
    if (!strcmp("enc.aud.bps.min", name)) return mAudioEncoders[index]->mMinBitRate;
    if (!strcmp("enc.aud.bps.max", name)) return mAudioEncoders[index]->mMaxBitRate;
    if (!strcmp("enc.aud.hz.min", name)) return mAudioEncoders[index]->mMinSampleRate;
    if (!strcmp("enc.aud.hz.max", name)) return mAudioEncoders[index]->mMaxSampleRate;

    ALOGE("The given audio encoder param name %s is not found", name);
    return -1;
}

Vector<video_decoder> MediaProfiles::getVideoDecoders() const
{
    Vector<video_decoder> decoders;
    for (size_t i = 0; i < mVideoDecoders.size(); ++i) {
        decoders.add(mVideoDecoders[i]->mCodec);
    }
    return decoders;  // copy out
}

Vector<audio_decoder> MediaProfiles::getAudioDecoders() const
{
    Vector<audio_decoder> decoders;
    for (size_t i = 0; i < mAudioDecoders.size(); ++i) {
        decoders.add(mAudioDecoders[i]->mCodec);
    }
    return decoders;  // copy out
}

int MediaProfiles::getCamcorderProfileIndex(int cameraId, camcorder_quality quality) const
{
    int index = -1;
    for (size_t i = 0, n = mCamcorderProfiles.size(); i < n; ++i) {
        if (mCamcorderProfiles[i]->mCameraId == cameraId &&
            mCamcorderProfiles[i]->mQuality == quality) {
            index = i;
            break;
        }
    }
    return index;
}

int MediaProfiles::getCamcorderProfileParamByName(const char *name,
                                                  int cameraId,
                                                  camcorder_quality quality) const
{
    ALOGV("getCamcorderProfileParamByName: %s for camera %d, quality %d",
        name, cameraId, quality);

    int index = getCamcorderProfileIndex(cameraId, quality);
    if (index == -1) {
        ALOGE("The given camcorder profile camera %d quality %d is not found",
            cameraId, quality);
        return -1;
    }

    if (!strcmp("duration", name)) return mCamcorderProfiles[index]->mDuration;
    if (!strcmp("file.format", name)) return mCamcorderProfiles[index]->mFileFormat;
    if (!strcmp("vid.codec", name)) return mCamcorderProfiles[index]->mVideoCodec->mCodec;
    if (!strcmp("vid.width", name)) return mCamcorderProfiles[index]->mVideoCodec->mFrameWidth;
    if (!strcmp("vid.height", name)) return mCamcorderProfiles[index]->mVideoCodec->mFrameHeight;
    if (!strcmp("vid.bps", name)) return mCamcorderProfiles[index]->mVideoCodec->mBitRate;
    if (!strcmp("vid.fps", name)) return mCamcorderProfiles[index]->mVideoCodec->mFrameRate;
    if (!strcmp("aud.codec", name)) return mCamcorderProfiles[index]->mAudioCodec->mCodec;
    if (!strcmp("aud.bps", name)) return mCamcorderProfiles[index]->mAudioCodec->mBitRate;
    if (!strcmp("aud.ch", name)) return mCamcorderProfiles[index]->mAudioCodec->mChannels;
    if (!strcmp("aud.hz", name)) return mCamcorderProfiles[index]->mAudioCodec->mSampleRate;

    ALOGE("The given camcorder profile param id %d name %s is not found", cameraId, name);
    return -1;
}

bool MediaProfiles::hasCamcorderProfile(int cameraId, camcorder_quality quality) const
{
    return (getCamcorderProfileIndex(cameraId, quality) != -1);
}

Vector<int> MediaProfiles::getImageEncodingQualityLevels(int cameraId) const
{
    Vector<int> result;
    ImageEncodingQualityLevels *levels = findImageEncodingQualityLevels(cameraId);
    if (levels != NULL) {
        result = levels->mLevels;  // copy out
    }
    return result;
}

int MediaProfiles::getStartTimeOffsetMs(int cameraId) const {
    int offsetTimeMs = -1;
    ssize_t index = mStartTimeOffsets.indexOfKey(cameraId);
    if (index >= 0) {
        offsetTimeMs = mStartTimeOffsets.valueFor(cameraId);
    }
    ALOGV("offsetTime=%d ms and cameraId=%d", offsetTimeMs, cameraId);
    return offsetTimeMs;
}

MediaProfiles::~MediaProfiles()
{
    CHECK("destructor should never be called" == 0);
#if 0
    for (size_t i = 0; i < mAudioEncoders.size(); ++i) {
        delete mAudioEncoders[i];
    }
    mAudioEncoders.clear();

    for (size_t i = 0; i < mVideoEncoders.size(); ++i) {
        delete mVideoEncoders[i];
    }
    mVideoEncoders.clear();

    for (size_t i = 0; i < mVideoDecoders.size(); ++i) {
        delete mVideoDecoders[i];
    }
    mVideoDecoders.clear();

    for (size_t i = 0; i < mAudioDecoders.size(); ++i) {
        delete mAudioDecoders[i];
    }
    mAudioDecoders.clear();

    for (size_t i = 0; i < mCamcorderProfiles.size(); ++i) {
        delete mCamcorderProfiles[i];
    }
    mCamcorderProfiles.clear();
#endif
}
} // namespace android<|MERGE_RESOLUTION|>--- conflicted
+++ resolved
@@ -151,17 +151,10 @@
     {"highspeedcif", CAMCORDER_QUALITY_HIGH_SPEED_CIF},
     {"highspeedvga", CAMCORDER_QUALITY_HIGH_SPEED_VGA},
     {"highspeed4kdci", CAMCORDER_QUALITY_HIGH_SPEED_4KDCI},
-<<<<<<< HEAD
-    {"qhd", CAMCORDER_QUALITY_QHD},
-    {"2k", CAMCORDER_QUALITY_2k},
-    {"timelapseqhd", CAMCORDER_QUALITY_TIME_LAPSE_QHD},
-    {"timelapse2k", CAMCORDER_QUALITY_TIME_LAPSE_2k},
+
+    // Vendor-specific profiles
     {"8kuhd", CAMCORDER_QUALITY_8KUHD},
     {"timelapse8kuhd", CAMCORDER_QUALITY_TIME_LAPSE_8KUHD},
-=======
-
-    // Vendor-specific profiles
->>>>>>> 1ab1cf68
 };
 
 #if LOG_NDEBUG
