--- conflicted
+++ resolved
@@ -160,30 +160,16 @@
 }
 
 ConversionResult<AudioDeviceTypeAddr>
-<<<<<<< HEAD
-aidl2legacy_AudioDeviceTypeAddress(const media::AudioDevice& aidl) {
-    audio_devices_t type = VALUE_OR_RETURN(
-            aidl2legacy_AudioDeviceDescription_audio_devices_t(aidl.type));
-    return AudioDeviceTypeAddr(type, aidl.address);
-=======
 aidl2legacy_AudioDeviceTypeAddress(const AudioDevice& aidl) {
     audio_devices_t type;
     std::string address;
     RETURN_IF_ERROR(aidl2legacy_AudioDevice_audio_device(aidl, &type, &address));
     return AudioDeviceTypeAddr(type, address);
->>>>>>> 853fde3f
 }
 
 ConversionResult<AudioDevice>
 legacy2aidl_AudioDeviceTypeAddress(const AudioDeviceTypeAddr& legacy) {
-<<<<<<< HEAD
-    media::AudioDevice aidl;
-    aidl.type = VALUE_OR_RETURN(legacy2aidl_audio_devices_t_AudioDeviceDescription(legacy.mType));
-    aidl.address = legacy.getAddress();
-    return aidl;
-=======
     return legacy2aidl_audio_device_AudioDevice(legacy.mType, legacy.getAddress());
->>>>>>> 853fde3f
 }
 
 } // namespace android