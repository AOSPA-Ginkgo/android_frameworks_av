/*
 * Copyright (C) 2019 The Android Open Source Project
 *
 * Licensed under the Apache License, Version 2.0 (the "License");
 * you may not use this file except in compliance with the License.
 * You may obtain a copy of the License at
 *
 *      http://www.apache.org/licenses/LICENSE-2.0
 *
 * Unless required by applicable law or agreed to in writing, software
 * distributed under the License is distributed on an "AS IS" BASIS,
 * WITHOUT WARRANTIES OR CONDITIONS OF ANY KIND, either express or implied.
 * See the License for the specific language governing permissions and
 * limitations under the License.
 */
#define LOG_TAG "AudioPort"

#include <algorithm>
#include <utility>

#include <android-base/stringprintf.h>
#include <media/AudioPort.h>
#include <utils/Log.h>

namespace android {

void AudioPort::importAudioPort(const sp<AudioPort>& port, bool force __unused)
{
    for (const auto& profileToImport : port->mProfiles) {
        // Import only valid port, i.e. valid format, non empty rates and channels masks
        if (!profileToImport->isValid()) {
            continue;
        }
        if (std::find_if(mProfiles.begin(), mProfiles.end(),
                [profileToImport](const auto &profile) {
                        return *profile == *profileToImport; }) == mProfiles.end()) {
            addAudioProfile(profileToImport);
        }
    }
}

void AudioPort::importAudioPort(const audio_port_v7 &port) {
    for (size_t i = 0; i < port.num_audio_profiles; ++i) {
        sp<AudioProfile> profile = new AudioProfile(port.audio_profiles[i].format,
                ChannelMaskSet(port.audio_profiles[i].channel_masks,
                        port.audio_profiles[i].channel_masks +
                        port.audio_profiles->num_channel_masks),
                SampleRateSet(port.audio_profiles[i].sample_rates,
                        port.audio_profiles[i].sample_rates +
                        port.audio_profiles[i].num_sample_rates),
                port.audio_profiles[i].encapsulation_type);
        if (!mProfiles.contains(profile)) {
            addAudioProfile(profile);
        }
    }

    for (size_t i = 0; i < port.num_extra_audio_descriptors; ++i) {
        auto convertedResult = legacy2aidl_audio_extra_audio_descriptor_ExtraAudioDescriptor(
                port.extra_audio_descriptors[i]);
        if (!convertedResult.ok()) {
            ALOGE("%s, failed to convert extra audio descriptor", __func__);
            continue;
        }
        if (std::find(mExtraAudioDescriptors.begin(),
                      mExtraAudioDescriptors.end(),
                      convertedResult.value()) == mExtraAudioDescriptors.end()) {
            mExtraAudioDescriptors.push_back(std::move(convertedResult.value()));
        }
    }
}

void AudioPort::toAudioPort(struct audio_port *port) const {
    // TODO: update this function once audio_port structure reflects the new profile definition.
    // For compatibility reason: flatening the AudioProfile into audio_port structure.
    FormatSet flatenedFormats;
    SampleRateSet flatenedRates;
    ChannelMaskSet flatenedChannels;
    for (const auto& profile : mProfiles) {
        if (profile->isValid()) {
            audio_format_t formatToExport = profile->getFormat();
            const SampleRateSet &ratesToExport = profile->getSampleRates();
            const ChannelMaskSet &channelsToExport = profile->getChannels();

            flatenedFormats.insert(formatToExport);
            flatenedRates.insert(ratesToExport.begin(), ratesToExport.end());
            flatenedChannels.insert(channelsToExport.begin(), channelsToExport.end());

            if (flatenedRates.size() > AUDIO_PORT_MAX_SAMPLING_RATES ||
                    flatenedChannels.size() > AUDIO_PORT_MAX_CHANNEL_MASKS ||
                    flatenedFormats.size() > AUDIO_PORT_MAX_FORMATS) {
                ALOGE("%s: bailing out: cannot export profiles to port config", __func__);
                return;
            }
        }
    }
    toAudioPortBase(port);
    port->num_sample_rates = flatenedRates.size();
    port->num_channel_masks = flatenedChannels.size();
    port->num_formats = flatenedFormats.size();
    std::copy(flatenedRates.begin(), flatenedRates.end(), port->sample_rates);
    std::copy(flatenedChannels.begin(), flatenedChannels.end(), port->channel_masks);
    std::copy(flatenedFormats.begin(), flatenedFormats.end(), port->formats);
}

void AudioPort::toAudioPort(struct audio_port_v7 *port) const {
    toAudioPortBase(port);
    port->num_audio_profiles = 0;
    for (const auto& profile : mProfiles) {
        if (profile->isValid()) {
            const SampleRateSet &sampleRates = profile->getSampleRates();
            const ChannelMaskSet &channelMasks = profile->getChannels();

            if (sampleRates.size() > AUDIO_PORT_MAX_SAMPLING_RATES ||
                    channelMasks.size() > AUDIO_PORT_MAX_CHANNEL_MASKS ||
                    port->num_audio_profiles >= AUDIO_PORT_MAX_AUDIO_PROFILES) {
                ALOGE("%s: bailing out: cannot export profiles to port config", __func__);
                break;
            }

            auto& dstProfile = port->audio_profiles[port->num_audio_profiles++];
            dstProfile.format = profile->getFormat();
            dstProfile.num_sample_rates = sampleRates.size();
            std::copy(sampleRates.begin(), sampleRates.end(),
                    std::begin(dstProfile.sample_rates));
            dstProfile.num_channel_masks = channelMasks.size();
            std::copy(channelMasks.begin(), channelMasks.end(),
                    std::begin(dstProfile.channel_masks));
            dstProfile.encapsulation_type = profile->getEncapsulationType();
        }
    }

    port->num_extra_audio_descriptors = 0;
    for (const auto& desc : mExtraAudioDescriptors) {
        if (port->num_extra_audio_descriptors >= AUDIO_PORT_MAX_EXTRA_AUDIO_DESCRIPTORS) {
            ALOGE("%s: bailing out: cannot export extra audio descriptor to port config", __func__);
            return;
        }

        auto convertedResult = aidl2legacy_ExtraAudioDescriptor_audio_extra_audio_descriptor(desc);
        if (!convertedResult.ok()) {
            ALOGE("%s: failed to convert extra audio descriptor", __func__);
            continue;
        }
        port->extra_audio_descriptors[port->num_extra_audio_descriptors++] =
                std::move(convertedResult.value());
    }
}

void AudioPort::dump(std::string *dst, int spaces, bool verbose) const {
    if (!mName.empty()) {
        dst->append(base::StringPrintf("%*s- name: %s\n", spaces, "", mName.c_str()));
    }
    if (verbose) {
        std::string profilesStr;
        mProfiles.dump(&profilesStr, spaces);
        dst->append(profilesStr);
        if (!mExtraAudioDescriptors.empty()) {
            dst->append(base::StringPrintf("%*s- extra audio descriptors: \n", spaces, ""));
            const int eadSpaces = spaces + 4;
            const int descSpaces = eadSpaces + 4;
            for (size_t i = 0; i < mExtraAudioDescriptors.size(); i++) {
                dst->append(
                        base::StringPrintf("%*s extra audio descriptor %zu:\n", eadSpaces, "", i));
                dst->append(base::StringPrintf(
                    "%*s- standard: %u\n", descSpaces, "", mExtraAudioDescriptors[i].standard));
                dst->append(base::StringPrintf("%*s- descriptor:", descSpaces, ""));
                for (auto v : mExtraAudioDescriptors[i].audioDescriptor) {
                    dst->append(base::StringPrintf(" %02x", v));
                }
                dst->append("\n");
            }
        }

        if (mGains.size() != 0) {
            dst->append(base::StringPrintf("%*s- gains:\n", spaces, ""));
            for (size_t i = 0; i < mGains.size(); i++) {
                std::string gainStr;
                mGains[i]->dump(&gainStr, spaces + 2, i);
                dst->append(gainStr);
            }
        }
    }
}

void AudioPort::log(const char* indent) const
{
    ALOGI("%s Port[nm:%s, type:%d, role:%d]", indent, mName.c_str(), mType, mRole);
}

bool AudioPort::equals(const sp<AudioPort> &other) const
{
    return other != nullptr &&
           mGains.equals(other->getGains()) &&
           mName.compare(other->getName()) == 0 &&
           mType == other->getType() &&
           mRole == other->getRole() &&
           mProfiles.equals(other->getAudioProfiles()) &&
           mExtraAudioDescriptors == other->getExtraAudioDescriptors();
}

status_t AudioPort::writeToParcel(Parcel *parcel) const
{
    media::AudioPort parcelable;
    return writeToParcelable(&parcelable)
        ?: parcelable.writeToParcel(parcel);
}

status_t AudioPort::writeToParcelable(media::AudioPort* parcelable) const {
<<<<<<< HEAD
    parcelable->name = mName;
    parcelable->type = VALUE_OR_RETURN_STATUS(legacy2aidl_audio_port_type_t_AudioPortType(mType));
    parcelable->role = VALUE_OR_RETURN_STATUS(legacy2aidl_audio_port_role_t_AudioPortRole(mRole));
    parcelable->profiles = VALUE_OR_RETURN_STATUS(
            legacy2aidl_AudioProfileVector(mProfiles, useInputChannelMask()));
    parcelable->extraAudioDescriptors = mExtraAudioDescriptors;
    parcelable->gains = VALUE_OR_RETURN_STATUS(legacy2aidl_AudioGains(mGains));
=======
    parcelable->hal.name = mName;
    parcelable->sys.type = VALUE_OR_RETURN_STATUS(
            legacy2aidl_audio_port_type_t_AudioPortType(mType));
    parcelable->sys.role = VALUE_OR_RETURN_STATUS(
            legacy2aidl_audio_port_role_t_AudioPortRole(mRole));
    auto aidlProfiles = VALUE_OR_RETURN_STATUS(
            legacy2aidl_AudioProfileVector(mProfiles, useInputChannelMask()));
    parcelable->hal.profiles = aidlProfiles.first;
    parcelable->sys.profiles = aidlProfiles.second;
    parcelable->hal.extraAudioDescriptors = mExtraAudioDescriptors;
    auto aidlGains = VALUE_OR_RETURN_STATUS(legacy2aidl_AudioGains(mGains));
    parcelable->hal.gains = aidlGains.first;
    parcelable->sys.gains = aidlGains.second;
>>>>>>> 853fde3f
    return OK;
}

status_t AudioPort::readFromParcel(const Parcel *parcel) {
    media::AudioPort parcelable;
    return parcelable.readFromParcel(parcel)
        ?: readFromParcelable(parcelable);
}

status_t AudioPort::readFromParcelable(const media::AudioPort& parcelable) {
<<<<<<< HEAD
    mName = parcelable.name;
    mType = VALUE_OR_RETURN_STATUS(aidl2legacy_AudioPortType_audio_port_type_t(parcelable.type));
    mRole = VALUE_OR_RETURN_STATUS(aidl2legacy_AudioPortRole_audio_port_role_t(parcelable.role));
    mProfiles = VALUE_OR_RETURN_STATUS(
            aidl2legacy_AudioProfileVector(parcelable.profiles, useInputChannelMask()));
    mExtraAudioDescriptors = parcelable.extraAudioDescriptors;
    mGains = VALUE_OR_RETURN_STATUS(aidl2legacy_AudioGains(parcelable.gains));
=======
    mName = parcelable.hal.name;
    mType = VALUE_OR_RETURN_STATUS(
            aidl2legacy_AudioPortType_audio_port_type_t(parcelable.sys.type));
    mRole = VALUE_OR_RETURN_STATUS(
            aidl2legacy_AudioPortRole_audio_port_role_t(parcelable.sys.role));
    mProfiles = VALUE_OR_RETURN_STATUS(
            aidl2legacy_AudioProfileVector(
                    std::make_pair(parcelable.hal.profiles, parcelable.sys.profiles),
                    useInputChannelMask()));
    mExtraAudioDescriptors = parcelable.hal.extraAudioDescriptors;
    mGains = VALUE_OR_RETURN_STATUS(
            aidl2legacy_AudioGains(std::make_pair(parcelable.hal.gains, parcelable.sys.gains)));
>>>>>>> 853fde3f
    return OK;
}

// --- AudioPortConfig class implementation

status_t AudioPortConfig::applyAudioPortConfig(
        const struct audio_port_config *config,
        struct audio_port_config *backupConfig __unused)
{
    if (config->config_mask & AUDIO_PORT_CONFIG_SAMPLE_RATE) {
        mSamplingRate = config->sample_rate;
    }
    if (config->config_mask & AUDIO_PORT_CONFIG_CHANNEL_MASK) {
        mChannelMask = config->channel_mask;
    }
    if (config->config_mask & AUDIO_PORT_CONFIG_FORMAT) {
        mFormat = config->format;
    }
    if (config->config_mask & AUDIO_PORT_CONFIG_GAIN) {
        mGain = config->gain;
    }

    return NO_ERROR;
}

namespace {

template<typename T>
void updateField(
        const T& portConfigField, T audio_port_config::*port_config_field,
        struct audio_port_config *dstConfig, const struct audio_port_config *srcConfig,
        unsigned int configMask, T defaultValue)
{
    if (dstConfig->config_mask & configMask) {
        if ((srcConfig != nullptr) && (srcConfig->config_mask & configMask)) {
            dstConfig->*port_config_field = srcConfig->*port_config_field;
        } else {
            dstConfig->*port_config_field = portConfigField;
        }
    } else {
        dstConfig->*port_config_field = defaultValue;
    }
}

} // namespace

void AudioPortConfig::toAudioPortConfig(
        struct audio_port_config *dstConfig,
        const struct audio_port_config *srcConfig) const
{
    updateField(mSamplingRate, &audio_port_config::sample_rate,
            dstConfig, srcConfig, AUDIO_PORT_CONFIG_SAMPLE_RATE, 0u);
    updateField(mChannelMask, &audio_port_config::channel_mask,
            dstConfig, srcConfig, AUDIO_PORT_CONFIG_CHANNEL_MASK,
            (audio_channel_mask_t)AUDIO_CHANNEL_NONE);
    updateField(mFormat, &audio_port_config::format,
            dstConfig, srcConfig, AUDIO_PORT_CONFIG_FORMAT, AUDIO_FORMAT_INVALID);
    dstConfig->id = mId;

    sp<AudioPort> audioport = getAudioPort();
    if ((dstConfig->config_mask & AUDIO_PORT_CONFIG_GAIN) && audioport != NULL) {
        dstConfig->gain = mGain;
        if ((srcConfig != NULL) && (srcConfig->config_mask & AUDIO_PORT_CONFIG_GAIN)
                && audioport->checkGain(&srcConfig->gain, srcConfig->gain.index) == OK) {
            dstConfig->gain = srcConfig->gain;
        }
    } else {
        dstConfig->gain.index = -1;
    }
    if (dstConfig->gain.index != -1) {
        dstConfig->config_mask |= AUDIO_PORT_CONFIG_GAIN;
    } else {
        dstConfig->config_mask &= ~AUDIO_PORT_CONFIG_GAIN;
    }
}

bool AudioPortConfig::hasGainController(bool canUseForVolume) const
{
    sp<AudioPort> audioport = getAudioPort();
    if (!audioport) {
        return false;
    }
    return canUseForVolume ? audioport->getGains().canUseForVolume()
                           : audioport->getGains().size() > 0;
}

bool AudioPortConfig::equals(const sp<AudioPortConfig> &other) const
{
    return other != nullptr &&
           mSamplingRate == other->getSamplingRate() &&
           mFormat == other->getFormat() &&
           mChannelMask == other->getChannelMask() &&
           // Compare audio gain config
           mGain.index == other->mGain.index &&
           mGain.mode == other->mGain.mode &&
           mGain.channel_mask == other->mGain.channel_mask &&
           std::equal(std::begin(mGain.values), std::end(mGain.values),
                      std::begin(other->mGain.values)) &&
           mGain.ramp_duration_ms == other->mGain.ramp_duration_ms;
}

status_t AudioPortConfig::writeToParcelable(
<<<<<<< HEAD
        media::AudioPortConfig* parcelable, bool isInput) const {
    parcelable->sampleRate = VALUE_OR_RETURN_STATUS(convertIntegral<int32_t>(mSamplingRate));
=======
        media::audio::common::AudioPortConfig* parcelable, bool isInput) const {
    media::audio::common::Int aidl_sampleRate;
    aidl_sampleRate.value = VALUE_OR_RETURN_STATUS(convertIntegral<int32_t>(mSamplingRate));
    parcelable->sampleRate = aidl_sampleRate;
>>>>>>> 853fde3f
    parcelable->format = VALUE_OR_RETURN_STATUS(
            legacy2aidl_audio_format_t_AudioFormatDescription(mFormat));
    parcelable->channelMask = VALUE_OR_RETURN_STATUS(
            legacy2aidl_audio_channel_mask_t_AudioChannelLayout(mChannelMask, isInput));
    parcelable->id = VALUE_OR_RETURN_STATUS(legacy2aidl_audio_port_handle_t_int32_t(mId));
<<<<<<< HEAD
    parcelable->gain.index = VALUE_OR_RETURN_STATUS(convertIntegral<int32_t>(mGain.index));
    parcelable->gain.mode = VALUE_OR_RETURN_STATUS(
            legacy2aidl_audio_gain_mode_t_int32_t_mask(mGain.mode));
    parcelable->gain.channelMask = VALUE_OR_RETURN_STATUS(
            legacy2aidl_audio_channel_mask_t_AudioChannelLayout(mGain.channel_mask, isInput));
    parcelable->gain.rampDurationMs = VALUE_OR_RETURN_STATUS(
            convertIntegral<int32_t>(mGain.ramp_duration_ms));
    parcelable->gain.values = VALUE_OR_RETURN_STATUS(convertContainer<std::vector<int32_t>>(
            mGain.values, convertIntegral<int32_t, int>));
=======
    media::audio::common::AudioGainConfig aidl_gain = VALUE_OR_RETURN_STATUS(
            legacy2aidl_audio_gain_config_AudioGainConfig(mGain, isInput));
    parcelable->gain = aidl_gain;
>>>>>>> 853fde3f
    return OK;
}

status_t AudioPortConfig::readFromParcelable(
<<<<<<< HEAD
        const media::AudioPortConfig& parcelable, bool isInput) {
    mSamplingRate = VALUE_OR_RETURN_STATUS(convertIntegral<unsigned int>(parcelable.sampleRate));
    mFormat = VALUE_OR_RETURN_STATUS(
            aidl2legacy_AudioFormatDescription_audio_format_t(parcelable.format));
    mChannelMask = VALUE_OR_RETURN_STATUS(
            aidl2legacy_AudioChannelLayout_audio_channel_mask_t(parcelable.channelMask, isInput));
    mId = VALUE_OR_RETURN_STATUS(aidl2legacy_int32_t_audio_port_handle_t(parcelable.id));
    mGain.index = VALUE_OR_RETURN_STATUS(convertIntegral<int>(parcelable.gain.index));
    mGain.mode = VALUE_OR_RETURN_STATUS(
            aidl2legacy_int32_t_audio_gain_mode_t_mask(parcelable.gain.mode));
    mGain.channel_mask = VALUE_OR_RETURN_STATUS(
            aidl2legacy_AudioChannelLayout_audio_channel_mask_t(
                    parcelable.gain.channelMask, isInput));
    mGain.ramp_duration_ms = VALUE_OR_RETURN_STATUS(
            convertIntegral<unsigned int>(parcelable.gain.rampDurationMs));
    if (parcelable.gain.values.size() > std::size(mGain.values)) {
        return BAD_VALUE;
=======
        const media::audio::common::AudioPortConfig& parcelable, bool isInput) {
    if (parcelable.sampleRate.has_value()) {
        mSamplingRate = VALUE_OR_RETURN_STATUS(
                convertIntegral<unsigned int>(parcelable.sampleRate.value().value));
>>>>>>> 853fde3f
    }
    if (parcelable.format.has_value()) {
        mFormat = VALUE_OR_RETURN_STATUS(
                aidl2legacy_AudioFormatDescription_audio_format_t(parcelable.format.value()));
    }
    if (parcelable.channelMask.has_value()) {
        mChannelMask = VALUE_OR_RETURN_STATUS(
                aidl2legacy_AudioChannelLayout_audio_channel_mask_t(
                        parcelable.channelMask.value(), isInput));
    }
    mId = VALUE_OR_RETURN_STATUS(aidl2legacy_int32_t_audio_port_handle_t(parcelable.id));
    if (parcelable.gain.has_value()) {
        mGain = VALUE_OR_RETURN_STATUS(
                aidl2legacy_AudioGainConfig_audio_gain_config(parcelable.gain.value(), isInput));
    }
    return OK;
}

} // namespace android<|MERGE_RESOLUTION|>--- conflicted
+++ resolved
@@ -206,15 +206,6 @@
 }
 
 status_t AudioPort::writeToParcelable(media::AudioPort* parcelable) const {
-<<<<<<< HEAD
-    parcelable->name = mName;
-    parcelable->type = VALUE_OR_RETURN_STATUS(legacy2aidl_audio_port_type_t_AudioPortType(mType));
-    parcelable->role = VALUE_OR_RETURN_STATUS(legacy2aidl_audio_port_role_t_AudioPortRole(mRole));
-    parcelable->profiles = VALUE_OR_RETURN_STATUS(
-            legacy2aidl_AudioProfileVector(mProfiles, useInputChannelMask()));
-    parcelable->extraAudioDescriptors = mExtraAudioDescriptors;
-    parcelable->gains = VALUE_OR_RETURN_STATUS(legacy2aidl_AudioGains(mGains));
-=======
     parcelable->hal.name = mName;
     parcelable->sys.type = VALUE_OR_RETURN_STATUS(
             legacy2aidl_audio_port_type_t_AudioPortType(mType));
@@ -228,7 +219,6 @@
     auto aidlGains = VALUE_OR_RETURN_STATUS(legacy2aidl_AudioGains(mGains));
     parcelable->hal.gains = aidlGains.first;
     parcelable->sys.gains = aidlGains.second;
->>>>>>> 853fde3f
     return OK;
 }
 
@@ -239,15 +229,6 @@
 }
 
 status_t AudioPort::readFromParcelable(const media::AudioPort& parcelable) {
-<<<<<<< HEAD
-    mName = parcelable.name;
-    mType = VALUE_OR_RETURN_STATUS(aidl2legacy_AudioPortType_audio_port_type_t(parcelable.type));
-    mRole = VALUE_OR_RETURN_STATUS(aidl2legacy_AudioPortRole_audio_port_role_t(parcelable.role));
-    mProfiles = VALUE_OR_RETURN_STATUS(
-            aidl2legacy_AudioProfileVector(parcelable.profiles, useInputChannelMask()));
-    mExtraAudioDescriptors = parcelable.extraAudioDescriptors;
-    mGains = VALUE_OR_RETURN_STATUS(aidl2legacy_AudioGains(parcelable.gains));
-=======
     mName = parcelable.hal.name;
     mType = VALUE_OR_RETURN_STATUS(
             aidl2legacy_AudioPortType_audio_port_type_t(parcelable.sys.type));
@@ -260,7 +241,6 @@
     mExtraAudioDescriptors = parcelable.hal.extraAudioDescriptors;
     mGains = VALUE_OR_RETURN_STATUS(
             aidl2legacy_AudioGains(std::make_pair(parcelable.hal.gains, parcelable.sys.gains)));
->>>>>>> 853fde3f
     return OK;
 }
 
@@ -363,63 +343,26 @@
 }
 
 status_t AudioPortConfig::writeToParcelable(
-<<<<<<< HEAD
-        media::AudioPortConfig* parcelable, bool isInput) const {
-    parcelable->sampleRate = VALUE_OR_RETURN_STATUS(convertIntegral<int32_t>(mSamplingRate));
-=======
         media::audio::common::AudioPortConfig* parcelable, bool isInput) const {
     media::audio::common::Int aidl_sampleRate;
     aidl_sampleRate.value = VALUE_OR_RETURN_STATUS(convertIntegral<int32_t>(mSamplingRate));
     parcelable->sampleRate = aidl_sampleRate;
->>>>>>> 853fde3f
     parcelable->format = VALUE_OR_RETURN_STATUS(
             legacy2aidl_audio_format_t_AudioFormatDescription(mFormat));
     parcelable->channelMask = VALUE_OR_RETURN_STATUS(
             legacy2aidl_audio_channel_mask_t_AudioChannelLayout(mChannelMask, isInput));
     parcelable->id = VALUE_OR_RETURN_STATUS(legacy2aidl_audio_port_handle_t_int32_t(mId));
-<<<<<<< HEAD
-    parcelable->gain.index = VALUE_OR_RETURN_STATUS(convertIntegral<int32_t>(mGain.index));
-    parcelable->gain.mode = VALUE_OR_RETURN_STATUS(
-            legacy2aidl_audio_gain_mode_t_int32_t_mask(mGain.mode));
-    parcelable->gain.channelMask = VALUE_OR_RETURN_STATUS(
-            legacy2aidl_audio_channel_mask_t_AudioChannelLayout(mGain.channel_mask, isInput));
-    parcelable->gain.rampDurationMs = VALUE_OR_RETURN_STATUS(
-            convertIntegral<int32_t>(mGain.ramp_duration_ms));
-    parcelable->gain.values = VALUE_OR_RETURN_STATUS(convertContainer<std::vector<int32_t>>(
-            mGain.values, convertIntegral<int32_t, int>));
-=======
     media::audio::common::AudioGainConfig aidl_gain = VALUE_OR_RETURN_STATUS(
             legacy2aidl_audio_gain_config_AudioGainConfig(mGain, isInput));
     parcelable->gain = aidl_gain;
->>>>>>> 853fde3f
     return OK;
 }
 
 status_t AudioPortConfig::readFromParcelable(
-<<<<<<< HEAD
-        const media::AudioPortConfig& parcelable, bool isInput) {
-    mSamplingRate = VALUE_OR_RETURN_STATUS(convertIntegral<unsigned int>(parcelable.sampleRate));
-    mFormat = VALUE_OR_RETURN_STATUS(
-            aidl2legacy_AudioFormatDescription_audio_format_t(parcelable.format));
-    mChannelMask = VALUE_OR_RETURN_STATUS(
-            aidl2legacy_AudioChannelLayout_audio_channel_mask_t(parcelable.channelMask, isInput));
-    mId = VALUE_OR_RETURN_STATUS(aidl2legacy_int32_t_audio_port_handle_t(parcelable.id));
-    mGain.index = VALUE_OR_RETURN_STATUS(convertIntegral<int>(parcelable.gain.index));
-    mGain.mode = VALUE_OR_RETURN_STATUS(
-            aidl2legacy_int32_t_audio_gain_mode_t_mask(parcelable.gain.mode));
-    mGain.channel_mask = VALUE_OR_RETURN_STATUS(
-            aidl2legacy_AudioChannelLayout_audio_channel_mask_t(
-                    parcelable.gain.channelMask, isInput));
-    mGain.ramp_duration_ms = VALUE_OR_RETURN_STATUS(
-            convertIntegral<unsigned int>(parcelable.gain.rampDurationMs));
-    if (parcelable.gain.values.size() > std::size(mGain.values)) {
-        return BAD_VALUE;
-=======
         const media::audio::common::AudioPortConfig& parcelable, bool isInput) {
     if (parcelable.sampleRate.has_value()) {
         mSamplingRate = VALUE_OR_RETURN_STATUS(
                 convertIntegral<unsigned int>(parcelable.sampleRate.value().value));
->>>>>>> 853fde3f
     }
     if (parcelable.format.has_value()) {
         mFormat = VALUE_OR_RETURN_STATUS(
