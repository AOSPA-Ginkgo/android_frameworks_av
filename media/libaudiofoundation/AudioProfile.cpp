/*
 * Copyright (C) 2019 The Android Open Source Project
 *
 * Licensed under the Apache License, Version 2.0 (the "License");
 * you may not use this file except in compliance with the License.
 * You may obtain a copy of the License at
 *
 *      http://www.apache.org/licenses/LICENSE-2.0
 *
 * Unless required by applicable law or agreed to in writing, software
 * distributed under the License is distributed on an "AS IS" BASIS,
 * WITHOUT WARRANTIES OR CONDITIONS OF ANY KIND, either express or implied.
 * See the License for the specific language governing permissions and
 * limitations under the License.
 */

#include <set>

#define LOG_TAG "AudioProfile"
//#define LOG_NDEBUG 0

#include <android-base/stringprintf.h>
#include <media/AudioContainers.h>
#include <media/AudioProfile.h>
#include <media/TypeConverter.h>
#include <utils/Errors.h>

namespace android {

using media::audio::common::AudioChannelLayout;

bool operator == (const AudioProfile &left, const AudioProfile &right)
{
    return (left.getFormat() == right.getFormat()) &&
            (left.getChannels() == right.getChannels()) &&
            (left.getSampleRates() == right.getSampleRates());
}

// static
sp<AudioProfile> AudioProfile::createFullDynamic(audio_format_t dynamicFormat)
{
    AudioProfile* dynamicProfile = new AudioProfile(dynamicFormat,
            ChannelMaskSet(), SampleRateSet());
    dynamicProfile->setDynamicFormat(true);
    dynamicProfile->setDynamicChannels(true);
    dynamicProfile->setDynamicRate(true);
    return dynamicProfile;
}

AudioProfile::AudioProfile(audio_format_t format,
                           audio_channel_mask_t channelMasks,
                           uint32_t samplingRate) :
        mName(""),
        mFormat(format)
{
    mChannelMasks.insert(channelMasks);
    mSamplingRates.insert(samplingRate);
}

AudioProfile::AudioProfile(audio_format_t format,
                           const ChannelMaskSet &channelMasks,
                           const SampleRateSet &samplingRateCollection) :
        AudioProfile(format, channelMasks, samplingRateCollection,
                     AUDIO_ENCAPSULATION_TYPE_NONE) {}

AudioProfile::AudioProfile(audio_format_t format,
                           const ChannelMaskSet &channelMasks,
                           const SampleRateSet &samplingRateCollection,
                           audio_encapsulation_type_t encapsulationType) :
        mName(""),
        mFormat(format),
        mChannelMasks(channelMasks),
        mSamplingRates(samplingRateCollection),
        mEncapsulationType(encapsulationType) {}

void AudioProfile::setChannels(const ChannelMaskSet &channelMasks)
{
    if (mIsDynamicChannels) {
        mChannelMasks = channelMasks;
    }
}

void AudioProfile::setSampleRates(const SampleRateSet &sampleRates)
{
    if (mIsDynamicRate) {
        mSamplingRates = sampleRates;
    }
}

void AudioProfile::clear()
{
    if (mIsDynamicChannels) {
        mChannelMasks.clear();
    }
    if (mIsDynamicRate) {
        mSamplingRates.clear();
    }
}

void AudioProfile::dump(std::string *dst, int spaces) const
{
    dst->append(base::StringPrintf("%s%s%s\n", mIsDynamicFormat ? "[dynamic format]" : "",
             mIsDynamicChannels ? "[dynamic channels]" : "",
             mIsDynamicRate ? "[dynamic rates]" : ""));
    if (mName.length() != 0) {
        dst->append(base::StringPrintf("%*s- name: %s\n", spaces, "", mName.c_str()));
    }
    std::string formatLiteral;
    if (FormatConverter::toString(mFormat, formatLiteral)) {
        dst->append(base::StringPrintf("%*s- format: %s\n", spaces, "", formatLiteral.c_str()));
    }
    if (!mSamplingRates.empty()) {
        dst->append(base::StringPrintf("%*s- sampling rates:", spaces, ""));
        for (auto it = mSamplingRates.begin(); it != mSamplingRates.end();) {
            dst->append(base::StringPrintf("%d", *it));
            dst->append(++it == mSamplingRates.end() ? "" : ", ");
        }
        dst->append("\n");
    }

    if (!mChannelMasks.empty()) {
        dst->append(base::StringPrintf("%*s- channel masks:", spaces, ""));
        for (auto it = mChannelMasks.begin(); it != mChannelMasks.end();) {
            dst->append(base::StringPrintf("0x%04x", *it));
            dst->append(++it == mChannelMasks.end() ? "" : ", ");
        }
        dst->append("\n");
    }

    dst->append(base::StringPrintf(
            "%*s- encapsulation type: %#x\n", spaces, "", mEncapsulationType));
}

bool AudioProfile::equals(const sp<AudioProfile>& other) const
{
    return other != nullptr &&
           mName.compare(other->mName) == 0 &&
           mFormat == other->getFormat() &&
           mChannelMasks == other->getChannels() &&
           mSamplingRates == other->getSampleRates() &&
           mIsDynamicFormat == other->isDynamicFormat() &&
           mIsDynamicChannels == other->isDynamicChannels() &&
           mIsDynamicRate == other->isDynamicRate() &&
           mEncapsulationType == other->getEncapsulationType();
}

AudioProfile& AudioProfile::operator=(const AudioProfile& other) {
    mName = other.mName;
    mFormat = other.mFormat;
    mChannelMasks = other.mChannelMasks;
    mSamplingRates = other.mSamplingRates;
    mEncapsulationType = other.mEncapsulationType;
    mIsDynamicFormat = other.mIsDynamicFormat;
    mIsDynamicChannels = other.mIsDynamicChannels;
    mIsDynamicRate = other.mIsDynamicRate;
    return *this;
}

<<<<<<< HEAD
ConversionResult<media::AudioProfile>
AudioProfile::toParcelable(bool isInput) const {
    media::AudioProfile parcelable;
    parcelable.name = mName;
    parcelable.format = VALUE_OR_RETURN(legacy2aidl_audio_format_t_AudioFormatDescription(mFormat));
    parcelable.channelMasks = VALUE_OR_RETURN(
            convertContainer<std::vector<media::AudioChannelLayout>>(
=======
ConversionResult<AudioProfile::Aidl>
AudioProfile::toParcelable(bool isInput) const {
    media::audio::common::AudioProfile parcelable;
    parcelable.name = mName;
    parcelable.format = VALUE_OR_RETURN(
            legacy2aidl_audio_format_t_AudioFormatDescription(mFormat));
    // Note: legacy 'audio_profile' imposes a limit on the number of
    // channel masks and sampling rates. That's why it's not used here
    // and conversions are performed directly on the fields instead
    // of using 'legacy2aidl_audio_profile_AudioProfile' from AidlConversion.
    parcelable.channelMasks = VALUE_OR_RETURN(
            convertContainer<std::vector<AudioChannelLayout>>(
>>>>>>> 853fde3f
                    mChannelMasks,
                    [isInput](audio_channel_mask_t m) {
                        return legacy2aidl_audio_channel_mask_t_AudioChannelLayout(m, isInput);
                    }));
<<<<<<< HEAD
    parcelable.samplingRates = VALUE_OR_RETURN(
=======
    parcelable.sampleRates = VALUE_OR_RETURN(
>>>>>>> 853fde3f
            convertContainer<std::vector<int32_t>>(mSamplingRates,
                                                   convertIntegral<int32_t, uint32_t>));
    parcelable.encapsulationType = VALUE_OR_RETURN(
            legacy2aidl_audio_encapsulation_type_t_AudioEncapsulationType(mEncapsulationType));
<<<<<<< HEAD
    return parcelable;
}

ConversionResult<sp<AudioProfile>>
AudioProfile::fromParcelable(const media::AudioProfile& parcelable, bool isInput) {
=======
    media::AudioProfileSys parcelableSys;
    parcelableSys.isDynamicFormat = mIsDynamicFormat;
    parcelableSys.isDynamicChannels = mIsDynamicChannels;
    parcelableSys.isDynamicRate = mIsDynamicRate;
    return std::make_pair(parcelable, parcelableSys);
}

ConversionResult<sp<AudioProfile>> AudioProfile::fromParcelable(
        const AudioProfile::Aidl& aidl, bool isInput) {
>>>>>>> 853fde3f
    sp<AudioProfile> legacy = new AudioProfile();
    const auto& parcelable = aidl.first;
    legacy->mName = parcelable.name;
    legacy->mFormat = VALUE_OR_RETURN(
            aidl2legacy_AudioFormatDescription_audio_format_t(parcelable.format));
    legacy->mChannelMasks = VALUE_OR_RETURN(
            convertContainer<ChannelMaskSet>(parcelable.channelMasks,
<<<<<<< HEAD
                    [isInput](const media::AudioChannelLayout& l) {
=======
                    [isInput](const AudioChannelLayout& l) {
>>>>>>> 853fde3f
                        return aidl2legacy_AudioChannelLayout_audio_channel_mask_t(l, isInput);
                    }));
    legacy->mSamplingRates = VALUE_OR_RETURN(
            convertContainer<SampleRateSet>(parcelable.sampleRates,
                                            convertIntegral<uint32_t, int32_t>));
    legacy->mEncapsulationType = VALUE_OR_RETURN(
            aidl2legacy_AudioEncapsulationType_audio_encapsulation_type_t(
                    parcelable.encapsulationType));
    const auto& parcelableSys = aidl.second;
    legacy->mIsDynamicFormat = parcelableSys.isDynamicFormat;
    legacy->mIsDynamicChannels = parcelableSys.isDynamicChannels;
    legacy->mIsDynamicRate = parcelableSys.isDynamicRate;
    return legacy;
}

ConversionResult<sp<AudioProfile>>
<<<<<<< HEAD
aidl2legacy_AudioProfile(const media::AudioProfile& aidl, bool isInput) {
    return AudioProfile::fromParcelable(aidl, isInput);
}

ConversionResult<media::AudioProfile>
=======
aidl2legacy_AudioProfile(const AudioProfile::Aidl& aidl, bool isInput) {
    return AudioProfile::fromParcelable(aidl, isInput);
}

ConversionResult<AudioProfile::Aidl>
>>>>>>> 853fde3f
legacy2aidl_AudioProfile(const sp<AudioProfile>& legacy, bool isInput) {
    return legacy->toParcelable(isInput);
}

ssize_t AudioProfileVector::add(const sp<AudioProfile> &profile)
{
    ssize_t index = size();
    push_back(profile);
    return index;
}

void AudioProfileVector::clearProfiles()
{
    for (auto it = begin(); it != end();) {
        if ((*it)->isDynamicFormat() && (*it)->hasValidFormat()) {
            it = erase(it);
        } else {
            (*it)->clear();
            ++it;
        }
    }
}

sp<AudioProfile> AudioProfileVector::getFirstValidProfile() const
{
    for (const auto &profile : *this) {
        if (profile->isValid()) {
            return profile;
        }
    }
    return nullptr;
}

sp<AudioProfile> AudioProfileVector::getFirstValidProfileFor(audio_format_t format) const
{
    for (const auto &profile : *this) {
        if (profile->isValid() && profile->getFormat() == format) {
            return profile;
        }
    }
    return nullptr;
}

FormatVector AudioProfileVector::getSupportedFormats() const
{
    FormatVector supportedFormats;
    for (const auto &profile : *this) {
        if (profile->hasValidFormat()) {
            supportedFormats.push_back(profile->getFormat());
        }
    }
    return supportedFormats;
}

bool AudioProfileVector::hasDynamicChannelsFor(audio_format_t format) const
{
    for (const auto &profile : *this) {
        if (profile->getFormat() == format && profile->isDynamicChannels()) {
            return true;
        }
    }
    return false;
}

bool AudioProfileVector::hasDynamicFormat() const
{
    for (const auto &profile : *this) {
        if (profile->isDynamicFormat()) {
            return true;
        }
    }
    return false;
}

bool AudioProfileVector::hasDynamicProfile() const
{
    for (const auto &profile : *this) {
        if (profile->isDynamic()) {
            return true;
        }
    }
    return false;
}

bool AudioProfileVector::hasDynamicRateFor(audio_format_t format) const
{
    for (const auto &profile : *this) {
        if (profile->getFormat() == format && profile->isDynamicRate()) {
            return true;
        }
    }
    return false;
}

bool AudioProfileVector::contains(const sp<AudioProfile>& profile) const
{
    for (const auto& audioProfile : *this) {
        if (audioProfile->equals(profile)) {
            return true;
        }
    }
    return false;
}

void AudioProfileVector::dump(std::string *dst, int spaces) const
{
    dst->append(base::StringPrintf("%*s- Profiles:\n", spaces, ""));
    for (size_t i = 0; i < size(); i++) {
        dst->append(base::StringPrintf("%*sProfile %zu:", spaces + 4, "", i));
        std::string profileStr;
        at(i)->dump(&profileStr, spaces + 8);
        dst->append(profileStr);
    }
}

bool AudioProfileVector::equals(const AudioProfileVector& other) const
{
    return std::equal(begin(), end(), other.begin(), other.end(),
                      [](const sp<AudioProfile>& left, const sp<AudioProfile>& right) {
                          return left->equals(right);
                      });
}

ConversionResult<AudioProfileVector>
<<<<<<< HEAD
aidl2legacy_AudioProfileVector(const std::vector<media::AudioProfile>& aidl, bool isInput) {
    return convertContainer<AudioProfileVector>(aidl,
            [isInput](const media::AudioProfile& p) {
                return aidl2legacy_AudioProfile(p, isInput);
            });
}

ConversionResult<std::vector<media::AudioProfile>>
legacy2aidl_AudioProfileVector(const AudioProfileVector& legacy, bool isInput) {
    return convertContainer<std::vector<media::AudioProfile>>(legacy,
=======
aidl2legacy_AudioProfileVector(const AudioProfileVector::Aidl& aidl, bool isInput) {
    return convertContainers<AudioProfileVector>(aidl.first, aidl.second,
            [isInput](const media::audio::common::AudioProfile& p,
                      const media::AudioProfileSys& ps) {
                return aidl2legacy_AudioProfile(std::make_pair(p, ps), isInput);
            });
}

ConversionResult<AudioProfileVector::Aidl>
legacy2aidl_AudioProfileVector(const AudioProfileVector& legacy, bool isInput) {
    return convertContainerSplit<
            std::vector<media::audio::common::AudioProfile>,
            std::vector<media::AudioProfileSys>>(legacy,
>>>>>>> 853fde3f
            [isInput](const sp<AudioProfile>& p) {
                return legacy2aidl_AudioProfile(p, isInput);
            });
}

AudioProfileVector intersectAudioProfiles(const AudioProfileVector& profiles1,
                                          const AudioProfileVector& profiles2)
{
    std::map<audio_format_t, std::pair<ChannelMaskSet, SampleRateSet>> infos2;
    for (const auto& profile : profiles2) {
        infos2.emplace(profile->getFormat(),
                std::make_pair(profile->getChannels(), profile->getSampleRates()));
    }
    AudioProfileVector profiles;
    for (const auto& profile : profiles1) {
        const auto it = infos2.find(profile->getFormat());
        if (it == infos2.end()) {
            continue;
        }
        ChannelMaskSet channelMasks = SetIntersection(profile->getChannels(), it->second.first);
        if (channelMasks.empty()) {
            continue;
        }
        SampleRateSet sampleRates = SetIntersection(profile->getSampleRates(), it->second.second);
        if (sampleRates.empty()) {
            continue;
        }
        profiles.push_back(new AudioProfile(profile->getFormat(), channelMasks, sampleRates));
    }
    return profiles;
}

} // namespace android<|MERGE_RESOLUTION|>--- conflicted
+++ resolved
@@ -156,15 +156,6 @@
     return *this;
 }
 
-<<<<<<< HEAD
-ConversionResult<media::AudioProfile>
-AudioProfile::toParcelable(bool isInput) const {
-    media::AudioProfile parcelable;
-    parcelable.name = mName;
-    parcelable.format = VALUE_OR_RETURN(legacy2aidl_audio_format_t_AudioFormatDescription(mFormat));
-    parcelable.channelMasks = VALUE_OR_RETURN(
-            convertContainer<std::vector<media::AudioChannelLayout>>(
-=======
 ConversionResult<AudioProfile::Aidl>
 AudioProfile::toParcelable(bool isInput) const {
     media::audio::common::AudioProfile parcelable;
@@ -177,27 +168,15 @@
     // of using 'legacy2aidl_audio_profile_AudioProfile' from AidlConversion.
     parcelable.channelMasks = VALUE_OR_RETURN(
             convertContainer<std::vector<AudioChannelLayout>>(
->>>>>>> 853fde3f
                     mChannelMasks,
                     [isInput](audio_channel_mask_t m) {
                         return legacy2aidl_audio_channel_mask_t_AudioChannelLayout(m, isInput);
                     }));
-<<<<<<< HEAD
-    parcelable.samplingRates = VALUE_OR_RETURN(
-=======
     parcelable.sampleRates = VALUE_OR_RETURN(
->>>>>>> 853fde3f
             convertContainer<std::vector<int32_t>>(mSamplingRates,
                                                    convertIntegral<int32_t, uint32_t>));
     parcelable.encapsulationType = VALUE_OR_RETURN(
             legacy2aidl_audio_encapsulation_type_t_AudioEncapsulationType(mEncapsulationType));
-<<<<<<< HEAD
-    return parcelable;
-}
-
-ConversionResult<sp<AudioProfile>>
-AudioProfile::fromParcelable(const media::AudioProfile& parcelable, bool isInput) {
-=======
     media::AudioProfileSys parcelableSys;
     parcelableSys.isDynamicFormat = mIsDynamicFormat;
     parcelableSys.isDynamicChannels = mIsDynamicChannels;
@@ -207,7 +186,6 @@
 
 ConversionResult<sp<AudioProfile>> AudioProfile::fromParcelable(
         const AudioProfile::Aidl& aidl, bool isInput) {
->>>>>>> 853fde3f
     sp<AudioProfile> legacy = new AudioProfile();
     const auto& parcelable = aidl.first;
     legacy->mName = parcelable.name;
@@ -215,11 +193,7 @@
             aidl2legacy_AudioFormatDescription_audio_format_t(parcelable.format));
     legacy->mChannelMasks = VALUE_OR_RETURN(
             convertContainer<ChannelMaskSet>(parcelable.channelMasks,
-<<<<<<< HEAD
-                    [isInput](const media::AudioChannelLayout& l) {
-=======
                     [isInput](const AudioChannelLayout& l) {
->>>>>>> 853fde3f
                         return aidl2legacy_AudioChannelLayout_audio_channel_mask_t(l, isInput);
                     }));
     legacy->mSamplingRates = VALUE_OR_RETURN(
@@ -236,19 +210,11 @@
 }
 
 ConversionResult<sp<AudioProfile>>
-<<<<<<< HEAD
-aidl2legacy_AudioProfile(const media::AudioProfile& aidl, bool isInput) {
-    return AudioProfile::fromParcelable(aidl, isInput);
-}
-
-ConversionResult<media::AudioProfile>
-=======
 aidl2legacy_AudioProfile(const AudioProfile::Aidl& aidl, bool isInput) {
     return AudioProfile::fromParcelable(aidl, isInput);
 }
 
 ConversionResult<AudioProfile::Aidl>
->>>>>>> 853fde3f
 legacy2aidl_AudioProfile(const sp<AudioProfile>& legacy, bool isInput) {
     return legacy->toParcelable(isInput);
 }
@@ -373,18 +339,6 @@
 }
 
 ConversionResult<AudioProfileVector>
-<<<<<<< HEAD
-aidl2legacy_AudioProfileVector(const std::vector<media::AudioProfile>& aidl, bool isInput) {
-    return convertContainer<AudioProfileVector>(aidl,
-            [isInput](const media::AudioProfile& p) {
-                return aidl2legacy_AudioProfile(p, isInput);
-            });
-}
-
-ConversionResult<std::vector<media::AudioProfile>>
-legacy2aidl_AudioProfileVector(const AudioProfileVector& legacy, bool isInput) {
-    return convertContainer<std::vector<media::AudioProfile>>(legacy,
-=======
 aidl2legacy_AudioProfileVector(const AudioProfileVector::Aidl& aidl, bool isInput) {
     return convertContainers<AudioProfileVector>(aidl.first, aidl.second,
             [isInput](const media::audio::common::AudioProfile& p,
@@ -398,7 +352,6 @@
     return convertContainerSplit<
             std::vector<media::audio::common::AudioProfile>,
             std::vector<media::AudioProfileSys>>(legacy,
->>>>>>> 853fde3f
             [isInput](const sp<AudioProfile>& p) {
                 return legacy2aidl_AudioProfile(p, isInput);
             });
