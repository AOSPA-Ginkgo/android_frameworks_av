--- conflicted
+++ resolved
@@ -32,11 +32,7 @@
 {
 public:
     AudioGain(int index, bool isInput);
-<<<<<<< HEAD
-    virtual ~AudioGain() {}
-=======
     virtual ~AudioGain() = default;
->>>>>>> 853fde3f
 
     void setMode(audio_gain_mode_t mode) { mGain.mode = mode; }
     const audio_gain_mode_t &getMode() const { return mGain.mode; }
@@ -81,13 +77,8 @@
 
 private:
     int               mIndex;
-<<<<<<< HEAD
-    struct audio_gain mGain;
-    bool              mIsInput;
-=======
     bool              mIsInput;
     struct audio_gain mGain = {};
->>>>>>> 853fde3f
     bool              mUseForVolume = false;
 };
 
