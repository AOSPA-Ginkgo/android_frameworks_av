--- conflicted
+++ resolved
@@ -19,15 +19,9 @@
 
 #include <functional>
 
-<<<<<<< HEAD
-#include <android/media/AudioChannelLayout.h>
-#include <android/media/AudioDeviceDescription.h>
-#include <android/media/AudioFormatDescription.h>
-=======
 #include <android/media/audio/common/AudioChannelLayout.h>
 #include <android/media/audio/common/AudioDeviceDescription.h>
 #include <android/media/audio/common/AudioFormatDescription.h>
->>>>>>> 853fde3f
 #include <binder/Parcelable.h>
 #include <system/audio.h>
 #include <system/audio_policy.h>
@@ -48,18 +42,11 @@
 // possibility of processing types belonging to different versions of the type,
 // e.g. a HAL may be using a previous version of the AIDL interface.
 
-<<<<<<< HEAD
-template<> struct hash<android::media::AudioChannelLayout>
-{
-    std::size_t operator()(const android::media::AudioChannelLayout& acl) const noexcept {
-        using Tag = android::media::AudioChannelLayout::Tag;
-=======
 template<> struct hash<android::media::audio::common::AudioChannelLayout>
 {
     std::size_t operator()(
             const android::media::audio::common::AudioChannelLayout& acl) const noexcept {
         using Tag = android::media::audio::common::AudioChannelLayout::Tag;
->>>>>>> 853fde3f
         const size_t seed = std::hash<Tag>{}(acl.getTag());
         switch (acl.getTag()) {
             case Tag::none:
@@ -77,33 +64,16 @@
     }
 };
 
-<<<<<<< HEAD
-template<> struct hash<android::media::AudioDeviceDescription>
-{
-    std::size_t operator()(const android::media::AudioDeviceDescription& add) const noexcept {
-        return hash_combine(
-                std::hash<android::media::AudioDeviceType>{}(add.type),
-=======
 template<> struct hash<android::media::audio::common::AudioDeviceDescription>
 {
     std::size_t operator()(
             const android::media::audio::common::AudioDeviceDescription& add) const noexcept {
         return hash_combine(
                 std::hash<android::media::audio::common::AudioDeviceType>{}(add.type),
->>>>>>> 853fde3f
                 std::hash<std::string>{}(add.connection));
     }
 };
 
-<<<<<<< HEAD
-template<> struct hash<android::media::AudioFormatDescription>
-{
-    std::size_t operator()(const android::media::AudioFormatDescription& afd) const noexcept {
-        return hash_combine(
-                std::hash<android::media::AudioFormatType>{}(afd.type),
-                hash_combine(
-                        std::hash<android::media::PcmType>{}(afd.pcm),
-=======
 template<> struct hash<android::media::audio::common::AudioFormatDescription>
 {
     std::size_t operator()(
@@ -112,7 +82,6 @@
                 std::hash<android::media::audio::common::AudioFormatType>{}(afd.type),
                 hash_combine(
                         std::hash<android::media::audio::common::PcmType>{}(afd.pcm),
->>>>>>> 853fde3f
                         std::hash<std::string>{}(afd.encoding)));
     }
 };
