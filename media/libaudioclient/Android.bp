--- conflicted
+++ resolved
@@ -81,10 +81,7 @@
     export_shared_lib_headers: ["libbinder"],
 
     local_include_dirs: ["include/media", "aidl"],
-<<<<<<< HEAD
     include_dirs: ["frameworks/av/media/libavextensions"],
-=======
->>>>>>> c1aabf30
     header_libs: [
         "libaudioclient_headers",
         "libbase_headers",
