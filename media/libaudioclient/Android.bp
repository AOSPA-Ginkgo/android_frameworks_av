package {
    // See: http://go/android-license-faq
    // A large-scale-change added 'default_applicable_licenses' to import
    // all of the 'license_kinds' from "frameworks_av_license"
    // to get the below license kinds:
    //   SPDX-license-identifier-Apache-2.0
    default_applicable_licenses: ["frameworks_av_license"],
}

cc_library_headers {
    name: "libaudioclient_headers",
    vendor_available: true,
    min_sdk_version: "29",
    host_supported: true,

    header_libs: [
        "libaudiofoundation_headers",
    ],
    export_include_dirs: [
        "include",
    ],
    export_header_lib_headers: [
        "libaudiofoundation_headers",
    ],
    static_libs: [
        "audioflinger-aidl-cpp",
        "audiopolicy-aidl-cpp",
        "spatializer-aidl-cpp",
        "av-types-aidl-cpp",
    ],
    export_static_lib_headers: [
        "audioflinger-aidl-cpp",
        "audiopolicy-aidl-cpp",
        "spatializer-aidl-cpp",
        "av-types-aidl-cpp",
    ],
    target: {
        darwin: {
            enabled: false,
        },
    },
}

cc_library_shared {
    name: "libaudiopolicy",
    srcs: [
        "AudioAttributes.cpp",
        "AudioPolicy.cpp",
        "AudioProductStrategy.cpp",
        "AudioVolumeGroup.cpp",
        "PolicyAidlConversion.cpp"
    ],
    shared_libs: [
        "android.media.audio.common.types-V1-cpp",
        "audioclient-types-aidl-cpp",
        "audioflinger-aidl-cpp",
        "audiopolicy-aidl-cpp",
        "audiopolicy-types-aidl-cpp",
        "capture_state_listener-aidl-cpp",
        "libaudiofoundation",
        "libaudioclient_aidl_conversion",
        "libaudioutils",
        "libbinder",
        "libcutils",
        "liblog",
        "libutils",
    ],
    cflags: [
        "-Werror",
        "-Wall",
    ],
    include_dirs: ["system/media/audio_utils/include"],
    export_include_dirs: ["include"],
    export_shared_lib_headers: [
        "android.media.audio.common.types-V1-cpp",
        "audioclient-types-aidl-cpp",
        "audioflinger-aidl-cpp",
        "audiopolicy-aidl-cpp",
        "audiopolicy-types-aidl-cpp",
        "capture_state_listener-aidl-cpp",
        "libaudiofoundation",
        "libaudioclient_aidl_conversion",
    ],
    header_libs: ["libaudioclient_headers"],
}

cc_library {
    name: "libaudioclient",

    aidl: {
        export_aidl_headers: true,
        local_include_dirs: ["aidl"],
        include_dirs: [
            "frameworks/av/aidl",
        ],
    },

    srcs: [
        // AIDL files for audioclient interfaces
        // The headers for these interfaces will be available to any modules that
        // include libaudioclient, at the path "aidl/package/path/BnFoo.h"
        ":libaudioclient_aidl",

        "AudioEffect.cpp",
        "AudioRecord.cpp",
        "AudioSystem.cpp",
        "AudioTrack.cpp",
        "AudioTrackShared.cpp",
        "IAudioFlinger.cpp",
        "ToneGenerator.cpp",
        "PlayerBase.cpp",
        "RecordingActivityTracker.cpp",
        "TrackPlayerBase.cpp",
    ],
    shared_libs: [
        "android.media.audio.common.types-V1-cpp",
        "audioclient-types-aidl-cpp",
        "audioflinger-aidl-cpp",
        "audiopolicy-aidl-cpp",
        "spatializer-aidl-cpp",
        "audiopolicy-types-aidl-cpp",
        "av-types-aidl-cpp",
        "capture_state_listener-aidl-cpp",
        "libaudioclient_aidl_conversion",
        "libaudiofoundation",
        "libaudioutils",
        "libaudiopolicy",
        "libaudiomanager",
        "libbinder",
        "libcutils",
        "libdl",
        "liblog",
        "libmedia_helper",
        "libmediametrics",
        "libmediautils",
        "libnblog",
        "libprocessgroup",
        "libshmemcompat",
        "libutils",
        "framework-permission-aidl-cpp",
    ],
    export_shared_lib_headers: [
        "audioflinger-aidl-cpp",
        "audiopolicy-aidl-cpp",
        "spatializer-aidl-cpp",
        "framework-permission-aidl-cpp",
        "libbinder",
    ],

    include_dirs: [
        "frameworks/av/media/libavextensions",
        "frameworks/av/media/libnbaio/include_mono/",
    ],
    local_include_dirs: [
        "include/media",
        "aidl",
    ],
    header_libs: [
        "libaudioclient_headers",
        "libbase_headers",
        "libmedia_headers",
    ],
    export_header_lib_headers: ["libaudioclient_headers"],
    export_static_lib_headers: [
        "effect-aidl-cpp",
        "shared-file-region-aidl-cpp",
    ],

    static_libs: [
        "effect-aidl-cpp",
        // for memory heap analysis
        "libc_malloc_debug_backtrace",
        "shared-file-region-aidl-cpp",
        "libavmediaextentions",
    ],
    cflags: [
        "-Wall",
        "-Werror",
        "-Wno-error=deprecated-declarations",
    ],
    sanitize: {
        misc_undefined: [
            "unsigned-integer-overflow",
            "signed-integer-overflow",
        ],
    },
}

// This is intended for clients needing to include AidlConversionUtil.h, without dragging in a lot of extra
// dependencies.
cc_library_headers {
    name: "libaudioclient_aidl_conversion_util",
    host_supported: true,
    vendor_available: true,
    double_loadable: true,
    min_sdk_version: "29",
    export_include_dirs: [
        "include",
    ],
    header_libs: [
        "libbase_headers",
    ],
    export_header_lib_headers: [
        "libbase_headers",
    ],
    apex_available: [
        "//apex_available:platform",
        "com.android.bluetooth.updatable",
        "com.android.media",
        "com.android.media.swcodec",
    ],
    target: {
        darwin: {
            enabled: false,
        },
    },
}

cc_library {
    name: "libaudioclient_aidl_conversion",
    srcs: ["AidlConversion.cpp"],
    export_include_dirs: ["include"],
    host_supported: true,
    vendor_available: true,
    double_loadable: true,
    min_sdk_version: "29",
    header_libs: [
        "libaudioclient_aidl_conversion_util",
        "libaudio_system_headers",
    ],
    export_header_lib_headers: [
        "libaudioclient_aidl_conversion_util",
    ],
    shared_libs: [
        "android.media.audio.common.types-V1-cpp",
        "audioclient-types-aidl-cpp",
        "libbase",
        "libbinder",
        "liblog",
        "libshmemcompat",
        "libstagefright_foundation",
        "libutils",
        "shared-file-region-aidl-cpp",
        "framework-permission-aidl-cpp",
    ],
    export_shared_lib_headers: [
        "android.media.audio.common.types-V1-cpp",
        "audioclient-types-aidl-cpp",
        "libbase",
        "shared-file-region-aidl-cpp",
    ],
    cflags: [
        "-Wall",
        "-Werror",
        "-Wno-error=deprecated-declarations",
    ],
    sanitize: {
        misc_undefined: [
            "unsigned-integer-overflow",
            "signed-integer-overflow",
        ],
    },
    target: {
        darwin: {
            enabled: false,
        },
    },
}

// AIDL interface between libaudioclient and framework.jar
filegroup {
    name: "libaudioclient_aidl",
    srcs: [
        "aidl/android/media/IPlayer.aidl",
    ],
    path: "aidl",
}

aidl_interface {
    name: "capture_state_listener-aidl",
    unstable: true,
    local_include_dir: "aidl",
    host_supported: true,
    double_loadable: true,
    vendor_available: true,
    srcs: [
        "aidl/android/media/ICaptureStateListener.aidl",
    ],
}

aidl_interface {
    name: "effect-aidl",
    unstable: true,
    local_include_dir: "aidl",
    host_supported: true,
    double_loadable: true,
    vendor_available: true,
    srcs: [
        "aidl/android/media/IEffect.aidl",
        "aidl/android/media/IEffectClient.aidl",
    ],
    imports: [
        "shared-file-region-aidl",
    ],
}

aidl_interface {
    name: "audioclient-types-aidl",
    unstable: true,
    host_supported: true,
    vendor_available: true,
    double_loadable: true,
    local_include_dir: "aidl",
    srcs: [
        "aidl/android/media/AudioAttributesInternal.aidl",
        "aidl/android/media/AudioChannelLayout.aidl",
        "aidl/android/media/AudioClient.aidl",
<<<<<<< HEAD
        "aidl/android/media/AudioConfig.aidl",
        "aidl/android/media/AudioConfigBase.aidl",
        "aidl/android/media/AudioContentType.aidl",
        "aidl/android/media/AudioDevice.aidl",
        "aidl/android/media/AudioDeviceDescription.aidl",
        "aidl/android/media/AudioDeviceType.aidl",
        "aidl/android/media/AudioDualMonoMode.aidl",
        "aidl/android/media/AudioEncapsulationMode.aidl",
        "aidl/android/media/AudioEncapsulationMetadataType.aidl",
        "aidl/android/media/AudioEncapsulationType.aidl",
        "aidl/android/media/AudioFormatDescription.aidl",
        "aidl/android/media/AudioFormatType.aidl",
=======
        "aidl/android/media/AudioDualMonoMode.aidl",
>>>>>>> 853fde3f
        "aidl/android/media/AudioFlag.aidl",
        "aidl/android/media/AudioGainSys.aidl",
        "aidl/android/media/AudioInputFlags.aidl",
        "aidl/android/media/AudioIoConfigEvent.aidl",
        "aidl/android/media/AudioIoDescriptor.aidl",
        "aidl/android/media/AudioIoFlags.aidl",
        "aidl/android/media/AudioOutputFlags.aidl",
        "aidl/android/media/AudioPatch.aidl",
        "aidl/android/media/AudioPlaybackRate.aidl",
        "aidl/android/media/AudioPort.aidl",
        "aidl/android/media/AudioPortSys.aidl",
        "aidl/android/media/AudioPortConfig.aidl",
        "aidl/android/media/AudioPortConfigSys.aidl",
        "aidl/android/media/AudioPortDeviceExtSys.aidl",
        "aidl/android/media/AudioPortExtSys.aidl",
        "aidl/android/media/AudioPortMixExtSys.aidl",
        "aidl/android/media/AudioPortRole.aidl",
        "aidl/android/media/AudioPortType.aidl",
        "aidl/android/media/AudioProfileSys.aidl",
        "aidl/android/media/AudioTimestampInternal.aidl",
        "aidl/android/media/AudioUniqueIdUse.aidl",
        "aidl/android/media/AudioVibratorInfo.aidl",
        "aidl/android/media/EffectDescriptor.aidl",
<<<<<<< HEAD
        "aidl/android/media/ExtraAudioDescriptor.aidl",
        "aidl/android/media/PcmType.aidl",
=======
>>>>>>> 853fde3f
        "aidl/android/media/TrackSecondaryOutputInfo.aidl",
    ],
    imports: [
        "android.media.audio.common.types",
        "framework-permission-aidl",
    ],
    backend: {
        cpp: {
            min_sdk_version: "29",
            apex_available: [
                "//apex_available:platform",
                "com.android.media",
            ],
        },
        java: {
            sdk_version: "module_current",
        },
    },
}
aidl_interface {
    name: "audiopolicy-types-aidl",
    unstable: true,
    host_supported: true,
    vendor_available: true,
    double_loadable: true,
    local_include_dir: "aidl",
    srcs: [
        "aidl/android/media/AudioAttributesEx.aidl",
        "aidl/android/media/AudioMix.aidl",
        "aidl/android/media/AudioMixCallbackFlag.aidl",
        "aidl/android/media/AudioMixMatchCriterion.aidl",
        "aidl/android/media/AudioMixMatchCriterionValue.aidl",
        "aidl/android/media/AudioMixRouteFlag.aidl",
        "aidl/android/media/AudioMixType.aidl",
        "aidl/android/media/AudioOffloadMode.aidl",
        "aidl/android/media/AudioPolicyDeviceState.aidl",
        "aidl/android/media/AudioPolicyForceUse.aidl",
        "aidl/android/media/AudioPolicyForcedConfig.aidl",
        "aidl/android/media/AudioProductStrategy.aidl",
        "aidl/android/media/AudioVolumeGroup.aidl",
        "aidl/android/media/DeviceRole.aidl",
        "aidl/android/media/SoundTriggerSession.aidl",
        "aidl/android/media/SpatializationLevel.aidl",
        "aidl/android/media/SpatializationMode.aidl",
        "aidl/android/media/SpatializerHeadTrackingMode.aidl",
    ],
    imports: [
<<<<<<< HEAD
=======
        "android.media.audio.common.types",
>>>>>>> 853fde3f
        "audioclient-types-aidl",
    ],
    backend: {
        cpp: {
            min_sdk_version: "29",
            apex_available: [
                "//apex_available:platform",
                "com.android.media",
            ],
        },
        java: {
            sdk_version: "module_current",
        },
    },
}

aidl_interface {
    name: "audioflinger-aidl",
    unstable: true,
    local_include_dir: "aidl",
    host_supported: true,
    vendor_available: true,
    srcs: [
        "aidl/android/media/CreateEffectRequest.aidl",
        "aidl/android/media/CreateEffectResponse.aidl",
        "aidl/android/media/CreateRecordRequest.aidl",
        "aidl/android/media/CreateRecordResponse.aidl",
        "aidl/android/media/CreateTrackRequest.aidl",
        "aidl/android/media/CreateTrackResponse.aidl",
        "aidl/android/media/OpenInputRequest.aidl",
        "aidl/android/media/OpenInputResponse.aidl",
        "aidl/android/media/OpenOutputRequest.aidl",
        "aidl/android/media/OpenOutputResponse.aidl",
        "aidl/android/media/RenderPosition.aidl",

        "aidl/android/media/IAudioFlingerService.aidl",
        "aidl/android/media/IAudioFlingerClient.aidl",
        "aidl/android/media/IAudioRecord.aidl",
        "aidl/android/media/IAudioTrack.aidl",
        "aidl/android/media/IAudioTrackCallback.aidl",
    ],
    imports: [
<<<<<<< HEAD
=======
        "android.media.audio.common.types",
>>>>>>> 853fde3f
        "audioclient-types-aidl",
        "av-types-aidl",
        "effect-aidl",
        "shared-file-region-aidl",
        "framework-permission-aidl",
    ],
    double_loadable: true,
    backend: {
        cpp: {
            min_sdk_version: "29",
            apex_available: [
                "//apex_available:platform",
                "com.android.media",
            ],
        },
        java: {
            sdk_version: "module_current",
        },
    },
}

aidl_interface {
    name: "audiopolicy-aidl",
    unstable: true,
    local_include_dir: "aidl",
    host_supported: true,
    vendor_available: true,
    srcs: [
        "aidl/android/media/GetInputForAttrResponse.aidl",
        "aidl/android/media/GetOutputForAttrResponse.aidl",
        "aidl/android/media/GetSpatializerResponse.aidl",
        "aidl/android/media/RecordClientInfo.aidl",
        "aidl/android/media/IAudioPolicyService.aidl",
        "aidl/android/media/IAudioPolicyServiceClient.aidl",
    ],
    imports: [
<<<<<<< HEAD
=======
        "android.media.audio.common.types",
>>>>>>> 853fde3f
        "audioclient-types-aidl",
        "audiopolicy-types-aidl",
        "capture_state_listener-aidl",
        "framework-permission-aidl",
        "spatializer-aidl",
    ],

    double_loadable: true,
    backend: {
        cpp: {
            min_sdk_version: "29",
            apex_available: [
                "//apex_available:platform",
                "com.android.media",
            ],
        },
        java: {
            sdk_version: "module_current",
        },
    },
}

aidl_interface {
    name: "spatializer-aidl",
    unstable: true,
    local_include_dir: "aidl",
    host_supported: true,
    vendor_available: true,
    srcs: [
        "aidl/android/media/INativeSpatializerCallback.aidl",
        "aidl/android/media/ISpatializer.aidl",
        "aidl/android/media/ISpatializerHeadTrackingCallback.aidl",
    ],
    imports: [
        "audiopolicy-types-aidl",
    ],

    double_loadable: true,
    backend: {
        cpp: {
            min_sdk_version: "29",
            apex_available: [
                "//apex_available:platform",
                "com.android.media",
            ],
        },
        java: {
            sdk_version: "module_current",
        },
    },
}<|MERGE_RESOLUTION|>--- conflicted
+++ resolved
@@ -313,24 +313,8 @@
     local_include_dir: "aidl",
     srcs: [
         "aidl/android/media/AudioAttributesInternal.aidl",
-        "aidl/android/media/AudioChannelLayout.aidl",
         "aidl/android/media/AudioClient.aidl",
-<<<<<<< HEAD
-        "aidl/android/media/AudioConfig.aidl",
-        "aidl/android/media/AudioConfigBase.aidl",
-        "aidl/android/media/AudioContentType.aidl",
-        "aidl/android/media/AudioDevice.aidl",
-        "aidl/android/media/AudioDeviceDescription.aidl",
-        "aidl/android/media/AudioDeviceType.aidl",
         "aidl/android/media/AudioDualMonoMode.aidl",
-        "aidl/android/media/AudioEncapsulationMode.aidl",
-        "aidl/android/media/AudioEncapsulationMetadataType.aidl",
-        "aidl/android/media/AudioEncapsulationType.aidl",
-        "aidl/android/media/AudioFormatDescription.aidl",
-        "aidl/android/media/AudioFormatType.aidl",
-=======
-        "aidl/android/media/AudioDualMonoMode.aidl",
->>>>>>> 853fde3f
         "aidl/android/media/AudioFlag.aidl",
         "aidl/android/media/AudioGainSys.aidl",
         "aidl/android/media/AudioInputFlags.aidl",
@@ -354,11 +338,6 @@
         "aidl/android/media/AudioUniqueIdUse.aidl",
         "aidl/android/media/AudioVibratorInfo.aidl",
         "aidl/android/media/EffectDescriptor.aidl",
-<<<<<<< HEAD
-        "aidl/android/media/ExtraAudioDescriptor.aidl",
-        "aidl/android/media/PcmType.aidl",
-=======
->>>>>>> 853fde3f
         "aidl/android/media/TrackSecondaryOutputInfo.aidl",
     ],
     imports: [
@@ -406,10 +385,7 @@
         "aidl/android/media/SpatializerHeadTrackingMode.aidl",
     ],
     imports: [
-<<<<<<< HEAD
-=======
         "android.media.audio.common.types",
->>>>>>> 853fde3f
         "audioclient-types-aidl",
     ],
     backend: {
@@ -452,10 +428,7 @@
         "aidl/android/media/IAudioTrackCallback.aidl",
     ],
     imports: [
-<<<<<<< HEAD
-=======
         "android.media.audio.common.types",
->>>>>>> 853fde3f
         "audioclient-types-aidl",
         "av-types-aidl",
         "effect-aidl",
@@ -492,10 +465,7 @@
         "aidl/android/media/IAudioPolicyServiceClient.aidl",
     ],
     imports: [
-<<<<<<< HEAD
-=======
         "android.media.audio.common.types",
->>>>>>> 853fde3f
         "audioclient-types-aidl",
         "audiopolicy-types-aidl",
         "capture_state_listener-aidl",
