/*
**
** Copyright 2007, The Android Open Source Project
**
** Licensed under the Apache License, Version 2.0 (the "License");
** you may not use this file except in compliance with the License.
** You may obtain a copy of the License at
**
**     http://www.apache.org/licenses/LICENSE-2.0
**
** Unless required by applicable law or agreed to in writing, software
** distributed under the License is distributed on an "AS IS" BASIS,
** WITHOUT WARRANTIES OR CONDITIONS OF ANY KIND, either express or implied.
** See the License for the specific language governing permissions and
** limitations under the License.
*/

//#define LOG_NDEBUG 0
#define LOG_TAG "AudioTrack"

#include <inttypes.h>
#include <math.h>
#include <sys/resource.h>

#include <android/media/IAudioPolicyService.h>
#include <android-base/macros.h>
#include <audio_utils/clock.h>
#include <audio_utils/primitives.h>
#include <binder/IPCThreadState.h>
#include <media/AudioTrack.h>
#include <utils/Log.h>
#include <private/media/AudioTrackShared.h>
#include <processgroup/sched_policy.h>
#include <media/IAudioFlinger.h>
#include <media/AudioParameter.h>
#include <media/AudioResamplerPublic.h>
#include <media/AudioSystem.h>
#include <media/MediaMetricsItem.h>
#include <media/TypeConverter.h>
#include <binder/MemoryDealer.h>
#include "media/AVMediaExtensions.h"

#define WAIT_PERIOD_MS                  10
#define WAIT_STREAM_END_TIMEOUT_SEC     120
#define DUMMY_TRACK_SMP_BUF_SIZE        12000
static const int kMaxLoopCountNotifications = 32;

using ::android::aidl_utils::statusTFromBinderStatus;

namespace android {
// ---------------------------------------------------------------------------

using media::VolumeShaper;
using media::permission::Identity;

// TODO: Move to a separate .h

template <typename T>
static inline const T &min(const T &x, const T &y) {
    return x < y ? x : y;
}

template <typename T>
static inline const T &max(const T &x, const T &y) {
    return x > y ? x : y;
}

static inline nsecs_t framesToNanoseconds(ssize_t frames, uint32_t sampleRate, float speed)
{
    return ((double)frames * 1000000000) / ((double)sampleRate * speed);
}

static int64_t convertTimespecToUs(const struct timespec &tv)
{
    return tv.tv_sec * 1000000LL + tv.tv_nsec / 1000;
}

// TODO move to audio_utils.
static inline struct timespec convertNsToTimespec(int64_t ns) {
    struct timespec tv;
    tv.tv_sec = static_cast<time_t>(ns / NANOS_PER_SECOND);
    tv.tv_nsec = static_cast<int64_t>(ns % NANOS_PER_SECOND);
    return tv;
}

// current monotonic time in microseconds.
static int64_t getNowUs()
{
    struct timespec tv;
    (void) clock_gettime(CLOCK_MONOTONIC, &tv);
    return convertTimespecToUs(tv);
}

// FIXME: we don't use the pitch setting in the time stretcher (not working);
// instead we emulate it using our sample rate converter.
static const bool kFixPitch = true; // enable pitch fix
static inline uint32_t adjustSampleRate(uint32_t sampleRate, float pitch)
{
    return kFixPitch ? (sampleRate * pitch + 0.5) : sampleRate;
}

static inline float adjustSpeed(float speed, float pitch)
{
    return kFixPitch ? speed / max(pitch, AUDIO_TIMESTRETCH_PITCH_MIN_DELTA) : speed;
}

static inline float adjustPitch(float pitch)
{
    return kFixPitch ? AUDIO_TIMESTRETCH_PITCH_NORMAL : pitch;
}

// static
status_t AudioTrack::getMinFrameCount(
        size_t* frameCount,
        audio_stream_type_t streamType,
        uint32_t sampleRate)
{
    if (frameCount == NULL) {
        return BAD_VALUE;
    }

    // FIXME handle in server, like createTrack_l(), possible missing info:
    //          audio_io_handle_t output
    //          audio_format_t format
    //          audio_channel_mask_t channelMask
    //          audio_output_flags_t flags (FAST)
    uint32_t afSampleRate;
    status_t status;
    status = AudioSystem::getOutputSamplingRate(&afSampleRate, streamType);
    if (status != NO_ERROR) {
        ALOGE("%s(): Unable to query output sample rate for stream type %d; status %d",
                __func__, streamType, status);
        return status;
    }
    size_t afFrameCount;
    status = AudioSystem::getOutputFrameCount(&afFrameCount, streamType);
    if (status != NO_ERROR) {
        ALOGE("%s(): Unable to query output frame count for stream type %d; status %d",
                __func__, streamType, status);
        return status;
    }
    uint32_t afLatency;
    status = AudioSystem::getOutputLatency(&afLatency, streamType);
    if (status != NO_ERROR) {
        ALOGE("%s(): Unable to query output latency for stream type %d; status %d",
                __func__, streamType, status);
        return status;
    }

    // When called from createTrack, speed is 1.0f (normal speed).
    // This is rechecked again on setting playback rate (TODO: on setting sample rate, too).
    *frameCount = AudioSystem::calculateMinFrameCount(afLatency, afFrameCount, afSampleRate,
                                              sampleRate, 1.0f /*, 0 notificationsPerBufferReq*/);

    // The formula above should always produce a non-zero value under normal circumstances:
    // AudioTrack.SAMPLE_RATE_HZ_MIN <= sampleRate <= AudioTrack.SAMPLE_RATE_HZ_MAX.
    // Return error in the unlikely event that it does not, as that's part of the API contract.
    if (*frameCount == 0) {
        ALOGE("%s(): failed for streamType %d, sampleRate %u",
                __func__, streamType, sampleRate);
        return BAD_VALUE;
    }
    ALOGV("%s(): getMinFrameCount=%zu: afFrameCount=%zu, afSampleRate=%u, afLatency=%u",
            __func__, *frameCount, afFrameCount, afSampleRate, afLatency);
    return NO_ERROR;
}

// static
bool AudioTrack::isDirectOutputSupported(const audio_config_base_t& config,
                                         const audio_attributes_t& attributes) {
    ALOGV("%s()", __FUNCTION__);
    const sp<media::IAudioPolicyService>& aps = AudioSystem::get_audio_policy_service();
    if (aps == 0) return false;

    auto result = [&]() -> ConversionResult<bool> {
        media::AudioConfigBase configAidl = VALUE_OR_RETURN(
                legacy2aidl_audio_config_base_t_AudioConfigBase(config));
        media::AudioAttributesInternal attributesAidl = VALUE_OR_RETURN(
                legacy2aidl_audio_attributes_t_AudioAttributesInternal(attributes));
        bool retAidl;
        RETURN_IF_ERROR(aidl_utils::statusTFromBinderStatus(
                aps->isDirectOutputSupported(configAidl, attributesAidl, &retAidl)));
        return retAidl;
    }();
    return result.value_or(false);
}

// ---------------------------------------------------------------------------

void AudioTrack::MediaMetrics::gather(const AudioTrack *track)
{
    // only if we're in a good state...
    // XXX: shall we gather alternative info if failing?
    const status_t lstatus = track->initCheck();
    if (lstatus != NO_ERROR) {
        ALOGD("%s(): no metrics gathered, track status=%d", __func__, (int) lstatus);
        return;
    }

#define MM_PREFIX "android.media.audiotrack." // avoid cut-n-paste errors.

    // Java API 28 entries, do not change.
    mMetricsItem->setCString(MM_PREFIX "streamtype", toString(track->streamType()).c_str());
    mMetricsItem->setCString(MM_PREFIX "type",
            toString(track->mAttributes.content_type).c_str());
    mMetricsItem->setCString(MM_PREFIX "usage", toString(track->mAttributes.usage).c_str());

    // Non-API entries, these can change due to a Java string mistake.
    mMetricsItem->setInt32(MM_PREFIX "sampleRate", (int32_t)track->mSampleRate);
    mMetricsItem->setInt64(MM_PREFIX "channelMask", (int64_t)track->mChannelMask);
    // Non-API entries, these can change.
    mMetricsItem->setInt32(MM_PREFIX "portId", (int32_t)track->mPortId);
    mMetricsItem->setCString(MM_PREFIX "encoding", toString(track->mFormat).c_str());
    mMetricsItem->setInt32(MM_PREFIX "frameCount", (int32_t)track->mFrameCount);
    mMetricsItem->setCString(MM_PREFIX "attributes", toString(track->mAttributes).c_str());
    mMetricsItem->setCString(MM_PREFIX "logSessionId", track->mLogSessionId.c_str());
}

// hand the user a snapshot of the metrics.
status_t AudioTrack::getMetrics(mediametrics::Item * &item)
{
    mMediaMetrics.gather(this);
    mediametrics::Item *tmp = mMediaMetrics.dup();
    if (tmp == nullptr) {
        return BAD_VALUE;
    }
    item = tmp;
    return NO_ERROR;
}

AudioTrack::AudioTrack() : AudioTrack(Identity())
{
}

AudioTrack::AudioTrack(const Identity& identity)
    : mStatus(NO_INIT),
      mState(STATE_STOPPED),
      mPreviousPriority(ANDROID_PRIORITY_NORMAL),
      mPreviousSchedulingGroup(SP_DEFAULT),
      mPausedPosition(0),
      mSelectedDeviceId(AUDIO_PORT_HANDLE_NONE),
      mRoutedDeviceId(AUDIO_PORT_HANDLE_NONE),
      mPauseTimeRealUs(0),
      mClientIdentity(identity),
      mAudioTrackCallback(new AudioTrackCallback())
{
    mAttributes.content_type = AUDIO_CONTENT_TYPE_UNKNOWN;
    mAttributes.usage = AUDIO_USAGE_UNKNOWN;
    mAttributes.flags = AUDIO_FLAG_NONE;
    strcpy(mAttributes.tags, "");
}

AudioTrack::AudioTrack(
        audio_stream_type_t streamType,
        uint32_t sampleRate,
        audio_format_t format,
        audio_channel_mask_t channelMask,
        size_t frameCount,
        audio_output_flags_t flags,
        callback_t cbf,
        void* user,
        int32_t notificationFrames,
        audio_session_t sessionId,
        transfer_type transferType,
        const audio_offload_info_t *offloadInfo,
        const Identity& identity,
        const audio_attributes_t* pAttributes,
        bool doNotReconnect,
        float maxRequiredSpeed,
        audio_port_handle_t selectedDeviceId)
    : mStatus(NO_INIT),
      mState(STATE_STOPPED),
      mPreviousPriority(ANDROID_PRIORITY_NORMAL),
      mPreviousSchedulingGroup(SP_DEFAULT),
      mPausedPosition(0),
      mPauseTimeRealUs(0),
      mAudioTrackCallback(new AudioTrackCallback())
{
    mAttributes = AUDIO_ATTRIBUTES_INITIALIZER;

    (void)set(streamType, sampleRate, format, channelMask,
            frameCount, flags, cbf, user, notificationFrames,
            0 /*sharedBuffer*/, false /*threadCanCallJava*/, sessionId, transferType,
            offloadInfo, identity, pAttributes, doNotReconnect, maxRequiredSpeed, selectedDeviceId);
}

AudioTrack::AudioTrack(
        audio_stream_type_t streamType,
        uint32_t sampleRate,
        audio_format_t format,
        audio_channel_mask_t channelMask,
        const sp<IMemory>& sharedBuffer,
        audio_output_flags_t flags,
        callback_t cbf,
        void* user,
        int32_t notificationFrames,
        audio_session_t sessionId,
        transfer_type transferType,
        const audio_offload_info_t *offloadInfo,
        const Identity& identity,
        const audio_attributes_t* pAttributes,
        bool doNotReconnect,
        float maxRequiredSpeed)
    : mStatus(NO_INIT),
      mState(STATE_STOPPED),
      mPreviousPriority(ANDROID_PRIORITY_NORMAL),
      mPreviousSchedulingGroup(SP_DEFAULT),
      mPausedPosition(0),
      mSelectedDeviceId(AUDIO_PORT_HANDLE_NONE),
      mPauseTimeRealUs(0),
      mTrackOffloaded(false),
      mAudioTrackCallback(new AudioTrackCallback())
{
    mAttributes = AUDIO_ATTRIBUTES_INITIALIZER;

    (void)set(streamType, sampleRate, format, channelMask,
            0 /*frameCount*/, flags, cbf, user, notificationFrames,
            sharedBuffer, false /*threadCanCallJava*/, sessionId, transferType, offloadInfo,
            identity, pAttributes, doNotReconnect, maxRequiredSpeed);
}

AudioTrack::~AudioTrack()
{
    // pull together the numbers, before we clean up our structures
    mMediaMetrics.gather(this);

    mediametrics::LogItem(mMetricsId)
        .set(AMEDIAMETRICS_PROP_EVENT, AMEDIAMETRICS_PROP_EVENT_VALUE_DTOR)
        .set(AMEDIAMETRICS_PROP_CALLERNAME,
                mCallerName.empty()
                ? AMEDIAMETRICS_PROP_CALLERNAME_VALUE_UNKNOWN
                : mCallerName.c_str())
        .set(AMEDIAMETRICS_PROP_STATE, stateToString(mState))
        .set(AMEDIAMETRICS_PROP_STATUS, (int32_t)mStatus)
        .record();

<<<<<<< HEAD
    // To avoid A2DP session stop on remote device during Next/Prev of playback
    // for split a2dp solution via offload path, create dummy Low latency session
    // which will ensure session is active
    if(isOffloadedOrDirect_l() &&
       (AudioSystem::getDeviceConnectionState((audio_devices_t)
        AUDIO_DEVICE_OUT_BLUETOOTH_A2DP,"") == AUDIO_POLICY_DEVICE_STATE_AVAILABLE)) {
        ALOGD("Creating Dummy track for A2DP offload session");
        createDummyAudioSessionForA2DP();
    }
=======
    stopAndJoinCallbacks(); // checks mStatus

>>>>>>> 4b643229
    if (mStatus == NO_ERROR) {
        IInterface::asBinder(mAudioTrack)->unlinkToDeath(mDeathNotifier, this);
        mAudioTrack.clear();
        mCblkMemory.clear();
        mSharedBuffer.clear();
        IPCThreadState::self()->flushCommands();
        pid_t clientPid = VALUE_OR_FATAL(aidl2legacy_int32_t_pid_t(mClientIdentity.pid));
        ALOGV("%s(%d), releasing session id %d from %d on behalf of %d",
                __func__, mPortId,
                mSessionId, IPCThreadState::self()->getCallingPid(), clientPid);
        AudioSystem::releaseAudioSessionId(mSessionId, clientPid);
    }
}

<<<<<<< HEAD
void AudioTrack::createDummyAudioSessionForA2DP() {
   sp<AudioTrack> dummyTrack;

   // Do not create dummy session if session is paused more than 3 secs
   if(mPauseTimeRealUs &&
      ((systemTime(SYSTEM_TIME_MONOTONIC) / 1000ll) - mPauseTimeRealUs) >= 3000000ll)
      return;

   sp<MemoryDealer> heap;
   sp<IMemory> iMem;
   uint8_t* p;

   heap = new MemoryDealer(1024*1024, "AudioTrack Heap Base");
   iMem = heap->allocate(DUMMY_TRACK_SMP_BUF_SIZE*sizeof(short));
   // TODO(b/142073222): Using unsecurePointer() has some associated security pitfalls
   //       (see declaration for details).
   //       Either document why it is safe in this case or address the
   //       issue (e.g. by copying).
   p = static_cast<uint8_t*>(iMem->unsecurePointer());
   memset(p, '\0', DUMMY_TRACK_SMP_BUF_SIZE*sizeof(short));

   dummyTrack = new AudioTrack(AUDIO_STREAM_MUSIC,// stream type
                               48000, AUDIO_FORMAT_PCM_16_BIT,
                               AUDIO_CHANNEL_OUT_STEREO, iMem,
                               AUDIO_OUTPUT_FLAG_FAST);
   status_t status = dummyTrack->initCheck();
   if(status != NO_ERROR) {
       dummyTrack.clear();
       ALOGD("Dummry Track Failed for initCheck()");
       iMem.clear();
       heap.clear();
       return;
   }

   // start play
   ALOGD("split_a2dp dummy track start success");
   dummyTrack->start();
   usleep(10000);
   dummyTrack->stop();
   dummyTrack.clear();
   iMem.clear();
   heap.clear();
   ALOGD("split_a2dp dummy track stop completed");
}
=======
void AudioTrack::stopAndJoinCallbacks() {
    // Prevent nullptr crash if it did not open properly.
    if (mStatus != NO_ERROR) return;

    // Make sure that callback function exits in the case where
    // it is looping on buffer full condition in obtainBuffer().
    // Otherwise the callback thread will never exit.
    stop();
    if (mAudioTrackThread != 0) { // not thread safe
        mProxy->interrupt();
        mAudioTrackThread->requestExit();   // see comment in AudioTrack.h
        mAudioTrackThread->requestExitAndWait();
        mAudioTrackThread.clear();
    }
    // No lock here: worst case we remove a NULL callback which will be a nop
    if (mDeviceCallback != 0 && mOutput != AUDIO_IO_HANDLE_NONE) {
        // This may not stop all of these device callbacks!
        // TODO: Add some sort of protection.
        AudioSystem::removeAudioDeviceCallback(this, mOutput, mPortId);
        mDeviceCallback.clear();
    }
}

>>>>>>> 4b643229
status_t AudioTrack::set(
        audio_stream_type_t streamType,
        uint32_t sampleRate,
        audio_format_t format,
        audio_channel_mask_t channelMask,
        size_t frameCount,
        audio_output_flags_t flags,
        callback_t cbf,
        void* user,
        int32_t notificationFrames,
        const sp<IMemory>& sharedBuffer,
        bool threadCanCallJava,
        audio_session_t sessionId,
        transfer_type transferType,
        const audio_offload_info_t *offloadInfo,
        const Identity& identity,
        const audio_attributes_t* pAttributes,
        bool doNotReconnect,
        float maxRequiredSpeed,
        audio_port_handle_t selectedDeviceId)
{
    status_t status;
    uint32_t channelCount;
    pid_t callingPid;
    pid_t myPid;
    uid_t uid = VALUE_OR_FATAL(aidl2legacy_int32_t_uid_t(identity.uid));
    pid_t pid = VALUE_OR_FATAL(aidl2legacy_int32_t_pid_t(identity.pid));

    // Note mPortId is not valid until the track is created, so omit mPortId in ALOG for set.
    ALOGV("%s(): streamType %d, sampleRate %u, format %#x, channelMask %#x, frameCount %zu, "
          "flags #%x, notificationFrames %d, sessionId %d, transferType %d, uid %d, pid %d",
          __func__,
          streamType, sampleRate, format, channelMask, frameCount, flags, notificationFrames,
          sessionId, transferType, identity.uid, identity.pid);

    mThreadCanCallJava = threadCanCallJava;
    mSelectedDeviceId = selectedDeviceId;
    mSessionId = sessionId;

    switch (transferType) {
    case TRANSFER_DEFAULT:
        if (sharedBuffer != 0) {
            transferType = TRANSFER_SHARED;
        } else if (cbf == NULL || threadCanCallJava) {
            transferType = TRANSFER_SYNC;
        } else {
            transferType = TRANSFER_CALLBACK;
        }
        break;
    case TRANSFER_CALLBACK:
    case TRANSFER_SYNC_NOTIF_CALLBACK:
        if (cbf == NULL || sharedBuffer != 0) {
            ALOGE("%s(): Transfer type %s but cbf == NULL || sharedBuffer != 0",
                    convertTransferToText(transferType), __func__);
            status = BAD_VALUE;
            goto exit;
        }
        break;
    case TRANSFER_OBTAIN:
    case TRANSFER_SYNC:
        if (sharedBuffer != 0) {
            ALOGE("%s(): Transfer type TRANSFER_OBTAIN but sharedBuffer != 0", __func__);
            status = BAD_VALUE;
            goto exit;
        }
        break;
    case TRANSFER_SHARED:
        if (sharedBuffer == 0) {
            ALOGE("%s(): Transfer type TRANSFER_SHARED but sharedBuffer == 0", __func__);
            status = BAD_VALUE;
            goto exit;
        }
        break;
    default:
        ALOGE("%s(): Invalid transfer type %d",
                __func__, transferType);
        status = BAD_VALUE;
        goto exit;
    }
    mSharedBuffer = sharedBuffer;
    mTransfer = transferType;
    mDoNotReconnect = doNotReconnect;

    ALOGV_IF(sharedBuffer != 0, "%s(): sharedBuffer: %p, size: %zu",
            __func__, sharedBuffer->unsecurePointer(), sharedBuffer->size());

    ALOGV("%s(): streamType %d frameCount %zu flags %04x",
            __func__, streamType, frameCount, flags);

    // invariant that mAudioTrack != 0 is true only after set() returns successfully
    if (mAudioTrack != 0) {
        ALOGE("%s(): Track already in use", __func__);
        status = INVALID_OPERATION;
        goto exit;
    }

    // handle default values first.
    if (streamType == AUDIO_STREAM_DEFAULT) {
        streamType = AUDIO_STREAM_MUSIC;
    }
    if (pAttributes == NULL) {
        if (uint32_t(streamType) >= AUDIO_STREAM_PUBLIC_CNT) {
            ALOGE("%s(): Invalid stream type %d", __func__, streamType);
            status = BAD_VALUE;
            goto exit;
        }
        mStreamType = streamType;
        mAttributes.content_type = AUDIO_CONTENT_TYPE_UNKNOWN;
        mAttributes.usage = AUDIO_USAGE_UNKNOWN;
        mAttributes.flags = AUDIO_FLAG_NONE;
        strcpy(mAttributes.tags, "");
    } else {
        // stream type shouldn't be looked at, this track has audio attributes
        memcpy(&mAttributes, pAttributes, sizeof(audio_attributes_t));
        ALOGV("%s(): Building AudioTrack with attributes:"
                " usage=%d content=%d flags=0x%x tags=[%s]",
                __func__,
                 mAttributes.usage, mAttributes.content_type, mAttributes.flags, mAttributes.tags);
        mStreamType = AUDIO_STREAM_DEFAULT;
        audio_flags_to_audio_output_flags(mAttributes.flags, &flags);
    }

    // these below should probably come from the audioFlinger too...
    if (format == AUDIO_FORMAT_DEFAULT) {
        format = AUDIO_FORMAT_PCM_16_BIT;
    } else if (format == AUDIO_FORMAT_IEC61937) { // HDMI pass-through?
        flags = static_cast<audio_output_flags_t>(flags | AUDIO_OUTPUT_FLAG_IEC958_NONAUDIO);
    }

    // validate parameters
    if (!audio_is_valid_format(format)) {
        ALOGE("%s(): Invalid format %#x", __func__, format);
        status = BAD_VALUE;
        goto exit;
    }
    mFormat = format;

    if (!audio_is_output_channel(channelMask)) {
        ALOGE("%s(): Invalid channel mask %#x",  __func__, channelMask);
        status = BAD_VALUE;
        goto exit;
    }
    mChannelMask = channelMask;
    channelCount = audio_channel_count_from_out_mask(channelMask);
    mChannelCount = channelCount;

    // force direct flag if format is not linear PCM
    // or offload was requested
    if ((flags & AUDIO_OUTPUT_FLAG_COMPRESS_OFFLOAD)
            || !audio_is_linear_pcm(format)) {
        ALOGV( (flags & AUDIO_OUTPUT_FLAG_COMPRESS_OFFLOAD)
                    ? "%s(): Offload request, forcing to Direct Output"
                    : "%s(): Not linear PCM, forcing to Direct Output",
                    __func__);
        flags = (audio_output_flags_t)
                // FIXME why can't we allow direct AND fast?
                ((flags | AUDIO_OUTPUT_FLAG_DIRECT) & ~AUDIO_OUTPUT_FLAG_FAST);
    }

    // force direct flag if HW A/V sync requested
    if ((flags & AUDIO_OUTPUT_FLAG_HW_AV_SYNC) != 0) {
        flags = (audio_output_flags_t)(flags | AUDIO_OUTPUT_FLAG_DIRECT);
    }

    if (flags & AUDIO_OUTPUT_FLAG_DIRECT) {
        if (audio_has_proportional_frames(format)) {
            mFrameSize = channelCount * audio_bytes_per_sample(format);
        } else {
            mFrameSize = sizeof(uint8_t);
        }
    } else {
        ALOG_ASSERT(audio_has_proportional_frames(format));
        mFrameSize = channelCount * audio_bytes_per_sample(format);
        // createTrack will return an error if PCM format is not supported by server,
        // so no need to check for specific PCM formats here
    }

    // sampling rate must be specified for direct outputs
    if (sampleRate == 0 && (flags & AUDIO_OUTPUT_FLAG_DIRECT) != 0) {
        status = BAD_VALUE;
        goto exit;
    }
    mSampleRate = sampleRate;
    mOriginalSampleRate = sampleRate;
    mPlaybackRate = AUDIO_PLAYBACK_RATE_DEFAULT;
    // 1.0 <= mMaxRequiredSpeed <= AUDIO_TIMESTRETCH_SPEED_MAX
    mMaxRequiredSpeed = min(max(maxRequiredSpeed, 1.0f), AUDIO_TIMESTRETCH_SPEED_MAX);

    // Make copy of input parameter offloadInfo so that in the future:
    //  (a) createTrack_l doesn't need it as an input parameter
    //  (b) we can support re-creation of offloaded tracks
    if (offloadInfo != NULL) {
        mOffloadInfoCopy = *offloadInfo;
        mOffloadInfo = &mOffloadInfoCopy;
    } else {
        mOffloadInfo = NULL;
        memset(&mOffloadInfoCopy, 0, sizeof(audio_offload_info_t));
        mOffloadInfoCopy = AUDIO_INFO_INITIALIZER;
    }

    mVolume[AUDIO_INTERLEAVE_LEFT] = 1.0f;
    mVolume[AUDIO_INTERLEAVE_RIGHT] = 1.0f;
    mSendLevel = 0.0f;
    // mFrameCount is initialized in createTrack_l
    mReqFrameCount = frameCount;
    if (notificationFrames >= 0) {
        mNotificationFramesReq = notificationFrames;
        mNotificationsPerBufferReq = 0;
    } else {
        if (!(flags & AUDIO_OUTPUT_FLAG_FAST)) {
            ALOGE("%s(): notificationFrames=%d not permitted for non-fast track",
                    __func__, notificationFrames);
            status = BAD_VALUE;
            goto exit;
        }
        if (frameCount > 0) {
            ALOGE("%s(): notificationFrames=%d not permitted with non-zero frameCount=%zu",
                    __func__, notificationFrames, frameCount);
            status = BAD_VALUE;
            goto exit;
        }
        mNotificationFramesReq = 0;
        const uint32_t minNotificationsPerBuffer = 1;
        const uint32_t maxNotificationsPerBuffer = 8;
        mNotificationsPerBufferReq = min(maxNotificationsPerBuffer,
                max((uint32_t) -notificationFrames, minNotificationsPerBuffer));
        ALOGW_IF(mNotificationsPerBufferReq != (uint32_t) -notificationFrames,
                "%s(): notificationFrames=%d clamped to the range -%u to -%u",
                __func__,
                notificationFrames, minNotificationsPerBuffer, maxNotificationsPerBuffer);
    }
    mNotificationFramesAct = 0;
    // TODO b/182392553: refactor or remove
    callingPid = IPCThreadState::self()->getCallingPid();
    myPid = getpid();
    if (uid == -1 || (callingPid != myPid)) {
        mClientIdentity.uid = VALUE_OR_FATAL(legacy2aidl_uid_t_int32_t(
            IPCThreadState::self()->getCallingUid()));
    } else {
        mClientIdentity.uid = identity.uid;
    }
    if (pid == (pid_t)-1 || (callingPid != myPid)) {
        mClientIdentity.pid = VALUE_OR_FATAL(legacy2aidl_uid_t_int32_t(callingPid));
    } else {
        mClientIdentity.pid = identity.pid;
    }
    mAuxEffectId = 0;
    mOrigFlags = mFlags = flags;
    mCbf = cbf;

    if (cbf != NULL) {
        mAudioTrackThread = new AudioTrackThread(*this);
        mAudioTrackThread->run("AudioTrack", ANDROID_PRIORITY_AUDIO, 0 /*stack*/);
        // thread begins in paused state, and will not reference us until start()
    }

    // create the IAudioTrack
    {
        AutoMutex lock(mLock);
        status = createTrack_l();
    }
    if (status != NO_ERROR) {
        if (mAudioTrackThread != 0) {
            mAudioTrackThread->requestExit();   // see comment in AudioTrack.h
            mAudioTrackThread->requestExitAndWait();
            mAudioTrackThread.clear();
        }
        goto exit;
    }

    mUserData = user;
    mLoopCount = 0;
    mLoopStart = 0;
    mLoopEnd = 0;
    mLoopCountNotified = 0;
    mMarkerPosition = 0;
    mMarkerReached = false;
    mNewPosition = 0;
    mUpdatePeriod = 0;
    mPosition = 0;
    mReleased = 0;
    mStartNs = 0;
    mStartFromZeroUs = 0;
    AudioSystem::acquireAudioSessionId(mSessionId, pid, uid);
    mSequence = 1;
    mObservedSequence = mSequence;
    mInUnderrun = false;
    mPreviousTimestampValid = false;
    mTimestampStartupGlitchReported = false;
    mTimestampRetrogradePositionReported = false;
    mTimestampRetrogradeTimeReported = false;
    mTimestampStallReported = false;
    mTimestampStaleTimeReported = false;
    mPreviousLocation = ExtendedTimestamp::LOCATION_INVALID;
    mStartTs.mPosition = 0;
    mUnderrunCountOffset = 0;
    mFramesWritten = 0;
    mFramesWrittenServerOffset = 0;
    mFramesWrittenAtRestore = -1; // -1 is a unique initializer.
    mVolumeHandler = new media::VolumeHandler();

exit:
    mStatus = status;
    return status;
}


status_t AudioTrack::set(
        audio_stream_type_t streamType,
        uint32_t sampleRate,
        audio_format_t format,
        uint32_t channelMask,
        size_t frameCount,
        audio_output_flags_t flags,
        callback_t cbf,
        void* user,
        int32_t notificationFrames,
        const sp<IMemory>& sharedBuffer,
        bool threadCanCallJava,
        audio_session_t sessionId,
        transfer_type transferType,
        const audio_offload_info_t *offloadInfo,
        uid_t uid,
        pid_t pid,
        const audio_attributes_t* pAttributes,
        bool doNotReconnect,
        float maxRequiredSpeed,
        audio_port_handle_t selectedDeviceId)
{
    Identity identity;
    identity.uid = VALUE_OR_FATAL(legacy2aidl_uid_t_int32_t(uid));
    identity.pid = VALUE_OR_FATAL(legacy2aidl_pid_t_int32_t(pid));
    return set(streamType, sampleRate, format,
            static_cast<audio_channel_mask_t>(channelMask),
            frameCount, flags, cbf, user, notificationFrames, sharedBuffer,
            threadCanCallJava, sessionId, transferType, offloadInfo, identity,
            pAttributes, doNotReconnect, maxRequiredSpeed, selectedDeviceId);
}

// -------------------------------------------------------------------------

status_t AudioTrack::start()
{
    AutoMutex lock(mLock);

    if (mState == STATE_ACTIVE) {
        return INVALID_OPERATION;
    }

    ALOGV("%s(%d): prior state:%s", __func__, mPortId, stateToString(mState));

    // Defer logging here due to OpenSL ES repeated start calls.
    // TODO(b/154868033) after fix, restore this logging back to the beginning of start().
    const int64_t beginNs = systemTime();
    status_t status = NO_ERROR; // logged: make sure to set this before returning.
    mediametrics::Defer defer([&] {
        mediametrics::LogItem(mMetricsId)
            .set(AMEDIAMETRICS_PROP_CALLERNAME,
                    mCallerName.empty()
                    ? AMEDIAMETRICS_PROP_CALLERNAME_VALUE_UNKNOWN
                    : mCallerName.c_str())
            .set(AMEDIAMETRICS_PROP_EVENT, AMEDIAMETRICS_PROP_EVENT_VALUE_START)
            .set(AMEDIAMETRICS_PROP_EXECUTIONTIMENS, (int64_t)(systemTime() - beginNs))
            .set(AMEDIAMETRICS_PROP_STATE, stateToString(mState))
            .set(AMEDIAMETRICS_PROP_STATUS, (int32_t)status)
            .record(); });


    mInUnderrun = true;
    mPauseTimeRealUs = 0;

    State previousState = mState;
    if (previousState == STATE_PAUSED_STOPPING) {
        mState = STATE_STOPPING;
    } else {
        mState = STATE_ACTIVE;
    }
    (void) updateAndGetPosition_l();

    // save start timestamp
    if (isOffloadedOrDirect_l()) {
        if (getTimestamp_l(mStartTs) != OK) {
            mStartTs.mPosition = 0;
        }
    } else {
        if (getTimestamp_l(&mStartEts) != OK) {
            mStartEts.clear();
        }
    }
    mStartNs = systemTime(); // save this for timestamp adjustment after starting.
    if (previousState == STATE_STOPPED || previousState == STATE_FLUSHED) {
        // reset current position as seen by client to 0
        mPosition = 0;
        mPreviousTimestampValid = false;
        mTimestampStartupGlitchReported = false;
        mTimestampRetrogradePositionReported = false;
        mTimestampRetrogradeTimeReported = false;
        mTimestampStallReported = false;
        mTimestampStaleTimeReported = false;
        mPreviousLocation = ExtendedTimestamp::LOCATION_INVALID;

        if (!isOffloadedOrDirect_l()
                && mStartEts.mTimeNs[ExtendedTimestamp::LOCATION_SERVER] > 0) {
            // Server side has consumed something, but is it finished consuming?
            // It is possible since flush and stop are asynchronous that the server
            // is still active at this point.
            ALOGV("%s(%d): server read:%lld  cumulative flushed:%lld  client written:%lld",
                    __func__, mPortId,
                    (long long)(mFramesWrittenServerOffset
                            + mStartEts.mPosition[ExtendedTimestamp::LOCATION_SERVER]),
                    (long long)mStartEts.mFlushed,
                    (long long)mFramesWritten);
            // mStartEts is already adjusted by mFramesWrittenServerOffset, so we delta adjust.
            mFramesWrittenServerOffset -= mStartEts.mPosition[ExtendedTimestamp::LOCATION_SERVER];
        }
        mFramesWritten = 0;
        mProxy->clearTimestamp(); // need new server push for valid timestamp
        mMarkerReached = false;

        // For offloaded tracks, we don't know if the hardware counters are really zero here,
        // since the flush is asynchronous and stop may not fully drain.
        // We save the time when the track is started to later verify whether
        // the counters are realistic (i.e. start from zero after this time).
        mStartFromZeroUs = mStartNs / 1000;

        // force refresh of remaining frames by processAudioBuffer() as last
        // write before stop could be partial.
        mRefreshRemaining = true;

        // for static track, clear the old flags when starting from stopped state
        if (mSharedBuffer != 0) {
            android_atomic_and(
            ~(CBLK_LOOP_CYCLE | CBLK_LOOP_FINAL | CBLK_BUFFER_END),
            &mCblk->mFlags);
        }
    }
    mNewPosition = mPosition + mUpdatePeriod;
    int32_t flags = android_atomic_and(~(CBLK_STREAM_END_DONE | CBLK_DISABLED), &mCblk->mFlags);

    if (!(flags & CBLK_INVALID)) {
        mAudioTrack->start(&status);
        if (status == DEAD_OBJECT) {
            flags |= CBLK_INVALID;
        }
    }
    if (flags & CBLK_INVALID) {
        status = restoreTrack_l("start");
    }

    // resume or pause the callback thread as needed.
    sp<AudioTrackThread> t = mAudioTrackThread;
    if (status == NO_ERROR) {
        if (t != 0) {
            if (previousState == STATE_STOPPING) {
                mProxy->interrupt();
            } else {
                t->resume();
            }
        } else {
            mPreviousPriority = getpriority(PRIO_PROCESS, 0);
            get_sched_policy(0, &mPreviousSchedulingGroup);
            androidSetThreadPriority(0, ANDROID_PRIORITY_AUDIO);
        }

        // Start our local VolumeHandler for restoration purposes.
        mVolumeHandler->setStarted();
    } else {
        ALOGE("%s(%d): status %d", __func__, mPortId, status);
        mState = previousState;
        if (t != 0) {
            if (previousState != STATE_STOPPING) {
                t->pause();
            }
        } else {
            setpriority(PRIO_PROCESS, 0, mPreviousPriority);
            set_sched_policy(0, mPreviousSchedulingGroup);
        }
    }

    return status;
}

void AudioTrack::stop()
{
    const int64_t beginNs = systemTime();

    AutoMutex lock(mLock);
    mediametrics::Defer defer([&]() {
        mediametrics::LogItem(mMetricsId)
            .set(AMEDIAMETRICS_PROP_EVENT, AMEDIAMETRICS_PROP_EVENT_VALUE_STOP)
            .set(AMEDIAMETRICS_PROP_EXECUTIONTIMENS, (int64_t)(systemTime() - beginNs))
            .set(AMEDIAMETRICS_PROP_STATE, stateToString(mState))
            .set(AMEDIAMETRICS_PROP_BUFFERSIZEFRAMES, (int32_t)mProxy->getBufferSizeInFrames())
            .set(AMEDIAMETRICS_PROP_UNDERRUN, (int32_t) getUnderrunCount_l())
            .record();
    });

    ALOGV("%s(%d): prior state:%s", __func__, mPortId, stateToString(mState));

    if (mState != STATE_ACTIVE && mState != STATE_PAUSED) {
        return;
    }

    if (isOffloaded_l()) {
        mState = STATE_STOPPING;
    } else {
        mState = STATE_STOPPED;
        ALOGD_IF(mSharedBuffer == nullptr,
                "%s(%d): called with %u frames delivered", __func__, mPortId, mReleased.value());
        mReleased = 0;
    }

    mProxy->stop(); // notify server not to read beyond current client position until start().
    mProxy->interrupt();
    mAudioTrack->stop();

    // Note: legacy handling - stop does not clear playback marker
    // and periodic update counter, but flush does for streaming tracks.

    if (mSharedBuffer != 0) {
        // clear buffer position and loop count.
        mStaticProxy->setBufferPositionAndLoop(0 /* position */,
                0 /* loopStart */, 0 /* loopEnd */, 0 /* loopCount */);
    }

    sp<AudioTrackThread> t = mAudioTrackThread;
    if (t != 0) {
        if (!isOffloaded_l()) {
            t->pause();
        } else if (mTransfer == TRANSFER_SYNC_NOTIF_CALLBACK) {
            // causes wake up of the playback thread, that will callback the client for
            // EVENT_STREAM_END in processAudioBuffer()
            t->wake();
        }
    } else {
        setpriority(PRIO_PROCESS, 0, mPreviousPriority);
        set_sched_policy(0, mPreviousSchedulingGroup);
    }
}

bool AudioTrack::stopped() const
{
    AutoMutex lock(mLock);
    return mState != STATE_ACTIVE;
}

void AudioTrack::flush()
{
    const int64_t beginNs = systemTime();
    AutoMutex lock(mLock);
    mediametrics::Defer defer([&]() {
        mediametrics::LogItem(mMetricsId)
            .set(AMEDIAMETRICS_PROP_EVENT, AMEDIAMETRICS_PROP_EVENT_VALUE_FLUSH)
            .set(AMEDIAMETRICS_PROP_EXECUTIONTIMENS, (int64_t)(systemTime() - beginNs))
            .set(AMEDIAMETRICS_PROP_STATE, stateToString(mState))
            .record(); });

    ALOGV("%s(%d): prior state:%s", __func__, mPortId, stateToString(mState));

    if (mSharedBuffer != 0) {
        return;
    }
    if (mState == STATE_ACTIVE) {
        return;
    }
    flush_l();
}

void AudioTrack::flush_l()
{
    ALOG_ASSERT(mState != STATE_ACTIVE);

    // clear playback marker and periodic update counter
    mMarkerPosition = 0;
    mMarkerReached = false;
    mUpdatePeriod = 0;
    mRefreshRemaining = true;

    mState = STATE_FLUSHED;
    mReleased = 0;
    if (isOffloaded_l()) {
        mProxy->interrupt();
    }
    mProxy->flush();
    mAudioTrack->flush();
}

void AudioTrack::pause()
{
    const int64_t beginNs = systemTime();
    AutoMutex lock(mLock);
    mediametrics::Defer defer([&]() {
        mediametrics::LogItem(mMetricsId)
            .set(AMEDIAMETRICS_PROP_EVENT, AMEDIAMETRICS_PROP_EVENT_VALUE_PAUSE)
            .set(AMEDIAMETRICS_PROP_EXECUTIONTIMENS, (int64_t)(systemTime() - beginNs))
            .set(AMEDIAMETRICS_PROP_STATE, stateToString(mState))
            .record(); });

    ALOGV("%s(%d): prior state:%s", __func__, mPortId, stateToString(mState));

    if (mState == STATE_ACTIVE) {
        mState = STATE_PAUSED;
    } else if (mState == STATE_STOPPING) {
        mState = STATE_PAUSED_STOPPING;
    } else {
        return;
    }
    mProxy->interrupt();
    mAudioTrack->pause();
    mPauseTimeRealUs = systemTime(SYSTEM_TIME_MONOTONIC) / 1000ll;

    if (isOffloaded_l()) {
        if (mOutput != AUDIO_IO_HANDLE_NONE) {
            // An offload output can be re-used between two audio tracks having
            // the same configuration. A timestamp query for a paused track
            // while the other is running would return an incorrect time.
            // To fix this, cache the playback position on a pause() and return
            // this time when requested until the track is resumed.

            // OffloadThread sends HAL pause in its threadLoop. Time saved
            // here can be slightly off.

            // TODO: check return code for getRenderPosition.

            uint32_t halFrames;
            AudioSystem::getRenderPosition(mOutput, &halFrames, &mPausedPosition);
            ALOGV("%s(%d): for offload, cache current position %u",
                    __func__, mPortId, mPausedPosition);
        }
    }
}

status_t AudioTrack::setVolume(float left, float right)
{
    // This duplicates a test by AudioTrack JNI, but that is not the only caller
    if (isnanf(left) || left < GAIN_FLOAT_ZERO || left > GAIN_FLOAT_UNITY ||
            isnanf(right) || right < GAIN_FLOAT_ZERO || right > GAIN_FLOAT_UNITY) {
        return BAD_VALUE;
    }

    mediametrics::LogItem(mMetricsId)
        .set(AMEDIAMETRICS_PROP_EVENT, AMEDIAMETRICS_PROP_EVENT_VALUE_SETVOLUME)
        .set(AMEDIAMETRICS_PROP_VOLUME_LEFT, (double)left)
        .set(AMEDIAMETRICS_PROP_VOLUME_RIGHT, (double)right)
        .record();

    AutoMutex lock(mLock);
    mVolume[AUDIO_INTERLEAVE_LEFT] = left;
    mVolume[AUDIO_INTERLEAVE_RIGHT] = right;

    mProxy->setVolumeLR(gain_minifloat_pack(gain_from_float(left), gain_from_float(right)));

    if (isOffloaded_l()) {
        mAudioTrack->signal();
    }
    return NO_ERROR;
}

status_t AudioTrack::setVolume(float volume)
{
    return setVolume(volume, volume);
}

status_t AudioTrack::setAuxEffectSendLevel(float level)
{
    // This duplicates a test by AudioTrack JNI, but that is not the only caller
    if (isnanf(level) || level < GAIN_FLOAT_ZERO || level > GAIN_FLOAT_UNITY) {
        return BAD_VALUE;
    }

    AutoMutex lock(mLock);
    mSendLevel = level;
    mProxy->setSendLevel(level);

    return NO_ERROR;
}

void AudioTrack::getAuxEffectSendLevel(float* level) const
{
    if (level != NULL) {
        *level = mSendLevel;
    }
}

status_t AudioTrack::setSampleRate(uint32_t rate)
{
    AutoMutex lock(mLock);
    ALOGV("%s(%d): prior state:%s rate:%u", __func__, mPortId, stateToString(mState), rate);

    if (rate == mSampleRate) {
        return NO_ERROR;
    }
    if (isOffloadedOrDirect_l() || (mFlags & AUDIO_OUTPUT_FLAG_FAST)
            || (mChannelMask & AUDIO_CHANNEL_HAPTIC_ALL)) {
        return INVALID_OPERATION;
    }
    if (mOutput == AUDIO_IO_HANDLE_NONE) {
        return NO_INIT;
    }
    // NOTE: it is theoretically possible, but highly unlikely, that a device change
    // could mean a previously allowed sampling rate is no longer allowed.
    uint32_t afSamplingRate;
    if (AudioSystem::getSamplingRate(mOutput, &afSamplingRate) != NO_ERROR) {
        return NO_INIT;
    }
    // pitch is emulated by adjusting speed and sampleRate
    const uint32_t effectiveSampleRate = adjustSampleRate(rate, mPlaybackRate.mPitch);
    if (rate == 0 || effectiveSampleRate > afSamplingRate * AUDIO_RESAMPLER_DOWN_RATIO_MAX) {
        return BAD_VALUE;
    }
    // TODO: Should we also check if the buffer size is compatible?

    mSampleRate = rate;
    mProxy->setSampleRate(effectiveSampleRate);

    return NO_ERROR;
}

uint32_t AudioTrack::getSampleRate() const
{
    AutoMutex lock(mLock);

    // sample rate can be updated during playback by the offloaded decoder so we need to
    // query the HAL and update if needed.
// FIXME use Proxy return channel to update the rate from server and avoid polling here
    if (isOffloadedOrDirect_l()) {
        if (mOutput != AUDIO_IO_HANDLE_NONE) {
            uint32_t sampleRate = 0;
            status_t status = AudioSystem::getSamplingRate(mOutput, &sampleRate);
            if (status == NO_ERROR) {
                mSampleRate = sampleRate;
            }
        }
    }
    return mSampleRate;
}

uint32_t AudioTrack::getOriginalSampleRate() const
{
    return mOriginalSampleRate;
}

status_t AudioTrack::setDualMonoMode(audio_dual_mono_mode_t mode)
{
    AutoMutex lock(mLock);
    return setDualMonoMode_l(mode);
}

status_t AudioTrack::setDualMonoMode_l(audio_dual_mono_mode_t mode)
{
    const status_t status = statusTFromBinderStatus(
        mAudioTrack->setDualMonoMode(VALUE_OR_RETURN_STATUS(
            legacy2aidl_audio_dual_mono_mode_t_AudioDualMonoMode(mode))));
    if (status == NO_ERROR) mDualMonoMode = mode;
    return status;
}

status_t AudioTrack::getDualMonoMode(audio_dual_mono_mode_t* mode) const
{
    AutoMutex lock(mLock);
    media::AudioDualMonoMode mediaMode;
    const status_t status = statusTFromBinderStatus(mAudioTrack->getDualMonoMode(&mediaMode));
    if (status == NO_ERROR) {
        *mode = VALUE_OR_RETURN_STATUS(
                aidl2legacy_AudioDualMonoMode_audio_dual_mono_mode_t(mediaMode));
    }
    return status;
}

status_t AudioTrack::setAudioDescriptionMixLevel(float leveldB)
{
    AutoMutex lock(mLock);
    return setAudioDescriptionMixLevel_l(leveldB);
}

status_t AudioTrack::setAudioDescriptionMixLevel_l(float leveldB)
{
    const status_t status = statusTFromBinderStatus(
             mAudioTrack->setAudioDescriptionMixLevel(leveldB));
    if (status == NO_ERROR) mAudioDescriptionMixLeveldB = leveldB;
    return status;
}

status_t AudioTrack::getAudioDescriptionMixLevel(float* leveldB) const
{
    AutoMutex lock(mLock);
    return statusTFromBinderStatus(mAudioTrack->getAudioDescriptionMixLevel(leveldB));
}

status_t AudioTrack::setPlaybackRate(const AudioPlaybackRate &playbackRate)
{
    AutoMutex lock(mLock);
    if (isAudioPlaybackRateEqual(playbackRate, mPlaybackRate)) {
        return NO_ERROR;
    }
    if (isOffloadedOrDirect_l()) {
        const status_t status = statusTFromBinderStatus(mAudioTrack->setPlaybackRateParameters(
                VALUE_OR_RETURN_STATUS(
                        legacy2aidl_audio_playback_rate_t_AudioPlaybackRate(playbackRate))));
        if (status == NO_ERROR) {
            mPlaybackRate = playbackRate;
        }
        return status;
    }
    if (mFlags & AUDIO_OUTPUT_FLAG_FAST) {
        return INVALID_OPERATION;
    }

    ALOGV("%s(%d): mSampleRate:%u  mSpeed:%f  mPitch:%f",
            __func__, mPortId, mSampleRate, playbackRate.mSpeed, playbackRate.mPitch);
    // pitch is emulated by adjusting speed and sampleRate
    const uint32_t effectiveRate = adjustSampleRate(mSampleRate, playbackRate.mPitch);
    const float effectiveSpeed = adjustSpeed(playbackRate.mSpeed, playbackRate.mPitch);
    const float effectivePitch = adjustPitch(playbackRate.mPitch);
    AudioPlaybackRate playbackRateTemp = playbackRate;
    playbackRateTemp.mSpeed = effectiveSpeed;
    playbackRateTemp.mPitch = effectivePitch;

    ALOGV("%s(%d) (effective) mSampleRate:%u  mSpeed:%f  mPitch:%f",
            __func__, mPortId, effectiveRate, effectiveSpeed, effectivePitch);

    if (!isAudioPlaybackRateValid(playbackRateTemp)) {
        ALOGW("%s(%d) (%f, %f) failed (effective rate out of bounds)",
                __func__, mPortId, playbackRate.mSpeed, playbackRate.mPitch);
        return BAD_VALUE;
    }
    // Check if the buffer size is compatible.
    if (!isSampleRateSpeedAllowed_l(effectiveRate, effectiveSpeed)) {
        ALOGW("%s(%d) (%f, %f) failed (buffer size)",
                __func__, mPortId, playbackRate.mSpeed, playbackRate.mPitch);
        return BAD_VALUE;
    }

    // Check resampler ratios are within bounds
    if ((uint64_t)effectiveRate > (uint64_t)mSampleRate *
            (uint64_t)AUDIO_RESAMPLER_DOWN_RATIO_MAX) {
        ALOGW("%s(%d) (%f, %f) failed. Resample rate exceeds max accepted value",
                __func__, mPortId, playbackRate.mSpeed, playbackRate.mPitch);
        return BAD_VALUE;
    }

    if ((uint64_t)effectiveRate * (uint64_t)AUDIO_RESAMPLER_UP_RATIO_MAX < (uint64_t)mSampleRate) {
        ALOGW("%s(%d) (%f, %f) failed. Resample rate below min accepted value",
                __func__, mPortId, playbackRate.mSpeed, playbackRate.mPitch);
        return BAD_VALUE;
    }
    mPlaybackRate = playbackRate;
    //set effective rates
    mProxy->setPlaybackRate(playbackRateTemp);
    mProxy->setSampleRate(effectiveRate); // FIXME: not quite "atomic" with setPlaybackRate

    mediametrics::LogItem(mMetricsId)
        .set(AMEDIAMETRICS_PROP_EVENT, AMEDIAMETRICS_PROP_EVENT_VALUE_SETPLAYBACKPARAM)
        .set(AMEDIAMETRICS_PROP_SAMPLERATE, (int32_t)mSampleRate)
        .set(AMEDIAMETRICS_PROP_PLAYBACK_SPEED, (double)mPlaybackRate.mSpeed)
        .set(AMEDIAMETRICS_PROP_PLAYBACK_PITCH, (double)mPlaybackRate.mPitch)
        .set(AMEDIAMETRICS_PROP_PREFIX_EFFECTIVE
                AMEDIAMETRICS_PROP_SAMPLERATE, (int32_t)effectiveRate)
        .set(AMEDIAMETRICS_PROP_PREFIX_EFFECTIVE
                AMEDIAMETRICS_PROP_PLAYBACK_SPEED, (double)playbackRateTemp.mSpeed)
        .set(AMEDIAMETRICS_PROP_PREFIX_EFFECTIVE
                AMEDIAMETRICS_PROP_PLAYBACK_PITCH, (double)playbackRateTemp.mPitch)
        .record();


    if (mTrackOffloaded &&
        !isAudioPlaybackRateEqual(mPlaybackRate, AUDIO_PLAYBACK_RATE_DEFAULT)) {
        ALOGD("invalidate track-offloaded track on setPlaybackRate");
        android_atomic_or(CBLK_INVALID, &mCblk->mFlags);
    }
    return NO_ERROR;
}

const AudioPlaybackRate& AudioTrack::getPlaybackRate()
{
    AutoMutex lock(mLock);
    if (isOffloadedOrDirect_l()) {
        media::AudioPlaybackRate playbackRateTemp;
        const status_t status = statusTFromBinderStatus(
                mAudioTrack->getPlaybackRateParameters(&playbackRateTemp));
        if (status == NO_ERROR) { // update local version if changed.
            mPlaybackRate =
                    aidl2legacy_AudioPlaybackRate_audio_playback_rate_t(playbackRateTemp).value();
        }
    }
    return mPlaybackRate;
}

ssize_t AudioTrack::getBufferSizeInFrames()
{
    AutoMutex lock(mLock);
    if (mOutput == AUDIO_IO_HANDLE_NONE || mProxy.get() == 0) {
        return NO_INIT;
    }

    return (ssize_t) mProxy->getBufferSizeInFrames();
}

status_t AudioTrack::getBufferDurationInUs(int64_t *duration)
{
    if (duration == nullptr) {
        return BAD_VALUE;
    }
    AutoMutex lock(mLock);
    if (mOutput == AUDIO_IO_HANDLE_NONE || mProxy.get() == 0) {
        return NO_INIT;
    }
    ssize_t bufferSizeInFrames = (ssize_t) mProxy->getBufferSizeInFrames();
    if (bufferSizeInFrames < 0) {
        return (status_t)bufferSizeInFrames;
    }
    *duration = (int64_t)((double)bufferSizeInFrames * 1000000
            / ((double)mSampleRate * mPlaybackRate.mSpeed));
    return NO_ERROR;
}

ssize_t AudioTrack::setBufferSizeInFrames(size_t bufferSizeInFrames)
{
    AutoMutex lock(mLock);
    if (mOutput == AUDIO_IO_HANDLE_NONE || mProxy.get() == 0) {
        return NO_INIT;
    }
    // Reject if timed track or compressed audio.
    if (!audio_is_linear_pcm(mFormat)) {
        return INVALID_OPERATION;
    }

    ssize_t originalBufferSize = mProxy->getBufferSizeInFrames();
    ssize_t finalBufferSize  = mProxy->setBufferSizeInFrames((uint32_t) bufferSizeInFrames);
    if (originalBufferSize != finalBufferSize) {
        android::mediametrics::LogItem(mMetricsId)
                .set(AMEDIAMETRICS_PROP_EVENT, AMEDIAMETRICS_PROP_EVENT_VALUE_SETBUFFERSIZE)
                .set(AMEDIAMETRICS_PROP_BUFFERSIZEFRAMES, (int32_t)mProxy->getBufferSizeInFrames())
                .set(AMEDIAMETRICS_PROP_UNDERRUN, (int32_t)getUnderrunCount_l())
                .record();
    }
    return finalBufferSize;
}

ssize_t AudioTrack::getStartThresholdInFrames() const
{
    AutoMutex lock(mLock);
    if (mOutput == AUDIO_IO_HANDLE_NONE || mProxy.get() == 0) {
        return NO_INIT;
    }
    return (ssize_t) mProxy->getStartThresholdInFrames();
}

ssize_t AudioTrack::setStartThresholdInFrames(size_t startThresholdInFrames)
{
    if (startThresholdInFrames > INT32_MAX || startThresholdInFrames == 0) {
        // contractually we could simply return the current threshold in frames
        // to indicate the request was ignored, but we return an error here.
        return BAD_VALUE;
    }
    AutoMutex lock(mLock);
    // We do not permit calling setStartThresholdInFrames() between the AudioTrack
    // default ctor AudioTrack() and set(...) but rather fail such an attempt.
    // (To do so would require a cached mOrigStartThresholdInFrames and we may
    // not have proper validation for the actual set value).
    if (mOutput == AUDIO_IO_HANDLE_NONE || mProxy.get() == 0) {
        return NO_INIT;
    }
    const uint32_t original = mProxy->getStartThresholdInFrames();
    const uint32_t final = mProxy->setStartThresholdInFrames(startThresholdInFrames);
    if (original != final) {
        android::mediametrics::LogItem(mMetricsId)
                .set(AMEDIAMETRICS_PROP_EVENT, AMEDIAMETRICS_PROP_EVENT_VALUE_SETSTARTTHRESHOLD)
                .set(AMEDIAMETRICS_PROP_STARTTHRESHOLDFRAMES, (int32_t)final)
                .record();
        if (original > final) {
            // restart track if it was disabled by audioflinger due to previous underrun
            // and we reduced the number of frames for the threshold.
            restartIfDisabled();
        }
    }
    return final;
}

status_t AudioTrack::setLoop(uint32_t loopStart, uint32_t loopEnd, int loopCount)
{
    if (mSharedBuffer == 0 || isOffloadedOrDirect()) {
        return INVALID_OPERATION;
    }

    if (loopCount == 0) {
        ;
    } else if (loopCount >= -1 && loopStart < loopEnd && loopEnd <= mFrameCount &&
            loopEnd - loopStart >= MIN_LOOP) {
        ;
    } else {
        return BAD_VALUE;
    }

    AutoMutex lock(mLock);
    // See setPosition() regarding setting parameters such as loop points or position while active
    if (mState == STATE_ACTIVE) {
        return INVALID_OPERATION;
    }
    setLoop_l(loopStart, loopEnd, loopCount);
    return NO_ERROR;
}

void AudioTrack::setLoop_l(uint32_t loopStart, uint32_t loopEnd, int loopCount)
{
    // We do not update the periodic notification point.
    // mNewPosition = updateAndGetPosition_l() + mUpdatePeriod;
    mLoopCount = loopCount;
    mLoopEnd = loopEnd;
    mLoopStart = loopStart;
    mLoopCountNotified = loopCount;
    mStaticProxy->setLoop(loopStart, loopEnd, loopCount);

    // Waking the AudioTrackThread is not needed as this cannot be called when active.
}

status_t AudioTrack::setMarkerPosition(uint32_t marker)
{
    // The only purpose of setting marker position is to get a callback
    if (mCbf == NULL || isOffloadedOrDirect()) {
        return INVALID_OPERATION;
    }

    AutoMutex lock(mLock);
    mMarkerPosition = marker;
    mMarkerReached = false;

    sp<AudioTrackThread> t = mAudioTrackThread;
    if (t != 0) {
        t->wake();
    }
    return NO_ERROR;
}

status_t AudioTrack::getMarkerPosition(uint32_t *marker) const
{
    if (isOffloadedOrDirect()) {
        return INVALID_OPERATION;
    }
    if (marker == NULL) {
        return BAD_VALUE;
    }

    AutoMutex lock(mLock);
    mMarkerPosition.getValue(marker);

    return NO_ERROR;
}

status_t AudioTrack::setPositionUpdatePeriod(uint32_t updatePeriod)
{
    // The only purpose of setting position update period is to get a callback
    if (mCbf == NULL || isOffloadedOrDirect()) {
        return INVALID_OPERATION;
    }

    AutoMutex lock(mLock);
    mNewPosition = updateAndGetPosition_l() + updatePeriod;
    mUpdatePeriod = updatePeriod;

    sp<AudioTrackThread> t = mAudioTrackThread;
    if (t != 0) {
        t->wake();
    }
    return NO_ERROR;
}

status_t AudioTrack::getPositionUpdatePeriod(uint32_t *updatePeriod) const
{
    if (isOffloadedOrDirect()) {
        return INVALID_OPERATION;
    }
    if (updatePeriod == NULL) {
        return BAD_VALUE;
    }

    AutoMutex lock(mLock);
    *updatePeriod = mUpdatePeriod;

    return NO_ERROR;
}

status_t AudioTrack::setPosition(uint32_t position)
{
    if (mSharedBuffer == 0 || isOffloadedOrDirect()) {
        return INVALID_OPERATION;
    }
    if (position > mFrameCount) {
        return BAD_VALUE;
    }

    AutoMutex lock(mLock);
    // Currently we require that the player is inactive before setting parameters such as position
    // or loop points.  Otherwise, there could be a race condition: the application could read the
    // current position, compute a new position or loop parameters, and then set that position or
    // loop parameters but it would do the "wrong" thing since the position has continued to advance
    // in the mean time.  If we ever provide a sequencer in server, we could allow a way for the app
    // to specify how it wants to handle such scenarios.
    if (mState == STATE_ACTIVE) {
        return INVALID_OPERATION;
    }
    // After setting the position, use full update period before notification.
    mNewPosition = updateAndGetPosition_l() + mUpdatePeriod;
    mStaticProxy->setBufferPosition(position);

    // Waking the AudioTrackThread is not needed as this cannot be called when active.
    return NO_ERROR;
}

status_t AudioTrack::getPosition(uint32_t *position)
{
    if (position == NULL) {
        return BAD_VALUE;
    }

    AutoMutex lock(mLock);
    // FIXME: offloaded and direct tracks call into the HAL for render positions
    // for compressed/synced data; however, we use proxy position for pure linear pcm data
    // as we do not know the capability of the HAL for pcm position support and standby.
    // There may be some latency differences between the HAL position and the proxy position.
    if (isOffloadedOrDirect_l() && !isPurePcmData_l()) {
        uint32_t dspFrames = 0;
        status_t status;

        if (isOffloaded_l() && ((mState == STATE_PAUSED) || (mState == STATE_PAUSED_STOPPING))) {
            ALOGV("%s(%d): called in paused state, return cached position %u",
                __func__, mPortId, mPausedPosition);
            *position = mPausedPosition;
            return NO_ERROR;
        }

        if (mOutput != AUDIO_IO_HANDLE_NONE) {
            uint32_t halFrames; // actually unused
            status = AudioSystem::getRenderPosition(mOutput, &halFrames, &dspFrames);
            if (status != NO_ERROR) {
                ALOGW("failed to getRenderPosition for offload session");
                return INVALID_OPERATION;
            }
        }
        // FIXME: dspFrames may not be zero in (mState == STATE_STOPPED || mState == STATE_FLUSHED)
        // due to hardware latency. We leave this behavior for now.
        *position = dspFrames;
    } else {
        if (mCblk->mFlags & CBLK_INVALID) {
            (void) restoreTrack_l("getPosition");
            // FIXME: for compatibility with the Java API we ignore the restoreTrack_l()
            // error here (e.g. DEAD_OBJECT) and return OK with the last recorded server position.
        }

        // IAudioTrack::stop() isn't synchronous; we don't know when presentation completes
        *position = (mState == STATE_STOPPED || mState == STATE_FLUSHED) ?
                0 : updateAndGetPosition_l().value();
    }
    return NO_ERROR;
}

status_t AudioTrack::getBufferPosition(uint32_t *position)
{
    if (mSharedBuffer == 0) {
        return INVALID_OPERATION;
    }
    if (position == NULL) {
        return BAD_VALUE;
    }

    AutoMutex lock(mLock);
    *position = mStaticProxy->getBufferPosition();
    return NO_ERROR;
}

status_t AudioTrack::reload()
{
    if (mSharedBuffer == 0 || isOffloadedOrDirect()) {
        return INVALID_OPERATION;
    }

    AutoMutex lock(mLock);
    // See setPosition() regarding setting parameters such as loop points or position while active
    if (mState == STATE_ACTIVE) {
        return INVALID_OPERATION;
    }
    mNewPosition = mUpdatePeriod;
    (void) updateAndGetPosition_l();
    mPosition = 0;
    mPreviousTimestampValid = false;
#if 0
    // The documentation is not clear on the behavior of reload() and the restoration
    // of loop count. Historically we have not restored loop count, start, end,
    // but it makes sense if one desires to repeat playing a particular sound.
    if (mLoopCount != 0) {
        mLoopCountNotified = mLoopCount;
        mStaticProxy->setLoop(mLoopStart, mLoopEnd, mLoopCount);
    }
#endif
    mStaticProxy->setBufferPosition(0);
    return NO_ERROR;
}

audio_io_handle_t AudioTrack::getOutput() const
{
    AutoMutex lock(mLock);
    return mOutput;
}

status_t AudioTrack::setOutputDevice(audio_port_handle_t deviceId) {
    AutoMutex lock(mLock);
    if (mSelectedDeviceId != deviceId) {
        mSelectedDeviceId = deviceId;
        if (mStatus == NO_ERROR) {
            android_atomic_or(CBLK_INVALID, &mCblk->mFlags);
            mProxy->interrupt();
        }
    }
    return NO_ERROR;
}

audio_port_handle_t AudioTrack::getOutputDevice() {
    AutoMutex lock(mLock);
    return mSelectedDeviceId;
}

// must be called with mLock held
void AudioTrack::updateRoutedDeviceId_l()
{
    // if the track is inactive, do not update actual device as the output stream maybe routed
    // to a device not relevant to this client because of other active use cases.
    if (mState != STATE_ACTIVE) {
        return;
    }
    if (mOutput != AUDIO_IO_HANDLE_NONE) {
        audio_port_handle_t deviceId = AudioSystem::getDeviceIdForIo(mOutput);
        if (deviceId != AUDIO_PORT_HANDLE_NONE) {
            mRoutedDeviceId = deviceId;
        }
    }
}

audio_port_handle_t AudioTrack::getRoutedDeviceId() {
    AutoMutex lock(mLock);
    updateRoutedDeviceId_l();
    return mRoutedDeviceId;
}

status_t AudioTrack::attachAuxEffect(int effectId)
{
    AutoMutex lock(mLock);
    status_t status;
    mAudioTrack->attachAuxEffect(effectId, &status);
    if (status == NO_ERROR) {
        mAuxEffectId = effectId;
    }
    return status;
}

audio_stream_type_t AudioTrack::streamType() const
{
    if (mStreamType == AUDIO_STREAM_DEFAULT) {
        return AudioSystem::attributesToStreamType(mAttributes);
    }
    return mStreamType;
}

uint32_t AudioTrack::latency()
{
    AutoMutex lock(mLock);
    updateLatency_l();
    return mLatency;
}

// -------------------------------------------------------------------------

// must be called with mLock held
void AudioTrack::updateLatency_l()
{
    status_t status = AudioSystem::getLatency(mOutput, &mAfLatency);
    if (status != NO_ERROR) {
        ALOGW("%s(%d): getLatency(%d) failed status %d", __func__, mPortId, mOutput, status);
    } else {
        // FIXME don't believe this lie
        mLatency = mAfLatency + (1000LL * mFrameCount) / mSampleRate;
    }
}

// TODO Move this macro to a common header file for enum to string conversion in audio framework.
#define MEDIA_CASE_ENUM(name) case name: return #name
const char * AudioTrack::convertTransferToText(transfer_type transferType) {
    switch (transferType) {
        MEDIA_CASE_ENUM(TRANSFER_DEFAULT);
        MEDIA_CASE_ENUM(TRANSFER_CALLBACK);
        MEDIA_CASE_ENUM(TRANSFER_OBTAIN);
        MEDIA_CASE_ENUM(TRANSFER_SYNC);
        MEDIA_CASE_ENUM(TRANSFER_SHARED);
        MEDIA_CASE_ENUM(TRANSFER_SYNC_NOTIF_CALLBACK);
        default:
            return "UNRECOGNIZED";
    }
}

status_t AudioTrack::createTrack_l()
{
    status_t status;
    bool callbackAdded = false;

    const sp<IAudioFlinger>& audioFlinger = AudioSystem::get_audio_flinger();
    if (audioFlinger == 0) {
        ALOGE("%s(%d): Could not get audioflinger",
                __func__, mPortId);
        status = NO_INIT;
        goto exit;
    }

    {
    // mFlags (not mOrigFlags) is modified depending on whether fast request is accepted.
    // After fast request is denied, we will request again if IAudioTrack is re-created.
    // Client can only express a preference for FAST.  Server will perform additional tests.
    if (mFlags & AUDIO_OUTPUT_FLAG_FAST) {
        // either of these use cases:
        // use case 1: shared buffer
        bool sharedBuffer = mSharedBuffer != 0;
        bool transferAllowed =
            // use case 2: callback transfer mode
            (mTransfer == TRANSFER_CALLBACK) ||
            // use case 3: obtain/release mode
            (mTransfer == TRANSFER_OBTAIN) ||
            // use case 4: synchronous write
            ((mTransfer == TRANSFER_SYNC || mTransfer == TRANSFER_SYNC_NOTIF_CALLBACK)
                    && mThreadCanCallJava);

        bool fastAllowed = sharedBuffer || transferAllowed;
        if (!fastAllowed) {
            ALOGW("%s(%d): AUDIO_OUTPUT_FLAG_FAST denied by client,"
                  " not shared buffer and transfer = %s",
                  __func__, mPortId,
                  convertTransferToText(mTransfer));
            mFlags = (audio_output_flags_t) (mFlags & ~AUDIO_OUTPUT_FLAG_FAST);
        }
    }

    IAudioFlinger::CreateTrackInput input;
    if (mStreamType != AUDIO_STREAM_DEFAULT) {
        input.attr = AudioSystem::streamTypeToAttributes(mStreamType);
    } else {
        input.attr = mAttributes;
    }
    input.config = AUDIO_CONFIG_INITIALIZER;
    input.config.sample_rate = mSampleRate;
    input.config.channel_mask = mChannelMask;
    input.config.format = mFormat;
    input.config.offload_info = mOffloadInfoCopy;
    input.clientInfo.identity = mClientIdentity;
    input.clientInfo.clientTid = -1;
    if (mFlags & AUDIO_OUTPUT_FLAG_FAST) {
        // It is currently meaningless to request SCHED_FIFO for a Java thread.  Even if the
        // application-level code follows all non-blocking design rules, the language runtime
        // doesn't also follow those rules, so the thread will not benefit overall.
        if (mAudioTrackThread != 0 && !mThreadCanCallJava) {
            input.clientInfo.clientTid = mAudioTrackThread->getTid();
        }
    }
    // Set offload_info to defaults if track not already offloaded but can be offloaded
    if (mOffloadInfo == NULL &&
        audio_is_linear_pcm(mFormat) &&
        isAudioPlaybackRateEqual(mPlaybackRate, AUDIO_PLAYBACK_RATE_DEFAULT)) {
        input.config.offload_info = AUDIO_INFO_INITIALIZER;
    }
    input.sharedBuffer = mSharedBuffer;
    input.notificationsPerBuffer = mNotificationsPerBufferReq;
    input.speed = 1.0;
    if (audio_has_proportional_frames(mFormat) && mSharedBuffer == 0 &&
            (mFlags & AUDIO_OUTPUT_FLAG_FAST) == 0) {
        input.speed  = !isPurePcmData_l() || isOffloadedOrDirect_l() ? 1.0f :
                        max(mMaxRequiredSpeed, mPlaybackRate.mSpeed);
    }
    input.flags = mFlags;
    input.frameCount = mReqFrameCount;
    input.notificationFrameCount = mNotificationFramesReq;
    input.selectedDeviceId = mSelectedDeviceId;
    input.sessionId = mSessionId;
    input.audioTrackCallback = mAudioTrackCallback;

    media::CreateTrackResponse response;
    status = audioFlinger->createTrack(VALUE_OR_FATAL(input.toAidl()), response);

    IAudioFlinger::CreateTrackOutput output{};
    if (status == NO_ERROR) {
        output = VALUE_OR_FATAL(IAudioFlinger::CreateTrackOutput::fromAidl(response));
    }

    if (status != NO_ERROR || output.outputId == AUDIO_IO_HANDLE_NONE) {
        ALOGE("%s(%d): AudioFlinger could not create track, status: %d output %d",
                __func__, mPortId, status, output.outputId);
        if (status == NO_ERROR) {
            status = NO_INIT;
        }
        goto exit;
    }
    ALOG_ASSERT(output.audioTrack != 0);

    mTrackOffloaded = AVMediaUtils::get()->AudioTrackIsTrackOffloaded(output.outputId);
    mFrameCount = output.frameCount;
    mNotificationFramesAct = (uint32_t)output.notificationFrameCount;
    mRoutedDeviceId = output.selectedDeviceId;
    mSessionId = output.sessionId;

    mSampleRate = output.sampleRate;
    if (mOriginalSampleRate == 0) {
        mOriginalSampleRate = mSampleRate;
    }

    mAfFrameCount = output.afFrameCount;
    mAfSampleRate = output.afSampleRate;
    mAfLatency = output.afLatencyMs;

    mLatency = mAfLatency + (1000LL * mFrameCount) / mSampleRate;

    // AudioFlinger now owns the reference to the I/O handle,
    // so we are no longer responsible for releasing it.

    // FIXME compare to AudioRecord
    std::optional<media::SharedFileRegion> sfr;
    output.audioTrack->getCblk(&sfr);
    sp<IMemory> iMem = VALUE_OR_FATAL(aidl2legacy_NullableSharedFileRegion_IMemory(sfr));
    if (iMem == 0) {
        ALOGE("%s(%d): Could not get control block", __func__, mPortId);
        status = NO_INIT;
        goto exit;
    }
    // TODO: Using unsecurePointer() has some associated security pitfalls
    //       (see declaration for details).
    //       Either document why it is safe in this case or address the
    //       issue (e.g. by copying).
    void *iMemPointer = iMem->unsecurePointer();
    if (iMemPointer == NULL) {
        ALOGE("%s(%d): Could not get control block pointer", __func__, mPortId);
        status = NO_INIT;
        goto exit;
    }
    // invariant that mAudioTrack != 0 is true only after set() returns successfully
    if (mAudioTrack != 0) {
        IInterface::asBinder(mAudioTrack)->unlinkToDeath(mDeathNotifier, this);
        mDeathNotifier.clear();
    }
    mAudioTrack = output.audioTrack;
    mCblkMemory = iMem;
    IPCThreadState::self()->flushCommands();

    audio_track_cblk_t* cblk = static_cast<audio_track_cblk_t*>(iMemPointer);
    mCblk = cblk;

    mAwaitBoost = false;
    if (mFlags & AUDIO_OUTPUT_FLAG_FAST) {
        if (output.flags & AUDIO_OUTPUT_FLAG_FAST) {
            ALOGI("%s(%d): AUDIO_OUTPUT_FLAG_FAST successful; frameCount %zu -> %zu",
                  __func__, mPortId, mReqFrameCount, mFrameCount);
            if (!mThreadCanCallJava) {
                mAwaitBoost = true;
            }
        } else {
            ALOGD("%s(%d): AUDIO_OUTPUT_FLAG_FAST denied by server; frameCount %zu -> %zu",
                  __func__, mPortId, mReqFrameCount, mFrameCount);
        }
    }
    mFlags = output.flags;

    //mOutput != output includes the case where mOutput == AUDIO_IO_HANDLE_NONE for first creation
    if (mDeviceCallback != 0) {
        if (mOutput != AUDIO_IO_HANDLE_NONE) {
            AudioSystem::removeAudioDeviceCallback(this, mOutput, mPortId);
        }
        AudioSystem::addAudioDeviceCallback(this, output.outputId, output.portId);
        callbackAdded = true;
    }

    mPortId = output.portId;
    // We retain a copy of the I/O handle, but don't own the reference
    mOutput = output.outputId;
    mRefreshRemaining = true;

    // Starting address of buffers in shared memory.  If there is a shared buffer, buffers
    // is the value of pointer() for the shared buffer, otherwise buffers points
    // immediately after the control block.  This address is for the mapping within client
    // address space.  AudioFlinger::TrackBase::mBuffer is for the server address space.
    void* buffers;
    if (mSharedBuffer == 0) {
        buffers = cblk + 1;
    } else {
        // TODO: Using unsecurePointer() has some associated security pitfalls
        //       (see declaration for details).
        //       Either document why it is safe in this case or address the
        //       issue (e.g. by copying).
        buffers = mSharedBuffer->unsecurePointer();
        if (buffers == NULL) {
            ALOGE("%s(%d): Could not get buffer pointer", __func__, mPortId);
            status = NO_INIT;
            goto exit;
        }
    }

    mAudioTrack->attachAuxEffect(mAuxEffectId, &status);

    // If IAudioTrack is re-created, don't let the requested frameCount
    // decrease.  This can confuse clients that cache frameCount().
    if (mFrameCount > mReqFrameCount) {
        mReqFrameCount = mFrameCount;
    }

    // reset server position to 0 as we have new cblk.
    mServer = 0;

    // update proxy
    if (mSharedBuffer == 0) {
        mStaticProxy.clear();
        mProxy = new AudioTrackClientProxy(cblk, buffers, mFrameCount, mFrameSize);
    } else {
        mStaticProxy = new StaticAudioTrackClientProxy(cblk, buffers, mFrameCount, mFrameSize);
        mProxy = mStaticProxy;
    }

    mProxy->setVolumeLR(gain_minifloat_pack(
            gain_from_float(mVolume[AUDIO_INTERLEAVE_LEFT]),
            gain_from_float(mVolume[AUDIO_INTERLEAVE_RIGHT])));

    mProxy->setSendLevel(mSendLevel);
    const uint32_t effectiveSampleRate = adjustSampleRate(mSampleRate, mPlaybackRate.mPitch);
    const float effectiveSpeed = adjustSpeed(mPlaybackRate.mSpeed, mPlaybackRate.mPitch);
    const float effectivePitch = adjustPitch(mPlaybackRate.mPitch);
    mProxy->setSampleRate(effectiveSampleRate);

    AudioPlaybackRate playbackRateTemp = mPlaybackRate;
    playbackRateTemp.mSpeed = effectiveSpeed;
    playbackRateTemp.mPitch = effectivePitch;
    mProxy->setPlaybackRate(playbackRateTemp);
    mProxy->setMinimum(mNotificationFramesAct);

    if (mDualMonoMode != AUDIO_DUAL_MONO_MODE_OFF) {
        setDualMonoMode_l(mDualMonoMode);
    }
    if (mAudioDescriptionMixLeveldB != -std::numeric_limits<float>::infinity()) {
        setAudioDescriptionMixLevel_l(mAudioDescriptionMixLeveldB);
    }

    mDeathNotifier = new DeathNotifier(this);
    IInterface::asBinder(mAudioTrack)->linkToDeath(mDeathNotifier, this);

    // This is the first log sent from the AudioTrack client.
    // The creation of the audio track by AudioFlinger (in the code above)
    // is the first log of the AudioTrack and must be present before
    // any AudioTrack client logs will be accepted.

    mMetricsId = std::string(AMEDIAMETRICS_KEY_PREFIX_AUDIO_TRACK) + std::to_string(mPortId);
    mediametrics::LogItem(mMetricsId)
        .set(AMEDIAMETRICS_PROP_EVENT, AMEDIAMETRICS_PROP_EVENT_VALUE_CREATE)
        // the following are immutable
        .set(AMEDIAMETRICS_PROP_FLAGS, toString(mFlags).c_str())
        .set(AMEDIAMETRICS_PROP_ORIGINALFLAGS, toString(mOrigFlags).c_str())
        .set(AMEDIAMETRICS_PROP_SESSIONID, (int32_t)mSessionId)
        .set(AMEDIAMETRICS_PROP_LOGSESSIONID, mLogSessionId)
        .set(AMEDIAMETRICS_PROP_PLAYERIID, mPlayerIId)
        .set(AMEDIAMETRICS_PROP_TRACKID, mPortId) // dup from key
        .set(AMEDIAMETRICS_PROP_CONTENTTYPE, toString(mAttributes.content_type).c_str())
        .set(AMEDIAMETRICS_PROP_USAGE, toString(mAttributes.usage).c_str())
        .set(AMEDIAMETRICS_PROP_THREADID, (int32_t)output.outputId)
        .set(AMEDIAMETRICS_PROP_SELECTEDDEVICEID, (int32_t)mSelectedDeviceId)
        .set(AMEDIAMETRICS_PROP_ROUTEDDEVICEID, (int32_t)mRoutedDeviceId)
        .set(AMEDIAMETRICS_PROP_ENCODING, toString(mFormat).c_str())
        .set(AMEDIAMETRICS_PROP_CHANNELMASK, (int32_t)mChannelMask)
        .set(AMEDIAMETRICS_PROP_FRAMECOUNT, (int32_t)mFrameCount)
        // the following are NOT immutable
        .set(AMEDIAMETRICS_PROP_VOLUME_LEFT, (double)mVolume[AUDIO_INTERLEAVE_LEFT])
        .set(AMEDIAMETRICS_PROP_VOLUME_RIGHT, (double)mVolume[AUDIO_INTERLEAVE_RIGHT])
        .set(AMEDIAMETRICS_PROP_STATE, stateToString(mState))
        .set(AMEDIAMETRICS_PROP_AUXEFFECTID, (int32_t)mAuxEffectId)
        .set(AMEDIAMETRICS_PROP_SAMPLERATE, (int32_t)mSampleRate)
        .set(AMEDIAMETRICS_PROP_PLAYBACK_SPEED, (double)mPlaybackRate.mSpeed)
        .set(AMEDIAMETRICS_PROP_PLAYBACK_PITCH, (double)mPlaybackRate.mPitch)
        .set(AMEDIAMETRICS_PROP_PREFIX_EFFECTIVE
                AMEDIAMETRICS_PROP_SAMPLERATE, (int32_t)effectiveSampleRate)
        .set(AMEDIAMETRICS_PROP_PREFIX_EFFECTIVE
                AMEDIAMETRICS_PROP_PLAYBACK_SPEED, (double)effectiveSpeed)
        .set(AMEDIAMETRICS_PROP_PREFIX_EFFECTIVE
                AMEDIAMETRICS_PROP_PLAYBACK_PITCH, (double)effectivePitch)
        .record();

    // mSendLevel
    // mReqFrameCount?
    // mNotificationFramesAct, mNotificationFramesReq, mNotificationsPerBufferReq
    // mLatency, mAfLatency, mAfFrameCount, mAfSampleRate

    }

exit:
    if (status != NO_ERROR && callbackAdded) {
        // note: mOutput is always valid is callbackAdded is true
        AudioSystem::removeAudioDeviceCallback(this, mOutput, mPortId);
    }

    mStatus = status;

    // sp<IAudioTrack> track destructor will cause releaseOutput() to be called by AudioFlinger
    return status;
}

status_t AudioTrack::obtainBuffer(Buffer* audioBuffer, int32_t waitCount, size_t *nonContig)
{
    if (audioBuffer == NULL) {
        if (nonContig != NULL) {
            *nonContig = 0;
        }
        return BAD_VALUE;
    }
    if (mTransfer != TRANSFER_OBTAIN) {
        audioBuffer->frameCount = 0;
        audioBuffer->size = 0;
        audioBuffer->raw = NULL;
        if (nonContig != NULL) {
            *nonContig = 0;
        }
        return INVALID_OPERATION;
    }

    const struct timespec *requested;
    struct timespec timeout;
    if (waitCount == -1) {
        requested = &ClientProxy::kForever;
    } else if (waitCount == 0) {
        requested = &ClientProxy::kNonBlocking;
    } else if (waitCount > 0) {
        time_t ms = WAIT_PERIOD_MS * (time_t) waitCount;
        timeout.tv_sec = ms / 1000;
        timeout.tv_nsec = (ms % 1000) * 1000000;
        requested = &timeout;
    } else {
        ALOGE("%s(%d): invalid waitCount %d", __func__, mPortId, waitCount);
        requested = NULL;
    }
    return obtainBuffer(audioBuffer, requested, NULL /*elapsed*/, nonContig);
}

status_t AudioTrack::obtainBuffer(Buffer* audioBuffer, const struct timespec *requested,
        struct timespec *elapsed, size_t *nonContig)
{
    // previous and new IAudioTrack sequence numbers are used to detect track re-creation
    uint32_t oldSequence = 0;

    Proxy::Buffer buffer;
    status_t status = NO_ERROR;

    static const int32_t kMaxTries = 5;
    int32_t tryCounter = kMaxTries;

    do {
        // obtainBuffer() is called with mutex unlocked, so keep extra references to these fields to
        // keep them from going away if another thread re-creates the track during obtainBuffer()
        sp<AudioTrackClientProxy> proxy;
        sp<IMemory> iMem;

        {   // start of lock scope
            AutoMutex lock(mLock);

            uint32_t newSequence = mSequence;
            // did previous obtainBuffer() fail due to media server death or voluntary invalidation?
            if (status == DEAD_OBJECT) {
                // re-create track, unless someone else has already done so
                if (newSequence == oldSequence) {
                    status = restoreTrack_l("obtainBuffer");
                    if (status != NO_ERROR) {
                        buffer.mFrameCount = 0;
                        buffer.mRaw = NULL;
                        buffer.mNonContig = 0;
                        break;
                    }
                }
            }
            oldSequence = newSequence;

            if (status == NOT_ENOUGH_DATA) {
                restartIfDisabled();
            }

            // Keep the extra references
            proxy = mProxy;
            iMem = mCblkMemory;

            if (mState == STATE_STOPPING) {
                status = -EINTR;
                buffer.mFrameCount = 0;
                buffer.mRaw = NULL;
                buffer.mNonContig = 0;
                break;
            }

            // Non-blocking if track is stopped or paused
            if (mState != STATE_ACTIVE) {
                requested = &ClientProxy::kNonBlocking;
            }

        }   // end of lock scope

        buffer.mFrameCount = audioBuffer->frameCount;
        // FIXME starts the requested timeout and elapsed over from scratch
        status = proxy->obtainBuffer(&buffer, requested, elapsed);
    } while (((status == DEAD_OBJECT) || (status == NOT_ENOUGH_DATA)) && (tryCounter-- > 0));

    audioBuffer->frameCount = buffer.mFrameCount;
    audioBuffer->size = buffer.mFrameCount * mFrameSize;
    audioBuffer->raw = buffer.mRaw;
    audioBuffer->sequence = oldSequence;
    if (nonContig != NULL) {
        *nonContig = buffer.mNonContig;
    }
    return status;
}

void AudioTrack::releaseBuffer(const Buffer* audioBuffer)
{
    // FIXME add error checking on mode, by adding an internal version
    if (mTransfer == TRANSFER_SHARED) {
        return;
    }

    size_t stepCount = audioBuffer->size / mFrameSize;
    if (stepCount == 0) {
        return;
    }

    Proxy::Buffer buffer;
    buffer.mFrameCount = stepCount;
    buffer.mRaw = audioBuffer->raw;

    AutoMutex lock(mLock);
    if (audioBuffer->sequence != mSequence) {
        // This Buffer came from a different IAudioTrack instance, so ignore the releaseBuffer
        ALOGD("%s is no-op due to IAudioTrack sequence mismatch %u != %u",
                __func__, audioBuffer->sequence, mSequence);
        return;
    }
    mReleased += stepCount;
    mInUnderrun = false;
    mProxy->releaseBuffer(&buffer);

    // restart track if it was disabled by audioflinger due to previous underrun
    restartIfDisabled();
}

void AudioTrack::restartIfDisabled()
{
    int32_t flags = android_atomic_and(~CBLK_DISABLED, &mCblk->mFlags);
    if ((mState == STATE_ACTIVE) && (flags & CBLK_DISABLED)) {
        ALOGW("%s(%d): releaseBuffer() track %p disabled due to previous underrun, restarting",
                __func__, mPortId, this);
        // FIXME ignoring status
        status_t status;
        mAudioTrack->start(&status);
    }
}

// -------------------------------------------------------------------------

ssize_t AudioTrack::write(const void* buffer, size_t userSize, bool blocking)
{
    if (mTransfer != TRANSFER_SYNC && mTransfer != TRANSFER_SYNC_NOTIF_CALLBACK) {
        return INVALID_OPERATION;
    }

    if (isDirect()) {
        AutoMutex lock(mLock);
        int32_t flags = android_atomic_and(
                            ~(CBLK_UNDERRUN | CBLK_LOOP_CYCLE | CBLK_LOOP_FINAL | CBLK_BUFFER_END),
                            &mCblk->mFlags);
        if (flags & CBLK_INVALID) {
            return DEAD_OBJECT;
        }
    }

    if (ssize_t(userSize) < 0 || (buffer == NULL && userSize != 0)) {
        // Validation: user is most-likely passing an error code, and it would
        // make the return value ambiguous (actualSize vs error).
        ALOGE("%s(%d): AudioTrack::write(buffer=%p, size=%zu (%zd)",
                __func__, mPortId, buffer, userSize, userSize);
        return BAD_VALUE;
    }

    size_t written = 0;
    Buffer audioBuffer;

    while (userSize >= mFrameSize) {
        audioBuffer.frameCount = userSize / mFrameSize;

        status_t err = obtainBuffer(&audioBuffer,
                blocking ? &ClientProxy::kForever : &ClientProxy::kNonBlocking);
        if (err < 0) {
            if (written > 0) {
                break;
            }
            if (err == TIMED_OUT || err == -EINTR) {
                err = WOULD_BLOCK;
            }
            return ssize_t(err);
        }

        size_t toWrite = audioBuffer.size;
        memcpy(audioBuffer.i8, buffer, toWrite);
        buffer = ((const char *) buffer) + toWrite;
        userSize -= toWrite;
        written += toWrite;

        releaseBuffer(&audioBuffer);
    }

    if (written > 0) {
        mFramesWritten += written / mFrameSize;

        if (mTransfer == TRANSFER_SYNC_NOTIF_CALLBACK) {
            const sp<AudioTrackThread> t = mAudioTrackThread;
            if (t != 0) {
                // causes wake up of the playback thread, that will callback the client for
                // more data (with EVENT_CAN_WRITE_MORE_DATA) in processAudioBuffer()
                t->wake();
            }
        }
    }

    return written;
}

// -------------------------------------------------------------------------

nsecs_t AudioTrack::processAudioBuffer()
{
    // Currently the AudioTrack thread is not created if there are no callbacks.
    // Would it ever make sense to run the thread, even without callbacks?
    // If so, then replace this by checks at each use for mCbf != NULL.
    LOG_ALWAYS_FATAL_IF(mCblk == NULL);

    mLock.lock();
    if (mAwaitBoost) {
        mAwaitBoost = false;
        mLock.unlock();
        static const int32_t kMaxTries = 5;
        int32_t tryCounter = kMaxTries;
        uint32_t pollUs = 10000;
        do {
            int policy = sched_getscheduler(0) & ~SCHED_RESET_ON_FORK;
            if (policy == SCHED_FIFO || policy == SCHED_RR) {
                break;
            }
            usleep(pollUs);
            pollUs <<= 1;
        } while (tryCounter-- > 0);
        if (tryCounter < 0) {
            ALOGE("%s(%d): did not receive expected priority boost on time",
                    __func__, mPortId);
        }
        // Run again immediately
        return 0;
    }

    // Can only reference mCblk while locked
    int32_t flags = android_atomic_and(
        ~(CBLK_UNDERRUN | CBLK_LOOP_CYCLE | CBLK_LOOP_FINAL | CBLK_BUFFER_END), &mCblk->mFlags);

    // Check for track invalidation
    if (flags & CBLK_INVALID) {
        // for offloaded tracks restoreTrack_l() will just update the sequence and clear
        // AudioSystem cache. We should not exit here but after calling the callback so
        // that the upper layers can recreate the track
        if (!isOffloadedOrDirect_l() || (mSequence == mObservedSequence)) {
            status_t status __unused = restoreTrack_l("processAudioBuffer");
            // FIXME unused status
            // after restoration, continue below to make sure that the loop and buffer events
            // are notified because they have been cleared from mCblk->mFlags above.
        }
    }

    bool waitStreamEnd = mState == STATE_STOPPING;
    bool active = mState == STATE_ACTIVE;

    // Manage underrun callback, must be done under lock to avoid race with releaseBuffer()
    bool newUnderrun = false;
    if (flags & CBLK_UNDERRUN) {
#if 0
        // Currently in shared buffer mode, when the server reaches the end of buffer,
        // the track stays active in continuous underrun state.  It's up to the application
        // to pause or stop the track, or set the position to a new offset within buffer.
        // This was some experimental code to auto-pause on underrun.   Keeping it here
        // in "if 0" so we can re-visit this if we add a real sequencer for shared memory content.
        if (mTransfer == TRANSFER_SHARED) {
            mState = STATE_PAUSED;
            active = false;
        }
#endif
        if (!mInUnderrun) {
            mInUnderrun = true;
            newUnderrun = true;
        }
    }

    // Get current position of server
    Modulo<uint32_t> position(updateAndGetPosition_l());

    // Manage marker callback
    bool markerReached = false;
    Modulo<uint32_t> markerPosition(mMarkerPosition);
    // uses 32 bit wraparound for comparison with position.
    if (!mMarkerReached && markerPosition.value() > 0 && position >= markerPosition) {
        mMarkerReached = markerReached = true;
    }

    // Determine number of new position callback(s) that will be needed, while locked
    size_t newPosCount = 0;
    Modulo<uint32_t> newPosition(mNewPosition);
    uint32_t updatePeriod = mUpdatePeriod;
    // FIXME fails for wraparound, need 64 bits
    if (updatePeriod > 0 && position >= newPosition) {
        newPosCount = ((position - newPosition).value() / updatePeriod) + 1;
        mNewPosition += updatePeriod * newPosCount;
    }

    // Cache other fields that will be needed soon
    uint32_t sampleRate = mSampleRate;
    float speed = mPlaybackRate.mSpeed;
    const uint32_t notificationFrames = mNotificationFramesAct;
    if (mRefreshRemaining) {
        mRefreshRemaining = false;
        mRemainingFrames = notificationFrames;
        mRetryOnPartialBuffer = false;
    }
    size_t misalignment = mProxy->getMisalignment();
    uint32_t sequence = mSequence;
    sp<AudioTrackClientProxy> proxy = mProxy;

    // Determine the number of new loop callback(s) that will be needed, while locked.
    int loopCountNotifications = 0;
    uint32_t loopPeriod = 0; // time in frames for next EVENT_LOOP_END or EVENT_BUFFER_END

    if (mLoopCount > 0) {
        int loopCount;
        size_t bufferPosition;
        mStaticProxy->getBufferPositionAndLoopCount(&bufferPosition, &loopCount);
        loopPeriod = ((loopCount > 0) ? mLoopEnd : mFrameCount) - bufferPosition;
        loopCountNotifications = min(mLoopCountNotified - loopCount, kMaxLoopCountNotifications);
        mLoopCountNotified = loopCount; // discard any excess notifications
    } else if (mLoopCount < 0) {
        // FIXME: We're not accurate with notification count and position with infinite looping
        // since loopCount from server side will always return -1 (we could decrement it).
        size_t bufferPosition = mStaticProxy->getBufferPosition();
        loopCountNotifications = int((flags & (CBLK_LOOP_CYCLE | CBLK_LOOP_FINAL)) != 0);
        loopPeriod = mLoopEnd - bufferPosition;
    } else if (/* mLoopCount == 0 && */ mSharedBuffer != 0) {
        size_t bufferPosition = mStaticProxy->getBufferPosition();
        loopPeriod = mFrameCount - bufferPosition;
    }

    // These fields don't need to be cached, because they are assigned only by set():
    //     mTransfer, mCbf, mUserData, mFormat, mFrameSize, mFlags
    // mFlags is also assigned by createTrack_l(), but not the bit we care about.

    mLock.unlock();

    // get anchor time to account for callbacks.
    const nsecs_t timeBeforeCallbacks = systemTime();

    if (waitStreamEnd) {
        // FIXME:  Instead of blocking in proxy->waitStreamEndDone(), Callback thread
        // should wait on proxy futex and handle CBLK_STREAM_END_DONE within this function
        // (and make sure we don't callback for more data while we're stopping).
        // This helps with position, marker notifications, and track invalidation.
        struct timespec timeout;
        timeout.tv_sec = WAIT_STREAM_END_TIMEOUT_SEC;
        timeout.tv_nsec = 0;

        status_t status = proxy->waitStreamEndDone(&timeout);
        switch (status) {
        case NO_ERROR:
        case DEAD_OBJECT:
        case TIMED_OUT:
            if (status != DEAD_OBJECT) {
                // for DEAD_OBJECT, we do not send a EVENT_STREAM_END after stop();
                // instead, the application should handle the EVENT_NEW_IAUDIOTRACK.
                mCbf(EVENT_STREAM_END, mUserData, NULL);
            }
            {
                AutoMutex lock(mLock);
                // The previously assigned value of waitStreamEnd is no longer valid,
                // since the mutex has been unlocked and either the callback handler
                // or another thread could have re-started the AudioTrack during that time.
                waitStreamEnd = mState == STATE_STOPPING;
                if (waitStreamEnd) {
                    mState = STATE_STOPPED;
                    mReleased = 0;
                }
            }
            if (waitStreamEnd && status != DEAD_OBJECT) {
               return NS_INACTIVE;
            }
            break;
        }
        return 0;
    }

    // perform callbacks while unlocked
    if (newUnderrun) {
        mCbf(EVENT_UNDERRUN, mUserData, NULL);
    }
    while (loopCountNotifications > 0) {
        mCbf(EVENT_LOOP_END, mUserData, NULL);
        --loopCountNotifications;
    }
    if (flags & CBLK_BUFFER_END) {
        mCbf(EVENT_BUFFER_END, mUserData, NULL);
    }
    if (markerReached) {
        mCbf(EVENT_MARKER, mUserData, &markerPosition);
    }
    while (newPosCount > 0) {
        size_t temp = newPosition.value(); // FIXME size_t != uint32_t
        mCbf(EVENT_NEW_POS, mUserData, &temp);
        newPosition += updatePeriod;
        newPosCount--;
    }

    if (mObservedSequence != sequence) {
        mObservedSequence = sequence;
        mCbf(EVENT_NEW_IAUDIOTRACK, mUserData, NULL);
        // for offloaded tracks, just wait for the upper layers to recreate the track
        if (isOffloadedOrDirect()) {
            return NS_INACTIVE;
        }
    }

    // if inactive, then don't run me again until re-started
    if (!active) {
        return NS_INACTIVE;
    }

    // Compute the estimated time until the next timed event (position, markers, loops)
    // FIXME only for non-compressed audio
    uint32_t minFrames = ~0;
    if (!markerReached && position < markerPosition) {
        minFrames = (markerPosition - position).value();
    }
    if (loopPeriod > 0 && loopPeriod < minFrames) {
        // loopPeriod is already adjusted for actual position.
        minFrames = loopPeriod;
    }
    if (updatePeriod > 0) {
        minFrames = min(minFrames, (newPosition - position).value());
    }

    // If > 0, poll periodically to recover from a stuck server.  A good value is 2.
    static const uint32_t kPoll = 0;
    if (kPoll > 0 && mTransfer == TRANSFER_CALLBACK && kPoll * notificationFrames < minFrames) {
        minFrames = kPoll * notificationFrames;
    }

    // This "fudge factor" avoids soaking CPU, and compensates for late progress by server
    static const nsecs_t kWaitPeriodNs = WAIT_PERIOD_MS * 1000000LL;
    const nsecs_t timeAfterCallbacks = systemTime();

    // Convert frame units to time units
    nsecs_t ns = NS_WHENEVER;
    if (minFrames != (uint32_t) ~0) {
        // AudioFlinger consumption of client data may be irregular when coming out of device
        // standby since the kernel buffers require filling. This is throttled to no more than 2x
        // the expected rate in the MixerThread. Hence, we reduce the estimated time to wait by one
        // half (but no more than half a second) to improve callback accuracy during these temporary
        // data surges.
        const nsecs_t estimatedNs = framesToNanoseconds(minFrames, sampleRate, speed);
        constexpr nsecs_t maxThrottleCompensationNs = 500000000LL;
        ns = estimatedNs - min(estimatedNs / 2, maxThrottleCompensationNs) + kWaitPeriodNs;
        ns -= (timeAfterCallbacks - timeBeforeCallbacks);  // account for callback time
        // TODO: Should we warn if the callback time is too long?
        if (ns < 0) ns = 0;
    }

    // If not supplying data by EVENT_MORE_DATA or EVENT_CAN_WRITE_MORE_DATA, then we're done
    if (mTransfer != TRANSFER_CALLBACK && mTransfer != TRANSFER_SYNC_NOTIF_CALLBACK) {
        return ns;
    }

    // EVENT_MORE_DATA callback handling.
    // Timing for linear pcm audio data formats can be derived directly from the
    // buffer fill level.
    // Timing for compressed data is not directly available from the buffer fill level,
    // rather indirectly from waiting for blocking mode callbacks or waiting for obtain()
    // to return a certain fill level.

    struct timespec timeout;
    const struct timespec *requested = &ClientProxy::kForever;
    if (ns != NS_WHENEVER) {
        timeout.tv_sec = ns / 1000000000LL;
        timeout.tv_nsec = ns % 1000000000LL;
        ALOGV("%s(%d): timeout %ld.%03d",
                __func__, mPortId, timeout.tv_sec, (int) timeout.tv_nsec / 1000000);
        requested = &timeout;
    }

    size_t writtenFrames = 0;
    while (mRemainingFrames > 0) {

        Buffer audioBuffer;
        audioBuffer.frameCount = mRemainingFrames;
        size_t nonContig;
        status_t err = obtainBuffer(&audioBuffer, requested, NULL, &nonContig);
        LOG_ALWAYS_FATAL_IF((err != NO_ERROR) != (audioBuffer.frameCount == 0),
                "%s(%d): obtainBuffer() err=%d frameCount=%zu",
                 __func__, mPortId, err, audioBuffer.frameCount);
        requested = &ClientProxy::kNonBlocking;
        size_t avail = audioBuffer.frameCount + nonContig;
        ALOGV("%s(%d): obtainBuffer(%u) returned %zu = %zu + %zu err %d",
                __func__, mPortId, mRemainingFrames, avail, audioBuffer.frameCount, nonContig, err);
        if (err != NO_ERROR) {
            if (err == TIMED_OUT || err == WOULD_BLOCK || err == -EINTR ||
                    (isOffloaded() && (err == DEAD_OBJECT))) {
                // FIXME bug 25195759
                return 1000000;
            }
            ALOGE("%s(%d): Error %d obtaining an audio buffer, giving up.",
                    __func__, mPortId, err);
            return NS_NEVER;
        }

        if (mRetryOnPartialBuffer && audio_has_proportional_frames(mFormat)) {
            mRetryOnPartialBuffer = false;
            if (avail < mRemainingFrames) {
                if (ns > 0) { // account for obtain time
                    const nsecs_t timeNow = systemTime();
                    ns = max((nsecs_t)0, ns - (timeNow - timeAfterCallbacks));
                }

                // delayNs is first computed by the additional frames required in the buffer.
                nsecs_t delayNs = framesToNanoseconds(
                        mRemainingFrames - avail, sampleRate, speed);

                // afNs is the AudioFlinger mixer period in ns.
                const nsecs_t afNs = framesToNanoseconds(mAfFrameCount, mAfSampleRate, speed);

                // If the AudioTrack is double buffered based on the AudioFlinger mixer period,
                // we may have a race if we wait based on the number of frames desired.
                // This is a possible issue with resampling and AAudio.
                //
                // The granularity of audioflinger processing is one mixer period; if
                // our wait time is less than one mixer period, wait at most half the period.
                if (delayNs < afNs) {
                    delayNs = std::min(delayNs, afNs / 2);
                }

                // adjust our ns wait by delayNs.
                if (ns < 0 /* NS_WHENEVER */ || delayNs < ns) {
                    ns = delayNs;
                }
                return ns;
            }
        }

        size_t reqSize = audioBuffer.size;
        if (mTransfer == TRANSFER_SYNC_NOTIF_CALLBACK) {
            // when notifying client it can write more data, pass the total size that can be
            // written in the next write() call, since it's not passed through the callback
            audioBuffer.size += nonContig;
        }
        mCbf(mTransfer == TRANSFER_CALLBACK ? EVENT_MORE_DATA : EVENT_CAN_WRITE_MORE_DATA,
                mUserData, &audioBuffer);
        size_t writtenSize = audioBuffer.size;

        // Validate on returned size
        if (ssize_t(writtenSize) < 0 || writtenSize > reqSize) {
            ALOGE("%s(%d): EVENT_MORE_DATA requested %zu bytes but callback returned %zd bytes",
                    __func__, mPortId, reqSize, ssize_t(writtenSize));
            return NS_NEVER;
        }

        if (writtenSize == 0) {
            if (mTransfer == TRANSFER_SYNC_NOTIF_CALLBACK) {
                // The callback EVENT_CAN_WRITE_MORE_DATA was processed in the JNI of
                // android.media.AudioTrack. The JNI is not using the callback to provide data,
                // it only signals to the Java client that it can provide more data, which
                // this track is read to accept now.
                // The playback thread will be awaken at the next ::write()
                return NS_WHENEVER;
            }
            // The callback is done filling buffers
            // Keep this thread going to handle timed events and
            // still try to get more data in intervals of WAIT_PERIOD_MS
            // but don't just loop and block the CPU, so wait

            // mCbf(EVENT_MORE_DATA, ...) might either
            // (1) Block until it can fill the buffer, returning 0 size on EOS.
            // (2) Block until it can fill the buffer, returning 0 data (silence) on EOS.
            // (3) Return 0 size when no data is available, does not wait for more data.
            //
            // (1) and (2) occurs with AudioPlayer/AwesomePlayer; (3) occurs with NuPlayer.
            // We try to compute the wait time to avoid a tight sleep-wait cycle,
            // especially for case (3).
            //
            // The decision to support (1) and (2) affect the sizing of mRemainingFrames
            // and this loop; whereas for case (3) we could simply check once with the full
            // buffer size and skip the loop entirely.

            nsecs_t myns;
            if (audio_has_proportional_frames(mFormat)) {
                // time to wait based on buffer occupancy
                const nsecs_t datans = mRemainingFrames <= avail ? 0 :
                        framesToNanoseconds(mRemainingFrames - avail, sampleRate, speed);
                // audio flinger thread buffer size (TODO: adjust for fast tracks)
                // FIXME: use mAfFrameCountHAL instead of mAfFrameCount below for fast tracks.
                const nsecs_t afns = framesToNanoseconds(mAfFrameCount, mAfSampleRate, speed);
                // add a half the AudioFlinger buffer time to avoid soaking CPU if datans is 0.
                myns = datans + (afns / 2);
            } else {
                // FIXME: This could ping quite a bit if the buffer isn't full.
                // Note that when mState is stopping we waitStreamEnd, so it never gets here.
                myns = kWaitPeriodNs;
            }
            if (ns > 0) { // account for obtain and callback time
                const nsecs_t timeNow = systemTime();
                ns = max((nsecs_t)0, ns - (timeNow - timeAfterCallbacks));
            }
            if (ns < 0 /* NS_WHENEVER */ || myns < ns) {
                ns = myns;
            }
            return ns;
        }

        size_t releasedFrames = writtenSize / mFrameSize;
        audioBuffer.frameCount = releasedFrames;
        mRemainingFrames -= releasedFrames;
        if (misalignment >= releasedFrames) {
            misalignment -= releasedFrames;
        } else {
            misalignment = 0;
        }

        releaseBuffer(&audioBuffer);
        writtenFrames += releasedFrames;

        // FIXME here is where we would repeat EVENT_MORE_DATA again on same advanced buffer
        // if callback doesn't like to accept the full chunk
        if (writtenSize < reqSize) {
            continue;
        }

        // There could be enough non-contiguous frames available to satisfy the remaining request
        if (mRemainingFrames <= nonContig) {
            continue;
        }

#if 0
        // This heuristic tries to collapse a series of EVENT_MORE_DATA that would total to a
        // sum <= notificationFrames.  It replaces that series by at most two EVENT_MORE_DATA
        // that total to a sum == notificationFrames.
        if (0 < misalignment && misalignment <= mRemainingFrames) {
            mRemainingFrames = misalignment;
            return ((double)mRemainingFrames * 1100000000) / ((double)sampleRate * speed);
        }
#endif

    }
    if (writtenFrames > 0) {
        AutoMutex lock(mLock);
        mFramesWritten += writtenFrames;
    }
    mRemainingFrames = notificationFrames;
    mRetryOnPartialBuffer = true;

    // A lot has transpired since ns was calculated, so run again immediately and re-calculate
    return 0;
}

status_t AudioTrack::restoreTrack_l(const char *from)
{
    status_t result = NO_ERROR;  // logged: make sure to set this before returning.
    const int64_t beginNs = systemTime();
    mediametrics::Defer defer([&] {
        mediametrics::LogItem(mMetricsId)
            .set(AMEDIAMETRICS_PROP_EVENT, AMEDIAMETRICS_PROP_EVENT_VALUE_RESTORE)
            .set(AMEDIAMETRICS_PROP_EXECUTIONTIMENS, (int64_t)(systemTime() - beginNs))
            .set(AMEDIAMETRICS_PROP_STATE, stateToString(mState))
            .set(AMEDIAMETRICS_PROP_STATUS, (int32_t)result)
            .set(AMEDIAMETRICS_PROP_WHERE, from)
            .record(); });

    ALOGW("%s(%d): dead IAudioTrack, %s, creating a new one from %s()",
            __func__, mPortId, isOffloadedOrDirect_l() ? "Offloaded or Direct" : "PCM", from);
    ++mSequence;

    // refresh the audio configuration cache in this process to make sure we get new
    // output parameters and new IAudioFlinger in createTrack_l()
    AudioSystem::clearAudioConfigCache();

    if (isOffloadedOrDirect_l() || mDoNotReconnect ||
        (mOrigFlags & AUDIO_OUTPUT_FLAG_DIRECT) != 0) {
        // FIXME re-creation of offloaded and direct tracks is not yet implemented;
        // reconsider enabling for linear PCM encodings when position can be preserved.

        // Tear down sink only for non-internal invalidation.
        // Since new track could again have invalidation on setPlayback rate causing
        // continuous creation and tear down.
        if (!mTrackOffloaded ||
              isAudioPlaybackRateEqual(mPlaybackRate, AUDIO_PLAYBACK_RATE_DEFAULT)) {
            result = DEAD_OBJECT;
            return result;
        }
    }

    // Save so we can return count since creation.
    mUnderrunCountOffset = getUnderrunCount_l();

    // save the old static buffer position
    uint32_t staticPosition = 0;
    size_t bufferPosition = 0;
    int loopCount = 0;
    if (mStaticProxy != 0) {
        mStaticProxy->getBufferPositionAndLoopCount(&bufferPosition, &loopCount);
        staticPosition = mStaticProxy->getPosition().unsignedValue();
    }

    // save the old startThreshold and framecount
    const uint32_t originalStartThresholdInFrames = mProxy->getStartThresholdInFrames();
    const uint32_t originalFrameCount = mProxy->frameCount();

    // See b/74409267. Connecting to a BT A2DP device supporting multiple codecs
    // causes a lot of churn on the service side, and it can reject starting
    // playback of a previously created track. May also apply to other cases.
    const int INITIAL_RETRIES = 3;
    int retries = INITIAL_RETRIES;
retry:
    if (retries < INITIAL_RETRIES) {
        // See the comment for clearAudioConfigCache at the start of the function.
        AudioSystem::clearAudioConfigCache();
    }
    mFlags = mOrigFlags;

    // If a new IAudioTrack is successfully created, createTrack_l() will modify the
    // following member variables: mAudioTrack, mCblkMemory and mCblk.
    // It will also delete the strong references on previous IAudioTrack and IMemory.
    // If a new IAudioTrack cannot be created, the previous (dead) instance will be left intact.
    result = createTrack_l();

    if (result == NO_ERROR) {
        // take the frames that will be lost by track recreation into account in saved position
        // For streaming tracks, this is the amount we obtained from the user/client
        // (not the number actually consumed at the server - those are already lost).
        if (mStaticProxy == 0) {
            mPosition = mReleased;
        }
        // Continue playback from last known position and restore loop.
        if (mStaticProxy != 0) {
            if (loopCount != 0) {
                mStaticProxy->setBufferPositionAndLoop(bufferPosition,
                        mLoopStart, mLoopEnd, loopCount);
            } else {
                mStaticProxy->setBufferPosition(bufferPosition);
                if (bufferPosition == mFrameCount) {
                    ALOGD("%s(%d): restoring track at end of static buffer", __func__, mPortId);
                }
            }
        }
        // restore volume handler
        mVolumeHandler->forall([this](const VolumeShaper &shaper) -> VolumeShaper::Status {
            sp<VolumeShaper::Operation> operationToEnd =
                    new VolumeShaper::Operation(shaper.mOperation);
            // TODO: Ideally we would restore to the exact xOffset position
            // as returned by getVolumeShaperState(), but we don't have that
            // information when restoring at the client unless we periodically poll
            // the server or create shared memory state.
            //
            // For now, we simply advance to the end of the VolumeShaper effect
            // if it has been started.
            if (shaper.isStarted()) {
                operationToEnd->setNormalizedTime(1.f);
            }
            media::VolumeShaperConfiguration config;
            shaper.mConfiguration->writeToParcelable(&config);
            media::VolumeShaperOperation operation;
            operationToEnd->writeToParcelable(&operation);
            status_t status;
            mAudioTrack->applyVolumeShaper(config, operation, &status);
            return status;
        });

        // restore the original start threshold if different than frameCount.
        if (originalStartThresholdInFrames != originalFrameCount) {
            // Note: mProxy->setStartThresholdInFrames() call is in the Proxy
            // and does not trigger a restart.
            // (Also CBLK_DISABLED is not set, buffers are empty after track recreation).
            // Any start would be triggered on the mState == ACTIVE check below.
            const uint32_t currentThreshold =
                    mProxy->setStartThresholdInFrames(originalStartThresholdInFrames);
            ALOGD_IF(originalStartThresholdInFrames != currentThreshold,
                    "%s(%d) startThresholdInFrames changing from %u to %u",
                    __func__, mPortId, originalStartThresholdInFrames, currentThreshold);
        }
        if (mState == STATE_ACTIVE) {
            mAudioTrack->start(&result);
        }
        // server resets to zero so we offset
        mFramesWrittenServerOffset =
                mStaticProxy.get() != nullptr ? staticPosition : mFramesWritten;
        mFramesWrittenAtRestore = mFramesWrittenServerOffset;
    }
    if (result != NO_ERROR) {
        ALOGW("%s(%d): failed status %d, retries %d", __func__, mPortId, result, retries);
        if (--retries > 0) {
            // leave time for an eventual race condition to clear before retrying
            usleep(500000);
            goto retry;
        }
        // if no retries left, set invalid bit to force restoring at next occasion
        // and avoid inconsistent active state on client and server sides
        if (mCblk != nullptr) {
            android_atomic_or(CBLK_INVALID, &mCblk->mFlags);
        }
    }
    return result;
}

Modulo<uint32_t> AudioTrack::updateAndGetPosition_l()
{
    // This is the sole place to read server consumed frames
    Modulo<uint32_t> newServer(mProxy->getPosition());
    const int32_t delta = (newServer - mServer).signedValue();
    // TODO There is controversy about whether there can be "negative jitter" in server position.
    //      This should be investigated further, and if possible, it should be addressed.
    //      A more definite failure mode is infrequent polling by client.
    //      One could call (void)getPosition_l() in releaseBuffer(),
    //      so mReleased and mPosition are always lock-step as best possible.
    //      That should ensure delta never goes negative for infrequent polling
    //      unless the server has more than 2^31 frames in its buffer,
    //      in which case the use of uint32_t for these counters has bigger issues.
    ALOGE_IF(delta < 0,
            "%s(%d): detected illegal retrograde motion by the server: mServer advanced by %d",
            __func__, mPortId, delta);
    mServer = newServer;
    if (delta > 0) { // avoid retrograde
        mPosition += delta;
    }
    return mPosition;
}

bool AudioTrack::isSampleRateSpeedAllowed_l(uint32_t sampleRate, float speed)
{
    updateLatency_l();
    // applicable for mixing tracks only (not offloaded or direct)
    if (mStaticProxy != 0) {
        return true; // static tracks do not have issues with buffer sizing.
    }
    const size_t minFrameCount =
            AudioSystem::calculateMinFrameCount(mAfLatency, mAfFrameCount, mAfSampleRate,
                                            sampleRate, speed /*, 0 mNotificationsPerBufferReq*/);
    const bool allowed = mFrameCount >= minFrameCount;
    ALOGD_IF(!allowed,
            "%s(%d): denied "
            "mAfLatency:%u  mAfFrameCount:%zu  mAfSampleRate:%u  sampleRate:%u  speed:%f "
            "mFrameCount:%zu < minFrameCount:%zu",
            __func__, mPortId,
            mAfLatency, mAfFrameCount, mAfSampleRate, sampleRate, speed,
            mFrameCount, minFrameCount);
    return allowed;
}

status_t AudioTrack::setParameters(const String8& keyValuePairs)
{
    AutoMutex lock(mLock);
    status_t status;
    mAudioTrack->setParameters(keyValuePairs.c_str(), &status);
    return status;
}

status_t AudioTrack::selectPresentation(int presentationId, int programId)
{
    AutoMutex lock(mLock);
    AudioParameter param = AudioParameter();
    param.addInt(String8(AudioParameter::keyPresentationId), presentationId);
    param.addInt(String8(AudioParameter::keyProgramId), programId);
    ALOGV("%s(%d): PresentationId/ProgramId[%s]",
            __func__, mPortId, param.toString().string());

    status_t status;
    mAudioTrack->setParameters(param.toString().c_str(), &status);
    return status;
}

VolumeShaper::Status AudioTrack::applyVolumeShaper(
        const sp<VolumeShaper::Configuration>& configuration,
        const sp<VolumeShaper::Operation>& operation)
{
    AutoMutex lock(mLock);
    mVolumeHandler->setIdIfNecessary(configuration);
    media::VolumeShaperConfiguration config;
    configuration->writeToParcelable(&config);
    media::VolumeShaperOperation op;
    operation->writeToParcelable(&op);
    VolumeShaper::Status status;
    mAudioTrack->applyVolumeShaper(config, op, &status);

    if (status == DEAD_OBJECT) {
        if (restoreTrack_l("applyVolumeShaper") == OK) {
            mAudioTrack->applyVolumeShaper(config, op, &status);
        }
    }
    if (status >= 0) {
        // save VolumeShaper for restore
        mVolumeHandler->applyVolumeShaper(configuration, operation);
        if (mState == STATE_ACTIVE || mState == STATE_STOPPING) {
            mVolumeHandler->setStarted();
        }
    } else {
        // warn only if not an expected restore failure.
        ALOGW_IF(!((isOffloadedOrDirect_l() || mDoNotReconnect) && status == DEAD_OBJECT),
                "%s(%d): applyVolumeShaper failed: %d", __func__, mPortId, status);
    }
    return status;
}

sp<VolumeShaper::State> AudioTrack::getVolumeShaperState(int id)
{
    AutoMutex lock(mLock);
    std::optional<media::VolumeShaperState> vss;
    mAudioTrack->getVolumeShaperState(id, &vss);
    sp<VolumeShaper::State> state;
    if (vss.has_value()) {
        state = new VolumeShaper::State();
        state->readFromParcelable(vss.value());
    }
    if (state.get() == nullptr && (mCblk->mFlags & CBLK_INVALID) != 0) {
        if (restoreTrack_l("getVolumeShaperState") == OK) {
            mAudioTrack->getVolumeShaperState(id, &vss);
            if (vss.has_value()) {
                state = new VolumeShaper::State();
                state->readFromParcelable(vss.value());
            }
        }
    }
    return state;
}

status_t AudioTrack::getTimestamp(ExtendedTimestamp *timestamp)
{
    if (timestamp == nullptr) {
        return BAD_VALUE;
    }
    AutoMutex lock(mLock);
    return getTimestamp_l(timestamp);
}

status_t AudioTrack::getTimestamp_l(ExtendedTimestamp *timestamp)
{
    if (mCblk->mFlags & CBLK_INVALID) {
        const status_t status = restoreTrack_l("getTimestampExtended");
        if (status != OK) {
            // per getTimestamp() API doc in header, we return DEAD_OBJECT here,
            // recommending that the track be recreated.
            return DEAD_OBJECT;
        }
    }
    // check for offloaded/direct here in case restoring somehow changed those flags.
    if (isOffloadedOrDirect_l()) {
        return INVALID_OPERATION; // not supported
    }
    status_t status = mProxy->getTimestamp(timestamp);
    LOG_ALWAYS_FATAL_IF(status != OK, "%s(%d): status %d not allowed from proxy getTimestamp",
            __func__, mPortId, status);
    bool found = false;
    timestamp->mPosition[ExtendedTimestamp::LOCATION_CLIENT] = mFramesWritten;
    timestamp->mTimeNs[ExtendedTimestamp::LOCATION_CLIENT] = 0;
    // server side frame offset in case AudioTrack has been restored.
    for (int i = ExtendedTimestamp::LOCATION_SERVER;
            i < ExtendedTimestamp::LOCATION_MAX; ++i) {
        if (timestamp->mTimeNs[i] >= 0) {
            // apply server offset (frames flushed is ignored
            // so we don't report the jump when the flush occurs).
            timestamp->mPosition[i] += mFramesWrittenServerOffset;
            found = true;
        }
    }
    return found ? OK : WOULD_BLOCK;
}

status_t AudioTrack::getTimestamp(AudioTimestamp& timestamp)
{
    AutoMutex lock(mLock);
    return getTimestamp_l(timestamp);
}

status_t AudioTrack::getTimestamp_l(AudioTimestamp& timestamp)
{
    bool previousTimestampValid = mPreviousTimestampValid;
    // Set false here to cover all the error return cases.
    mPreviousTimestampValid = false;

    switch (mState) {
    case STATE_ACTIVE:
    case STATE_PAUSED:
        break; // handle below
    case STATE_FLUSHED:
    case STATE_STOPPED:
        return WOULD_BLOCK;
    case STATE_STOPPING:
    case STATE_PAUSED_STOPPING:
        if (!isOffloaded_l()) {
            return INVALID_OPERATION;
        }
        break; // offloaded tracks handled below
    default:
        LOG_ALWAYS_FATAL("%s(%d): Invalid mState in getTimestamp(): %d",
               __func__, mPortId, mState);
        break;
    }

    if (mCblk->mFlags & CBLK_INVALID) {
        const status_t status = restoreTrack_l("getTimestamp");
        if (status != OK) {
            // per getTimestamp() API doc in header, we return DEAD_OBJECT here,
            // recommending that the track be recreated.
            return DEAD_OBJECT;
        }
    }

    // The presented frame count must always lag behind the consumed frame count.
    // To avoid a race, read the presented frames first.  This ensures that presented <= consumed.

    status_t status;
    if (isOffloadedOrDirect_l() || mTrackOffloaded) {
        // use Binder to get timestamp
        media::AudioTimestampInternal ts;
        mAudioTrack->getTimestamp(&ts, &status);
        if (status == OK) {
            timestamp = VALUE_OR_FATAL(aidl2legacy_AudioTimestampInternal_AudioTimestamp(ts));
        }
    } else {
        // read timestamp from shared memory
        ExtendedTimestamp ets;
        status = mProxy->getTimestamp(&ets);
        if (status == OK) {
            ExtendedTimestamp::Location location;
            status = ets.getBestTimestamp(&timestamp, &location);

            if (status == OK) {
                updateLatency_l();
                // It is possible that the best location has moved from the kernel to the server.
                // In this case we adjust the position from the previous computed latency.
                if (location == ExtendedTimestamp::LOCATION_SERVER) {
                    ALOGW_IF(mPreviousLocation == ExtendedTimestamp::LOCATION_KERNEL,
                            "%s(%d): location moved from kernel to server",
                            __func__, mPortId);
                    // check that the last kernel OK time info exists and the positions
                    // are valid (if they predate the current track, the positions may
                    // be zero or negative).
                    const int64_t frames =
                            (ets.mTimeNs[ExtendedTimestamp::LOCATION_SERVER_LASTKERNELOK] < 0 ||
                            ets.mTimeNs[ExtendedTimestamp::LOCATION_KERNEL_LASTKERNELOK] < 0 ||
                            ets.mPosition[ExtendedTimestamp::LOCATION_SERVER_LASTKERNELOK] <= 0 ||
                            ets.mPosition[ExtendedTimestamp::LOCATION_KERNEL_LASTKERNELOK] <= 0)
                            ?
                            int64_t((double)mAfLatency * mSampleRate * mPlaybackRate.mSpeed
                                    / 1000)
                            :
                            (ets.mPosition[ExtendedTimestamp::LOCATION_SERVER_LASTKERNELOK]
                            - ets.mPosition[ExtendedTimestamp::LOCATION_KERNEL_LASTKERNELOK]);
                    ALOGV("%s(%d): frame adjustment:%lld  timestamp:%s",
                            __func__, mPortId, (long long)frames, ets.toString().c_str());
                    if (frames >= ets.mPosition[location]) {
                        timestamp.mPosition = 0;
                    } else {
                        timestamp.mPosition = (uint32_t)(ets.mPosition[location] - frames);
                    }
                } else if (location == ExtendedTimestamp::LOCATION_KERNEL) {
                    ALOGV_IF(mPreviousLocation == ExtendedTimestamp::LOCATION_SERVER,
                            "%s(%d): location moved from server to kernel",
                            __func__, mPortId);

                    if (ets.mPosition[ExtendedTimestamp::LOCATION_SERVER] ==
                            ets.mPosition[ExtendedTimestamp::LOCATION_KERNEL]) {
                        // In Q, we don't return errors as an invalid time
                        // but instead we leave the last kernel good timestamp alone.
                        //
                        // If server is identical to kernel, the device data pipeline is idle.
                        // A better start time is now.  The retrograde check ensures
                        // timestamp monotonicity.
                        const int64_t nowNs = systemTime();
                        if (!mTimestampStallReported) {
                            ALOGD("%s(%d): device stall time corrected using current time %lld",
                                    __func__, mPortId, (long long)nowNs);
                            mTimestampStallReported = true;
                        }
                        timestamp.mTime = convertNsToTimespec(nowNs);
                    }  else {
                        mTimestampStallReported = false;
                    }
                }

                // We update the timestamp time even when paused.
                if (mState == STATE_PAUSED /* not needed: STATE_PAUSED_STOPPING */) {
                    const int64_t now = systemTime();
                    const int64_t at = audio_utils_ns_from_timespec(&timestamp.mTime);
                    const int64_t lag =
                            (ets.mTimeNs[ExtendedTimestamp::LOCATION_SERVER_LASTKERNELOK] < 0 ||
                                ets.mTimeNs[ExtendedTimestamp::LOCATION_KERNEL_LASTKERNELOK] < 0)
                            ? int64_t(mAfLatency * 1000000LL)
                            : (ets.mPosition[ExtendedTimestamp::LOCATION_SERVER_LASTKERNELOK]
                             - ets.mPosition[ExtendedTimestamp::LOCATION_KERNEL_LASTKERNELOK])
                             * NANOS_PER_SECOND / mSampleRate;
                    const int64_t limit = now - lag; // no earlier than this limit
                    if (at < limit) {
                        ALOGV("timestamp pause lag:%lld adjusting from %lld to %lld",
                                (long long)lag, (long long)at, (long long)limit);
                        timestamp.mTime = convertNsToTimespec(limit);
                    }
                }
                mPreviousLocation = location;
            } else {
                // right after AudioTrack is started, one may not find a timestamp
                ALOGV("%s(%d): getBestTimestamp did not find timestamp", __func__, mPortId);
            }
        }
        if (status == INVALID_OPERATION) {
            // INVALID_OPERATION occurs when no timestamp has been issued by the server;
            // other failures are signaled by a negative time.
            // If we come out of FLUSHED or STOPPED where the position is known
            // to be zero we convert this to WOULD_BLOCK (with the implicit meaning of
            // "zero" for NuPlayer).  We don't convert for track restoration as position
            // does not reset.
            ALOGV("%s(%d): timestamp server offset:%lld restore frames:%lld",
                    __func__, mPortId,
                    (long long)mFramesWrittenServerOffset, (long long)mFramesWrittenAtRestore);
            if (mFramesWrittenServerOffset != mFramesWrittenAtRestore) {
                status = WOULD_BLOCK;
            }
        }
    }
    if (status != NO_ERROR) {
        ALOGV_IF(status != WOULD_BLOCK, "%s(%d): getTimestamp error:%#x", __func__, mPortId, status);
        return status;
    }
    if (isOffloadedOrDirect_l()) {
        if (isOffloaded_l() && (mState == STATE_PAUSED || mState == STATE_PAUSED_STOPPING)) {
            // use cached paused position in case another offloaded track is running.
            timestamp.mPosition = mPausedPosition;
            clock_gettime(CLOCK_MONOTONIC, &timestamp.mTime);
            // TODO: adjust for delay
            return NO_ERROR;
        }

        // Check whether a pending flush or stop has completed, as those commands may
        // be asynchronous or return near finish or exhibit glitchy behavior.
        //
        // Originally this showed up as the first timestamp being a continuation of
        // the previous song under gapless playback.
        // However, we sometimes see zero timestamps, then a glitch of
        // the previous song's position, and then correct timestamps afterwards.
        if (mStartFromZeroUs != 0 && mSampleRate != 0) {
            static const int kTimeJitterUs = 100000; // 100 ms
            static const int k1SecUs = 1000000;

            const int64_t timeNow = getNowUs();

            if (timeNow < mStartFromZeroUs + k1SecUs) { // within first second of starting
                const int64_t timestampTimeUs = convertTimespecToUs(timestamp.mTime);
                if (timestampTimeUs < mStartFromZeroUs) {
                    return WOULD_BLOCK;  // stale timestamp time, occurs before start.
                }
                const int64_t deltaTimeUs = timestampTimeUs - mStartFromZeroUs;
                const int64_t deltaPositionByUs = (double)timestamp.mPosition * 1000000
                        / ((double)mSampleRate * mPlaybackRate.mSpeed);

                if (deltaPositionByUs > deltaTimeUs + kTimeJitterUs) {
                    // Verify that the counter can't count faster than the sample rate
                    // since the start time.  If greater, then that means we may have failed
                    // to completely flush or stop the previous playing track.
                    ALOGW_IF(!mTimestampStartupGlitchReported,
                            "%s(%d): startup glitch detected"
                            " deltaTimeUs(%lld) deltaPositionUs(%lld) tsmPosition(%u)",
                            __func__, mPortId,
                            (long long)deltaTimeUs, (long long)deltaPositionByUs,
                            timestamp.mPosition);
                    mTimestampStartupGlitchReported = true;
                    if (previousTimestampValid
                            && mPreviousTimestamp.mPosition == 0 /* should be true if valid */) {
                        timestamp = mPreviousTimestamp;
                        mPreviousTimestampValid = true;
                        return NO_ERROR;
                    }
                    return WOULD_BLOCK;
                }
                if (deltaPositionByUs != 0) {
                    mStartFromZeroUs = 0; // don't check again, we got valid nonzero position.
                }
            } else {
                mStartFromZeroUs = 0; // don't check again, start time expired.
            }
            mTimestampStartupGlitchReported = false;
        }
    } else {
        // Update the mapping between local consumed (mPosition) and server consumed (mServer)
        (void) updateAndGetPosition_l();
        // Server consumed (mServer) and presented both use the same server time base,
        // and server consumed is always >= presented.
        // The delta between these represents the number of frames in the buffer pipeline.
        // If this delta between these is greater than the client position, it means that
        // actually presented is still stuck at the starting line (figuratively speaking),
        // waiting for the first frame to go by.  So we can't report a valid timestamp yet.
        // Note: We explicitly use non-Modulo comparison here - potential wrap issue when
        // mPosition exceeds 32 bits.
        // TODO Remove when timestamp is updated to contain pipeline status info.
        const int32_t pipelineDepthInFrames = (mServer - timestamp.mPosition).signedValue();
        if (pipelineDepthInFrames > 0 /* should be true, but we check anyways */
                && (uint32_t)pipelineDepthInFrames > mPosition.value()) {
            return INVALID_OPERATION;
        }
        // Convert timestamp position from server time base to client time base.
        // TODO The following code should work OK now because timestamp.mPosition is 32-bit.
        // But if we change it to 64-bit then this could fail.
        // Use Modulo computation here.
        timestamp.mPosition = (mPosition - mServer + timestamp.mPosition).value();
        // Immediately after a call to getPosition_l(), mPosition and
        // mServer both represent the same frame position.  mPosition is
        // in client's point of view, and mServer is in server's point of
        // view.  So the difference between them is the "fudge factor"
        // between client and server views due to stop() and/or new
        // IAudioTrack.  And timestamp.mPosition is initially in server's
        // point of view, so we need to apply the same fudge factor to it.
    }

    // Prevent retrograde motion in timestamp.
    // This is sometimes caused by erratic reports of the available space in the ALSA drivers.
    if (status == NO_ERROR) {
        // Fix stale time when checking timestamp right after start().
        // The position is at the last reported location but the time can be stale
        // due to pause or standby or cold start latency.
        //
        // We keep advancing the time (but not the position) to ensure that the
        // stale value does not confuse the application.
        //
        // For offload compatibility, use a default lag value here.
        // Any time discrepancy between this update and the pause timestamp is handled
        // by the retrograde check afterwards.
        int64_t currentTimeNanos = audio_utils_ns_from_timespec(&timestamp.mTime);
        const int64_t lagNs = int64_t(mAfLatency * 1000000LL);
        const int64_t limitNs = mStartNs - lagNs;
        if (currentTimeNanos < limitNs) {
            if (!mTimestampStaleTimeReported) {
                ALOGD("%s(%d): stale timestamp time corrected, "
                        "currentTimeNanos: %lld < limitNs: %lld < mStartNs: %lld",
                        __func__, mPortId,
                        (long long)currentTimeNanos, (long long)limitNs, (long long)mStartNs);
                mTimestampStaleTimeReported = true;
            }
            timestamp.mTime = convertNsToTimespec(limitNs);
            currentTimeNanos = limitNs;
        } else {
            mTimestampStaleTimeReported = false;
        }

        // previousTimestampValid is set to false when starting after a stop or flush.
        if (previousTimestampValid) {
            const int64_t previousTimeNanos =
                    audio_utils_ns_from_timespec(&mPreviousTimestamp.mTime);

            // retrograde check
            if (currentTimeNanos < previousTimeNanos) {
                if (!mTimestampRetrogradeTimeReported) {
                    ALOGW("%s(%d): retrograde timestamp time corrected, %lld < %lld",
                            __func__, mPortId,
                            (long long)currentTimeNanos, (long long)previousTimeNanos);
                    mTimestampRetrogradeTimeReported = true;
                }
                timestamp.mTime = mPreviousTimestamp.mTime;
            } else {
                mTimestampRetrogradeTimeReported = false;
            }

            // Looking at signed delta will work even when the timestamps
            // are wrapping around.
            int32_t deltaPosition = (Modulo<uint32_t>(timestamp.mPosition)
                    - mPreviousTimestamp.mPosition).signedValue();
            if (deltaPosition < 0) {
                // Only report once per position instead of spamming the log.
                if (!mTimestampRetrogradePositionReported) {
                    ALOGW("%s(%d): retrograde timestamp position corrected, %d = %u - %u",
                            __func__, mPortId,
                            deltaPosition,
                            timestamp.mPosition,
                            mPreviousTimestamp.mPosition);
                    mTimestampRetrogradePositionReported = true;
                }
            } else {
                mTimestampRetrogradePositionReported = false;
            }
            if (deltaPosition < 0) {
                timestamp.mPosition = mPreviousTimestamp.mPosition;
                deltaPosition = 0;
            }
#if 0
            // Uncomment this to verify audio timestamp rate.
            const int64_t deltaTime =
                    audio_utils_ns_from_timespec(&timestamp.mTime) - previousTimeNanos;
            if (deltaTime != 0) {
                const int64_t computedSampleRate =
                        deltaPosition * (long long)NANOS_PER_SECOND / deltaTime;
                ALOGD("%s(%d): computedSampleRate:%u  sampleRate:%u",
                        __func__, mPortId,
                        (unsigned)computedSampleRate, mSampleRate);
            }
#endif
        }
        mPreviousTimestamp = timestamp;
        mPreviousTimestampValid = true;
    }

    return status;
}

String8 AudioTrack::getParameters(const String8& keys)
{
    audio_io_handle_t output = getOutput();
    if (output != AUDIO_IO_HANDLE_NONE) {
        return AudioSystem::getParameters(output, keys);
    } else {
        return String8::empty();
    }
}

bool AudioTrack::isOffloaded() const
{
    AutoMutex lock(mLock);
    return isOffloaded_l();
}

bool AudioTrack::isDirect() const
{
    AutoMutex lock(mLock);
    return isDirect_l();
}

bool AudioTrack::isOffloadedOrDirect() const
{
    AutoMutex lock(mLock);
    return isOffloadedOrDirect_l();
}


status_t AudioTrack::dump(int fd, const Vector<String16>& args __unused) const
{
    String8 result;

    result.append(" AudioTrack::dump\n");
    result.appendFormat("  id(%d) status(%d), state(%d), session Id(%d), flags(%#x)\n",
                        mPortId, mStatus, mState, mSessionId, mFlags);
    result.appendFormat("  stream type(%d), left - right volume(%f, %f)\n",
                        (mStreamType == AUDIO_STREAM_DEFAULT) ?
                            AudioSystem::attributesToStreamType(mAttributes) :
                            mStreamType,
                        mVolume[AUDIO_INTERLEAVE_LEFT], mVolume[AUDIO_INTERLEAVE_RIGHT]);
    result.appendFormat("  format(%#x), channel mask(%#x), channel count(%u)\n",
                  mFormat, mChannelMask, mChannelCount);
    result.appendFormat("  sample rate(%u), original sample rate(%u), speed(%f)\n",
                  mSampleRate, mOriginalSampleRate, mPlaybackRate.mSpeed);
    result.appendFormat("  frame count(%zu), req. frame count(%zu)\n",
                  mFrameCount, mReqFrameCount);
    result.appendFormat("  notif. frame count(%u), req. notif. frame count(%u),"
            " req. notif. per buff(%u)\n",
             mNotificationFramesAct, mNotificationFramesReq, mNotificationsPerBufferReq);
    result.appendFormat("  latency (%d), selected device Id(%d), routed device Id(%d)\n",
                        mLatency, mSelectedDeviceId, mRoutedDeviceId);
    result.appendFormat("  output(%d) AF latency (%u) AF frame count(%zu) AF SampleRate(%u)\n",
                        mOutput, mAfLatency, mAfFrameCount, mAfSampleRate);
    ::write(fd, result.string(), result.size());
    return NO_ERROR;
}

uint32_t AudioTrack::getUnderrunCount() const
{
    AutoMutex lock(mLock);
    return getUnderrunCount_l();
}

uint32_t AudioTrack::getUnderrunCount_l() const
{
    return mProxy->getUnderrunCount() + mUnderrunCountOffset;
}

uint32_t AudioTrack::getUnderrunFrames() const
{
    AutoMutex lock(mLock);
    return mProxy->getUnderrunFrames();
}

void AudioTrack::setLogSessionId(const char *logSessionId)
{
     AutoMutex lock(mLock);
    if (logSessionId == nullptr) logSessionId = "";  // an empty string is an unset session id.
    if (mLogSessionId == logSessionId) return;

     mLogSessionId = logSessionId;
     mediametrics::LogItem(mMetricsId)
         .set(AMEDIAMETRICS_PROP_EVENT, AMEDIAMETRICS_PROP_EVENT_VALUE_SETLOGSESSIONID)
         .set(AMEDIAMETRICS_PROP_LOGSESSIONID, logSessionId)
         .record();
}

void AudioTrack::setPlayerIId(int playerIId)
{
    AutoMutex lock(mLock);
    if (mPlayerIId == playerIId) return;

    mPlayerIId = playerIId;
    mediametrics::LogItem(mMetricsId)
        .set(AMEDIAMETRICS_PROP_EVENT, AMEDIAMETRICS_PROP_EVENT_VALUE_SETPLAYERIID)
        .set(AMEDIAMETRICS_PROP_PLAYERIID, playerIId)
        .record();
}

status_t AudioTrack::addAudioDeviceCallback(const sp<AudioSystem::AudioDeviceCallback>& callback)
{

    if (callback == 0) {
        ALOGW("%s(%d): adding NULL callback!", __func__, mPortId);
        return BAD_VALUE;
    }
    AutoMutex lock(mLock);
    if (mDeviceCallback.unsafe_get() == callback.get()) {
        ALOGW("%s(%d): adding same callback!", __func__, mPortId);
        return INVALID_OPERATION;
    }
    status_t status = NO_ERROR;
    if (mOutput != AUDIO_IO_HANDLE_NONE) {
        if (mDeviceCallback != 0) {
            ALOGW("%s(%d): callback already present!", __func__, mPortId);
            AudioSystem::removeAudioDeviceCallback(this, mOutput, mPortId);
        }
        status = AudioSystem::addAudioDeviceCallback(this, mOutput, mPortId);
    }
    mDeviceCallback = callback;
    return status;
}

status_t AudioTrack::removeAudioDeviceCallback(
        const sp<AudioSystem::AudioDeviceCallback>& callback)
{
    if (callback == 0) {
        ALOGW("%s(%d): removing NULL callback!", __func__, mPortId);
        return BAD_VALUE;
    }
    AutoMutex lock(mLock);
    if (mDeviceCallback.unsafe_get() != callback.get()) {
        ALOGW("%s removing different callback!", __FUNCTION__);
        return INVALID_OPERATION;
    }
    mDeviceCallback.clear();
    if (mOutput != AUDIO_IO_HANDLE_NONE) {
        AudioSystem::removeAudioDeviceCallback(this, mOutput, mPortId);
    }
    return NO_ERROR;
}


void AudioTrack::onAudioDeviceUpdate(audio_io_handle_t audioIo,
                                 audio_port_handle_t deviceId)
{
    sp<AudioSystem::AudioDeviceCallback> callback;
    {
        AutoMutex lock(mLock);
        if (audioIo != mOutput) {
            return;
        }
        callback = mDeviceCallback.promote();
        // only update device if the track is active as route changes due to other use cases are
        // irrelevant for this client
        if (mState == STATE_ACTIVE) {
            mRoutedDeviceId = deviceId;
        }
    }

    if (callback.get() != nullptr) {
        callback->onAudioDeviceUpdate(mOutput, mRoutedDeviceId);
    }
}

status_t AudioTrack::pendingDuration(int32_t *msec, ExtendedTimestamp::Location location)
{
    if (msec == nullptr ||
            (location != ExtendedTimestamp::LOCATION_SERVER
                    && location != ExtendedTimestamp::LOCATION_KERNEL)) {
        return BAD_VALUE;
    }
    AutoMutex lock(mLock);
    // inclusive of offloaded and direct tracks.
    //
    // It is possible, but not enabled, to allow duration computation for non-pcm
    // audio_has_proportional_frames() formats because currently they have
    // the drain rate equivalent to the pcm sample rate * framesize.
    if (!isPurePcmData_l()) {
        return INVALID_OPERATION;
    }
    ExtendedTimestamp ets;
    if (getTimestamp_l(&ets) == OK
            && ets.mTimeNs[location] > 0) {
        int64_t diff = ets.mPosition[ExtendedTimestamp::LOCATION_CLIENT]
                - ets.mPosition[location];
        if (diff < 0) {
            *msec = 0;
        } else {
            // ms is the playback time by frames
            int64_t ms = (int64_t)((double)diff * 1000 /
                    ((double)mSampleRate * mPlaybackRate.mSpeed));
            // clockdiff is the timestamp age (negative)
            int64_t clockdiff = (mState != STATE_ACTIVE) ? 0 :
                    ets.mTimeNs[location]
                    + ets.mTimebaseOffset[ExtendedTimestamp::TIMEBASE_MONOTONIC]
                    - systemTime(SYSTEM_TIME_MONOTONIC);

            //ALOGV("ms: %lld  clockdiff: %lld", (long long)ms, (long long)clockdiff);
            static const int NANOS_PER_MILLIS = 1000000;
            *msec = (int32_t)(ms + clockdiff / NANOS_PER_MILLIS);
        }
        return NO_ERROR;
    }
    if (location != ExtendedTimestamp::LOCATION_SERVER) {
        return INVALID_OPERATION; // LOCATION_KERNEL is not available
    }
    // use server position directly (offloaded and direct arrive here)
    updateAndGetPosition_l();
    int32_t diff = (Modulo<uint32_t>(mFramesWritten) - mPosition).signedValue();
    *msec = (diff <= 0) ? 0
            : (int32_t)((double)diff * 1000 / ((double)mSampleRate * mPlaybackRate.mSpeed));
    return NO_ERROR;
}

bool AudioTrack::hasStarted()
{
    AutoMutex lock(mLock);
    switch (mState) {
    case STATE_STOPPED:
        if (isOffloadedOrDirect_l()) {
            // check if we have started in the past to return true.
            return mStartFromZeroUs > 0;
        }
        // A normal audio track may still be draining, so
        // check if stream has ended.  This covers fasttrack position
        // instability and start/stop without any data written.
        if (mProxy->getStreamEndDone()) {
            return true;
        }
        FALLTHROUGH_INTENDED;
    case STATE_ACTIVE:
    case STATE_STOPPING:
        break;
    case STATE_PAUSED:
    case STATE_PAUSED_STOPPING:
    case STATE_FLUSHED:
        return false;  // we're not active
    default:
        LOG_ALWAYS_FATAL("%s(%d): Invalid mState in hasStarted(): %d", __func__, mPortId, mState);
        break;
    }

    // wait indicates whether we need to wait for a timestamp.
    // This is conservatively figured - if we encounter an unexpected error
    // then we will not wait.
    bool wait = false;
    if (isOffloadedOrDirect_l()) {
        AudioTimestamp ts;
        status_t status = getTimestamp_l(ts);
        if (status == WOULD_BLOCK) {
            wait = true;
        } else if (status == OK) {
            wait = (ts.mPosition == 0 || ts.mPosition == mStartTs.mPosition);
        }
        ALOGV("%s(%d): hasStarted wait:%d  ts:%u  start position:%lld",
                __func__, mPortId,
                (int)wait,
                ts.mPosition,
                (long long)mStartTs.mPosition);
    } else {
        int location = ExtendedTimestamp::LOCATION_SERVER; // for ALOG
        ExtendedTimestamp ets;
        status_t status = getTimestamp_l(&ets);
        if (status == WOULD_BLOCK) {  // no SERVER or KERNEL frame info in ets
            wait = true;
        } else if (status == OK) {
            for (location = ExtendedTimestamp::LOCATION_KERNEL;
                    location >= ExtendedTimestamp::LOCATION_SERVER; --location) {
                if (ets.mTimeNs[location] < 0 || mStartEts.mTimeNs[location] < 0) {
                    continue;
                }
                wait = ets.mPosition[location] == 0
                        || ets.mPosition[location] == mStartEts.mPosition[location];
                break;
            }
        }
        ALOGV("%s(%d): hasStarted wait:%d  ets:%lld  start position:%lld",
                __func__, mPortId,
                (int)wait,
                (long long)ets.mPosition[location],
                (long long)mStartEts.mPosition[location]);
    }
    return !wait;
}

// =========================================================================

void AudioTrack::DeathNotifier::binderDied(const wp<IBinder>& who __unused)
{
    sp<AudioTrack> audioTrack = mAudioTrack.promote();
    if (audioTrack != 0) {
        AutoMutex lock(audioTrack->mLock);
        audioTrack->mProxy->binderDied();
    }
}

// =========================================================================

AudioTrack::AudioTrackThread::AudioTrackThread(AudioTrack& receiver)
    : Thread(true /* bCanCallJava */)  // binder recursion on restoreTrack_l() may call Java.
    , mReceiver(receiver), mPaused(true), mPausedInt(false), mPausedNs(0LL),
      mIgnoreNextPausedInt(false)
{
}

AudioTrack::AudioTrackThread::~AudioTrackThread()
{
}

bool AudioTrack::AudioTrackThread::threadLoop()
{
    {
        AutoMutex _l(mMyLock);
        if (mPaused) {
            // TODO check return value and handle or log
            mMyCond.wait(mMyLock);
            // caller will check for exitPending()
            return true;
        }
        if (mIgnoreNextPausedInt) {
            mIgnoreNextPausedInt = false;
            mPausedInt = false;
        }
        if (mPausedInt) {
            // TODO use futex instead of condition, for event flag "or"
            if (mPausedNs > 0) {
                // TODO check return value and handle or log
                (void) mMyCond.waitRelative(mMyLock, mPausedNs);
            } else {
                // TODO check return value and handle or log
                mMyCond.wait(mMyLock);
            }
            mPausedInt = false;
            return true;
        }
    }
    if (exitPending()) {
        return false;
    }
    nsecs_t ns = mReceiver.processAudioBuffer();
    switch (ns) {
    case 0:
        return true;
    case NS_INACTIVE:
        pauseInternal();
        return true;
    case NS_NEVER:
        return false;
    case NS_WHENEVER:
        // Event driven: call wake() when callback notifications conditions change.
        ns = INT64_MAX;
        FALLTHROUGH_INTENDED;
    default:
        LOG_ALWAYS_FATAL_IF(ns < 0, "%s(%d): processAudioBuffer() returned %lld",
                __func__, mReceiver.mPortId, (long long)ns);
        pauseInternal(ns);
        return true;
    }
}

void AudioTrack::AudioTrackThread::requestExit()
{
    // must be in this order to avoid a race condition
    Thread::requestExit();
    resume();
}

void AudioTrack::AudioTrackThread::pause()
{
    AutoMutex _l(mMyLock);
    mPaused = true;
}

void AudioTrack::AudioTrackThread::resume()
{
    AutoMutex _l(mMyLock);
    mIgnoreNextPausedInt = true;
    if (mPaused || mPausedInt) {
        mPaused = false;
        mPausedInt = false;
        mMyCond.signal();
    }
}

void AudioTrack::AudioTrackThread::wake()
{
    AutoMutex _l(mMyLock);
    if (!mPaused) {
        // wake() might be called while servicing a callback - ignore the next
        // pause time and call processAudioBuffer.
        mIgnoreNextPausedInt = true;
        if (mPausedInt && mPausedNs > 0) {
            // audio track is active and internally paused with timeout.
            mPausedInt = false;
            mMyCond.signal();
        }
    }
}

void AudioTrack::AudioTrackThread::pauseInternal(nsecs_t ns)
{
    AutoMutex _l(mMyLock);
    mPausedInt = true;
    mPausedNs = ns;
}

binder::Status AudioTrack::AudioTrackCallback::onCodecFormatChanged(
        const std::vector<uint8_t>& audioMetadata)
{
    AutoMutex _l(mAudioTrackCbLock);
    sp<media::IAudioTrackCallback> callback = mCallback.promote();
    if (callback.get() != nullptr) {
        callback->onCodecFormatChanged(audioMetadata);
    } else {
        mCallback.clear();
    }
    return binder::Status::ok();
}

void AudioTrack::AudioTrackCallback::setAudioTrackCallback(
        const sp<media::IAudioTrackCallback> &callback) {
    AutoMutex lock(mAudioTrackCbLock);
    mCallback = callback;
}

} // namespace android<|MERGE_RESOLUTION|>--- conflicted
+++ resolved
@@ -334,7 +334,6 @@
         .set(AMEDIAMETRICS_PROP_STATUS, (int32_t)mStatus)
         .record();
 
-<<<<<<< HEAD
     // To avoid A2DP session stop on remote device during Next/Prev of playback
     // for split a2dp solution via offload path, create dummy Low latency session
     // which will ensure session is active
@@ -344,10 +343,9 @@
         ALOGD("Creating Dummy track for A2DP offload session");
         createDummyAudioSessionForA2DP();
     }
-=======
+
     stopAndJoinCallbacks(); // checks mStatus
 
->>>>>>> 4b643229
     if (mStatus == NO_ERROR) {
         IInterface::asBinder(mAudioTrack)->unlinkToDeath(mDeathNotifier, this);
         mAudioTrack.clear();
@@ -362,7 +360,6 @@
     }
 }
 
-<<<<<<< HEAD
 void AudioTrack::createDummyAudioSessionForA2DP() {
    sp<AudioTrack> dummyTrack;
 
@@ -407,7 +404,6 @@
    heap.clear();
    ALOGD("split_a2dp dummy track stop completed");
 }
-=======
 void AudioTrack::stopAndJoinCallbacks() {
     // Prevent nullptr crash if it did not open properly.
     if (mStatus != NO_ERROR) return;
@@ -431,7 +427,6 @@
     }
 }
 
->>>>>>> 4b643229
 status_t AudioTrack::set(
         audio_stream_type_t streamType,
         uint32_t sampleRate,
