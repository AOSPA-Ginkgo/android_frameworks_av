--- conflicted
+++ resolved
@@ -729,13 +729,10 @@
             goto error;
         }
         mOriginalStreamType = streamType;
-<<<<<<< HEAD
         mAttributes.content_type = AUDIO_CONTENT_TYPE_UNKNOWN;
         mAttributes.usage = AUDIO_USAGE_UNKNOWN;
         mAttributes.flags = AUDIO_FLAG_NONE;
         strcpy(mAttributes.tags, "");
-=======
->>>>>>> 7ce1488f
     } else {
         mOriginalStreamType = AUDIO_STREAM_DEFAULT;
     }
