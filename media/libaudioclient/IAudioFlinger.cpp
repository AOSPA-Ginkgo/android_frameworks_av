--- conflicted
+++ resolved
@@ -1339,12 +1339,6 @@
         }
         case GET_EFFECT_DESCRIPTOR: {
             CHECK_INTERFACE(IAudioFlinger, data, reply);
-<<<<<<< HEAD
-            effect_uuid_t uuid;
-            data.read(&uuid, sizeof(effect_uuid_t));
-            effect_uuid_t type;
-            data.read(&type, sizeof(effect_uuid_t));
-=======
             effect_uuid_t uuid = {};
             if (data.read(&uuid, sizeof(effect_uuid_t)) != NO_ERROR) {
                 android_errorWriteLog(0x534e4554, "139417189");
@@ -1353,7 +1347,6 @@
             if (data.read(&type, sizeof(effect_uuid_t)) != NO_ERROR) {
                 android_errorWriteLog(0x534e4554, "139417189");
             }
->>>>>>> c1aabf30
             uint32_t preferredTypeFlag = data.readUint32();
             effect_descriptor_t desc = {};
             status_t status = getEffectDescriptor(&uuid, &type, preferredTypeFlag, &desc);
