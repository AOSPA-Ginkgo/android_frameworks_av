package {
    // See: http://go/android-license-faq
    // A large-scale-change added 'default_applicable_licenses' to import
    // all of the 'license_kinds' from "frameworks_av_license"
    // to get the below license kinds:
    //   SPDX-license-identifier-Apache-2.0
    default_applicable_licenses: ["frameworks_av_license"],
}

cc_library_headers {
    name: "libmedia_helper_headers",
    vendor_available: true,
    min_sdk_version: "29",
    export_include_dirs: ["include"],
    host_supported: true,
    target: {
        darwin: {
            enabled: false,
        },
    },
    apex_available: [
        "//apex_available:platform",
        "com.android.bluetooth",
        "com.android.media",
        "com.android.media.swcodec",
    ],
}

<<<<<<< HEAD
cc_defaults {
    name: "libmedia_helper_defaults",
=======
cc_library {
    name: "libmedia_helper",
    vendor_available: true,
    min_sdk_version: "29",
    vndk: {
        enabled: true,
    },
>>>>>>> 6bcd5623
    double_loadable: true,
    srcs: [
        "AudioParameter.cpp",
        "AudioValidator.cpp",
        "TypeConverter.cpp",
    ],
    cflags: [
        "-Werror",
        "-Wextra",
        "-Wall",
    ],
    shared_libs: ["libutils", "liblog"],
    header_libs: [
        "libmedia_helper_headers",
        "libaudio_system_headers",
    ],
    export_header_lib_headers: [
        "libmedia_helper_headers",
    ],
    clang: true,
    host_supported: true,
    target: {
        darwin: {
            enabled: false,
        },
    },
<<<<<<< HEAD
}

cc_library {
    name: "libmedia_helper",
    vendor_available: true,
    vndk: {
        enabled: true,
    },
    defaults: ["libmedia_helper_defaults"],
}

cc_library {
    name: "libmedia_helper_ext",
    vendor: true,
    vndk: {
        enabled: true,
        extends: "libmedia_helper",
    },
    defaults: ["libmedia_helper_defaults"],
    host_supported: false,
    cflags: [
        "-D__AUDIO_VNDK_EXT__",
=======
    apex_available: [
        "//apex_available:platform",
        "com.android.media",
        "test_com.android.media",
>>>>>>> 6bcd5623
    ],
}<|MERGE_RESOLUTION|>--- conflicted
+++ resolved
@@ -26,18 +26,8 @@
     ],
 }
 
-<<<<<<< HEAD
 cc_defaults {
     name: "libmedia_helper_defaults",
-=======
-cc_library {
-    name: "libmedia_helper",
-    vendor_available: true,
-    min_sdk_version: "29",
-    vndk: {
-        enabled: true,
-    },
->>>>>>> 6bcd5623
     double_loadable: true,
     srcs: [
         "AudioParameter.cpp",
@@ -64,7 +54,11 @@
             enabled: false,
         },
     },
-<<<<<<< HEAD
+    apex_available: [
+        "//apex_available:platform",
+        "com.android.media",
+        "test_com.android.media",
+    ],
 }
 
 cc_library {
@@ -74,6 +68,7 @@
         enabled: true,
     },
     defaults: ["libmedia_helper_defaults"],
+    min_sdk_version: "29",
 }
 
 cc_library {
@@ -87,11 +82,5 @@
     host_supported: false,
     cflags: [
         "-D__AUDIO_VNDK_EXT__",
-=======
-    apex_available: [
-        "//apex_available:platform",
-        "com.android.media",
-        "test_com.android.media",
->>>>>>> 6bcd5623
     ],
 }